--- conflicted
+++ resolved
@@ -162,8 +162,12 @@
             clean: true
           - bash: |
               set -x
-<<<<<<< HEAD
-              rm -rf $(WorkDir)
+              echo 'Retain 3 latest workdirs for manual repro; clean the rest'
+              wrk_dirs="/hpc/scrap/azure/$(Build.DefinitionName)/"
+              for dir in $(ls -lt "$wrk_dirs" | tail -n +4 | awk '{print $NF}'); do
+                  echo "Removing old workdir: ${wrk_dirs}${dir}"
+                  rm -rf "${wrk_dirs}${dir}"
+              done
             displayName: Cleanup WorkDir
 
       - job: RemoveWarning
@@ -183,13 +187,4 @@
           - bash: |
               set -xeE
               crontab -r
-            displayName: remove warning
-=======
-              echo 'Retain 3 latest workdirs for manual repro; clean the rest'
-              wrk_dirs="/hpc/scrap/azure/$(Build.DefinitionName)/"
-              for dir in $(ls -lt "$wrk_dirs" | tail -n +4 | awk '{print $NF}'); do
-                  echo "Removing old workdir: ${wrk_dirs}${dir}"
-                  rm -rf "${wrk_dirs}${dir}"
-              done
-            displayName: Cleanup WorkDir
->>>>>>> 217b215d
+            displayName: remove warning
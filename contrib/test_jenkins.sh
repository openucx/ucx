#!/bin/bash -eExl
#
# Testing script for OpenUCX, to run from Jenkins CI
#
# Copyright (C) Mellanox Technologies Ltd. 2001-2017.  ALL RIGHTS RESERVED.
# Copyright (C) ARM Ltd. 2016-2018.  ALL RIGHTS RESERVED.
#
# See file LICENSE for terms.
#
#
# Environment variables set by Jenkins CI:
#  - WORKSPACE         : path to work dir
#  - BUILD_NUMBER      : jenkins build number
#  - JOB_URL           : jenkins job url
#  - EXECUTOR_NUMBER   : number of executor within the test machine
#  - JENKINS_RUN_TESTS : whether to run unit tests
#  - JENKINS_TEST_PERF : whether to validate performance
#
# Optional environment variables (could be set by job configuration):
#  - nworkers : number of parallel executors
#  - worker   : number of current parallel executor
#  - COV_OPT  : command line options for Coverity static checker
#

WORKSPACE=${WORKSPACE:=$PWD}
ucx_inst=${WORKSPACE}/install

if [ -z "$BUILD_NUMBER" ]; then
	echo "Running interactive"
	BUILD_NUMBER=1
	WS_URL=file://$WORKSPACE
	JENKINS_RUN_TESTS=yes
	JENKINS_TEST_PERF=1
	TIMEOUT=""
	TIMEOUT_VALGRIND=""
else
	echo "Running under jenkins"
	WS_URL=$JOB_URL/ws
	TIMEOUT="timeout 160m"
	TIMEOUT_VALGRIND="timeout 200m"
fi


#
# Set affinity to 2 cores according to Jenkins executor number
#
if [ -n "$EXECUTOR_NUMBER" ] && [ -n "$JENKINS_RUN_TESTS" ]
then
	AFFINITY="taskset -c $(( 2 * EXECUTOR_NUMBER ))","$(( 2 * EXECUTOR_NUMBER + 1))"
else
	AFFINITY=""
fi

#
# Build command runs with 10 tasks
#
MAKE="make"
MAKEP="make -j10"


#
# Set up parallel test execution - "worker" and "nworkers" should be set by jenkins
#
if [ -z "$worker" ] || [ -z "$nworkers" ]
then
	worker=0
	nworkers=1
fi
echo "==== Running on $(hostname), worker $worker / $nworkers ===="


#
# Test if an environment module exists and load it if yes.
# Otherwise, return error code.
#
module_load() {
	set +x
	module=$1
	m_avail="$(module avail $module 2>&1)" || true

	if module avail -t 2>&1 | grep -q "^$module\$"
	then
		module load $module
		set -x
		return 0
	else
		set -x
		return 1
	fi
}

#
# try load cuda modules if nvidia driver is installed
#
try_load_cuda_env() {
	num_gpus=0
	have_cuda=no
	if [ -f "/proc/driver/nvidia/version" ]; then
		have_cuda=yes
		module_load dev/cuda    || have_cuda=no
		module_load dev/gdrcopy || have_cuda=no
		num_gpus=$(nvidia-smi -L | wc -l)
	fi
}

unload_cuda_env() {
	module unload dev/cuda
	module unload dev/gdrcopy
}

#
# Check whether this test should do a task with given index,
# according to the parallel test execution parameters.
#
should_do_task() {
	set +x
	task=$1
	ntasks=$2
	tasks_per_worker=$(( (ntasks + nworkers - 1) / nworkers ))
	my_tasks_begin=$((tasks_per_worker * worker))
	my_tasks_end=$((my_tasks_begin + tasks_per_worker))

	# set return value to 0 (success) iff ($my_tasks_begin <= $task < $my_tasks_end)
	[ $task -ge $my_tasks_begin ] && [ $task -lt $my_tasks_end ]
	rc=$?
	set -x
	return $rc
}

#
# Do a given task only if the current worker is supposed to do it.
#
do_distributed_task() {
	set +x
	task=$1
	ntasks=$2
	shift 2
	if should_do_task $task $ntasks
	then
		echo "==== Running '$@' (task $task/$ntasks) ===="
		set -x
		$@
	else
		echo "==== Skipping '$@' (task $task/$ntasks) ===="
		set -x
	fi
}

#
# Take a list of tasks, and return only the ones this worker should do
#
get_my_tasks() {
	task_list=$@
	ntasks=$(echo $task_list|wc -w)
	task=0
	my_task_list=""
	for item in $task_list
	do
		should_do_task $task $ntasks && my_task_list="$my_task_list $item"
		task=$((task + 1))
	done
	echo $my_task_list
}

#
# Get list of active IB devices
#
get_active_ib_devices() {
	for ibdev in $(ibstat -l)
	do
		port=1
		(ibstat $ibdev $port | grep -q Active) && echo "$ibdev:$port" || true
	done
}

#
# Prepare build environment
#
prepare() {
	echo " ==== Prepare ===="
	env
	cd ${WORKSPACE}
	./autogen.sh
	rm -rf build-test
	mkdir -p build-test
	cd build-test
}

#
# Build documentation
#
build_docs() {
	doxy_ready=0
	doxy_target_version="1.8.11"
	doxy_version="$(doxygen --version)" || true

	# Try load newer doxygen if native is older than 1.8.11
	if ! (echo $doxy_target_version; echo $doxy_version) | sort -CV
	then
		if module_load tools/doxygen-1.8.11
		then
			doxy_ready=1
		else
			echo " doxygen was not found"
		fi
	else
		doxy_ready=1
	fi

	if [ $doxy_ready -eq 1 ]
	then
		echo " ==== Build docs only ===="
		../configure --prefix=$ucx_inst --with-docs-only
		$MAKEP clean
		$MAKE  docs
		$MAKEP clean # FIXME distclean does not work with docs-only
	fi
}

#
# Building java docs
#
build_java_docs() {
	echo " ==== Building java docs ===="
	if module_load dev/jdk && module_load dev/mvn
	then
		../configure --prefix=$ucx_inst --with-java
		$MAKE -C ../build-test/bindings/java/src/main/native docs
		module unload dev/jdk
		module unload dev/mvn
	else
		echo "No jdk and mvn module, failed to build docs".
	fi
}

#
# Build without verbs
#
build_no_verbs() {
	echo "==== Build without IB verbs ===="
	../contrib/configure-release --prefix=$ucx_inst --without-verbs
	$MAKEP clean
	$MAKEP
	$MAKEP distclean
}

#
# Build without numa support check
#
build_disable_numa() {
	echo "==== Check --disable-numa compilation option ===="
	../contrib/configure-release --prefix=$ucx_inst --disable-numa
	$MAKEP clean
	$MAKEP
	$MAKEP distclean
}

#
# Build a package in release mode
#
build_release_pkg() {
	echo "==== Build release ===="
	../contrib/configure-release
	$MAKEP clean
	$MAKEP
	$MAKEP distcheck

	# Show UCX info
	./src/tools/info/ucx_info -s -f -c -v -y -d -b -p -w -e -uart

	if [ -f /etc/redhat-release -o -f /etc/fedora-release ]; then
		rpm_based=yes
	elif [ `cat /etc/os-release | grep -i "ubuntu\|mint"|wc -l` -gt 0 ]; then
		rpm_based=no
	else
		# try rpm tool to detect distro
		set +e
		out=$(rpm -q rpm 2>/dev/null)
		rc=$?
		set -e
		rpm_based=yes
		if [[ $rc != 0 || "$out" == *"not installed"* ]]; then
			rpm_based=no
		fi
	fi

	if [[ "$rpm_based" == "no" && -x /usr/bin/dpkg-buildpackage ]]; then
		echo "==== Build debian package ===="
		dpkg-buildpackage -us -uc
	else
		echo "==== Build RPM ===="
		../contrib/buildrpm.sh -s -b
	fi

	# check that UCX version is present in spec file
	cd ${WORKSPACE}
	# extract version from configure.ac and convert to MAJOR.MINOR.PATCH representation
	version=$(grep -P "define\S+ucx_ver" configure.ac | awk '{print $2}' | sed 's,),,' | xargs echo | tr ' ' '.')
	if ! grep -q "$version" ucx.spec.in; then
		echo "Current UCX version ($version) is not present in ucx.spec.in changelog"
		exit 1
	fi
	cd -

	$MAKEP distclean
}

#
# Build with Intel compiler
#
build_icc() {
	echo 1..1 > build_icc.tap
	if module_load intel/ics && icc -v
	then
		echo "==== Build with Intel compiler ===="
		../contrib/configure-devel --prefix=$ucx_inst CC=icc CXX=icpc
		$MAKEP clean
		$MAKEP
		$MAKEP distclean
		echo "ok 1 - build successful " >> build_icc.tap
	else
		echo "==== Not building with Intel compiler ===="
		echo "ok 1 - # SKIP because Coverity not installed" >> build_icc.tap
	fi
	module unload intel/ics
}

#
# Build debug version
#
build_debug() {
	echo "==== Build with --enable-debug option ===="
	../contrib/configure-devel --prefix=$ucx_inst --enable-debug --enable-examples
	$MAKEP clean
	$MAKEP
	$MAKEP distclean
}

#
# Build UGNI
#
build_ugni() {
    echo 1..1 > build_ugni.tap

    echo "==== Build with cray-ugni ===="
    #
    # Point pkg-config to contrib/cray-ugni-mock, and replace
    # PKG_CONFIG_TOP_BUILD_DIR with source dir, since the mock .pc files contain
    # relative paths.
    #
    ../contrib/configure-devel --prefix=$ucx_inst --with-ugni \
        PKG_CONFIG_PATH=$PKG_CONFIG_PATH:$PWD/../contrib/cray-ugni-mock \
        PKG_CONFIG_TOP_BUILD_DIR=$PWD/..
    $MAKEP clean
    $MAKEP

    # make sure UGNI transport is enabled
    grep '#define HAVE_TL_UGNI 1' config.h

    $MAKE  distcheck
    $MAKEP distclean

    module unload dev/cray-ugni
    echo "ok 1 - build successful " >> build_ugni.tap
}

#
# Build CUDA
#
build_cuda() {
    echo 1..1 > build_cuda.tap
    if module_load dev/cuda
    then
        if module_load dev/gdrcopy
        then
            echo "==== Build with enable cuda, gdr_copy ===="
            ../contrib/configure-devel --prefix=$ucx_inst --with-cuda --with-gdrcopy
            $MAKEP clean
            $MAKEP
            $MAKEP distclean

            ../contrib/configure-release --prefix=$ucx_inst --with-cuda --with-gdrcopy
            $MAKEP clean
            $MAKEP
            $MAKEP distclean
            module unload dev/gdrcopy
        fi

        echo "==== Build with enable cuda, w/o gdr_copy ===="
        ../contrib/configure-devel --prefix=$ucx_inst --with-cuda --without-gdrcopy
        $MAKEP clean
        $MAKEP

        module unload dev/cuda

        echo "==== Running test_link_map with cuda build but no cuda module ===="
        env UCX_HANDLE_ERRORS=bt ./test/apps/test_link_map

        $MAKEP distclean
        echo "ok 1 - build successful " >> build_cuda.tap
    else
        echo "==== Not building with cuda flags ===="
        echo "ok 1 - # SKIP because cuda not installed" >> build_cuda.tap
    fi
}

#
# Build with clang compiler
#
build_clang() {
	echo 1..1 > build_clang.tap
	if which clang > /dev/null 2>&1
	then
		echo "==== Build with clang compiler ===="
		../contrib/configure-devel --prefix=$ucx_inst CC=clang CXX=clang++
		$MAKEP clean
		$MAKEP
		$MAKEP install
		UCX_HANDLE_ERRORS=bt,freeze UCX_LOG_LEVEL_TRIGGER=ERROR $ucx_inst/bin/ucx_info -d
		$MAKEP distclean
		echo "ok 1 - build successful " >> build_clang.tap
	else
		echo "==== Not building with clang compiler ===="
		echo "ok 1 - # SKIP because clang not installed" >> build_clang.tap
	fi
}

#
# Build with gcc-latest module
#
build_gcc_latest() {
	echo 1..1 > build_gcc_latest.tap
	if module_load dev/gcc-latest
	then
		echo "==== Build with GCC compiler ($(gcc --version|head -1)) ===="
		../contrib/configure-devel --prefix=$ucx_inst
		$MAKEP clean
		$MAKEP
		$MAKEP install
		UCX_HANDLE_ERRORS=bt,freeze UCX_LOG_LEVEL_TRIGGER=ERROR $ucx_inst/bin/ucx_info -d
		$MAKEP distclean
		echo "ok 1 - build successful " >> build_gcc_latest.tap
	else
		echo "==== Not building with latest gcc compiler ===="
		echo "ok 1 - # SKIP because dev/gcc-latest module is not available" >> build_gcc_latest.tap
	fi
}

#
# Install and check experimental headers
#
build_experimental_api() {
	# Experimental header file should not be installed by regular build
	echo "==== Install WITHOUT experimental API ===="
	../contrib/configure-release --prefix=$ucx_inst
	$MAKEP clean
	$MAKEP install
	! test -e $ucx_inst/include/ucp/api/ucpx.h

	# Experimental header file should be installed by --enable-experimental-api
	echo "==== Install WITH experimental API ===="
	../contrib/configure-release --prefix=$ucx_inst --enable-experimental-api
	$MAKEP clean
	$MAKEP install
	test -e $ucx_inst/include/ucp/api/ucpx.h
}

#
# Builds jucx
#
build_jucx() {
	echo 1..1 > build_jucx.tap
	if module_load dev/jdk && module_load dev/mvn
	then
		echo "==== Building JUCX bindings (java api for ucx) ===="
		../contrib/configure-release --prefix=$ucx_inst --with-java
		$MAKEP clean
		$MAKEP
		$MAKEP install
		$MAKEP distclean
		echo "ok 1 - build successful " >> build_jucx.tap
		module unload dev/jdk
		module unload dev/mvn
	else
		echo "==== No jdk and mvn modules ==== "
		echo "ok 1 - # SKIP because dev/jdk and dev/mvn modules are not available" >> build_jucx.tap
	fi
}

#
# Build with armclang compiler
#
build_armclang() {
    echo 1..1 > build_armclang.tap
    if module_load arm-compiler/latest
    then
        echo "==== Build with armclang compiler ===="
        ../contrib/configure-devel --prefix=$ucx_inst CC=armclang CXX=armclang++
        $MAKEP clean
        $MAKEP
        $MAKEP install
        UCX_HANDLE_ERRORS=bt,freeze UCX_LOG_LEVEL_TRIGGER=ERROR $ucx_inst/bin/ucx_info -d
        $MAKEP distclean
        echo "ok 1 - build successful " >> build_armclang.tap
        module unload arm-compiler/latest
    else
        echo "==== Not building with armclang compiler ===="
        echo "ok 1 - # SKIP because armclang not installed" >> build_armclang.tap
    fi
}

check_inst_headers() {
	echo 1..1 > inst_headers.tap
	echo "==== Testing installed headers ===="

	../contrib/configure-release --prefix=$PWD/install
	$MAKEP clean
	$MAKEP install
	../contrib/check_inst_headers.sh $PWD/install/include
	$MAKEP distclean

	echo "ok 1 - build successful " >> inst_headers.tap
}

run_hello() {
	api=$1
	shift
	test_args="$@"
	test_name=${api}_hello_world

	if [ ! -x ${test_name} ]
	then
		gcc -o ${test_name} ${ucx_inst}/share/ucx/examples/${test_name}.c \
		    -l${api} -lucs -I${ucx_inst}/include -L${ucx_inst}/lib \
		    -Wl,-rpath=${ucx_inst}/lib
	fi

	# set smaller timeouts so the test will complete faster
	if [[ ${test_args} == *"-e"* ]]
	then
		export UCX_UD_TIMEOUT=1s
		export UCX_RC_TIMEOUT=1ms
		export UCX_RC_RETRY_COUNT=4
	fi
	
	# hello-world example
	tcp_port=$((10000 + EXECUTOR_NUMBER))

	./${test_name} ${test_args} -p ${tcp_port} &
	hw_server_pid=$!

	sleep 15

	# temporary disable 
	if [[ ${test_args} == *"-e"* ]]
	then
		set +Ee
	fi

	# need to be ran in background to reflect application PID in $!
	./${test_name} ${test_args} -n $(hostname) -p ${tcp_port} &
	hw_client_pid=$!

	# make sure server process is not running
	if [[ ${test_args} == *"-e"* ]]
	then
		unset UCX_UD_TIMEOUT
		unset UCX_RC_TIMEOUT
		unset UCX_RC_RETRY_COUNT
		wait ${hw_client_pid}
		# return default
		set -Ee
		wait ${hw_server_pid}
	else
		wait ${hw_client_pid} ${hw_server_pid}
	fi
}

#
# Compile and run UCP hello world example
#
run_ucp_hello() {
	if ./src/tools/info/ucx_info -e -u twe|grep ERROR
	then
		return # skip if cannot create ucp ep
	fi

	for test_mode in -w -f -b -e
	do
		echo "==== Running UCP hello world with mode ${test_mode} ===="
		run_hello ucp ${test_mode}
	done
	rm -f ./ucp_hello_world
}

#
# Compile and run UCT hello world example
#
run_uct_hello() {
	for send_func in -i -b -z
	do
		for ucx_dev in $(get_active_ib_devices)
		do
			echo "==== Running UCT hello world server on rc/${ucx_dev} with sending ${send_func} ===="
			run_hello uct  -d ${ucx_dev} -t "rc" ${send_func}
		done
		for ucx_dev in $(ip addr | awk '/state UP/ {print $2}' | sed s/://)
		do
			echo "==== Running UCT hello world server on tcp/${ucx_dev} with sending ${send_func} ===="
			run_hello uct -d ${ucx_dev} -t "tcp" ${send_func}
		done
	done
	rm -f ./uct_hello_world
}

run_client_server() {

    test_name=ucp_client_server

    if [ ! -x ${test_name} ]
    then
        gcc -o ${test_name} ${ucx_inst}/share/ucx/examples/${test_name}.c \
            -lucp -lucs -I${ucx_inst}/include -L${ucx_inst}/lib \
            -Wl,-rpath=${ucx_inst}/lib
    fi

    iface=`ibdev2netdev | grep Up | awk '{print $5}' | head -1`
    if [ -n "$iface" ]
    then
        server_ip=`ip addr show ${iface} | awk '/inet /{print $2}' | awk -F '/' '{print $1}'`
    fi

    if [ -z "$server_ip" ]
    then
        # if there is no inet (IPv4) address, bail
        return
    fi

    ibdev=`ibdev2netdev | grep $iface | awk '{print $1}'`
    node_guid=`cat /sys/class/infiniband/$ibdev/node_guid`
    if [ $node_guid == "0000:0000:0000:0000" ]
    then
        return
    fi

    server_port=$((10000 + EXECUTOR_NUMBER))

    # run server side
    ./${test_name} -p ${server_port} &
    hw_server_pid=$!

    sleep 15

    # need to be ran in background to reflect application PID in $!
    ./${test_name} -a ${server_ip} -p ${server_port} &
    hw_client_pid=$!

    wait ${hw_client_pid}
    kill -9 ${hw_server_pid}
}

run_ucp_client_server() {

    if [ ! -r /dev/infiniband/rdma_cm  ]
    then
        return
    fi

    ret=`which ibdev2netdev`
    if [ -z "$ret" ]
    then
        return
    fi

    echo "==== Running UCP client-server  ===="
    run_client_server

    rm -f ./ucp_client_server
}

#
# Run UCX performance test with MPI
#
run_ucx_perftest_mpi() {
	ucx_inst_ptest=$ucx_inst/share/ucx/perftest

	# hack for perftest, no way to override params used in batch
	# todo: fix in perftest
	sed -s 's,-n [0-9]*,-n 1000,g' $ucx_inst_ptest/msg_pow2 | sort -R > $ucx_inst_ptest/msg_pow2_short
	cat $ucx_inst_ptest/test_types_uct |                sort -R > $ucx_inst_ptest/test_types_short_uct
	cat $ucx_inst_ptest/test_types_ucp | grep -v cuda | sort -R > $ucx_inst_ptest/test_types_short_ucp

	UCT_PERFTEST="$ucx_inst/bin/ucx_perftest \
					-b $ucx_inst_ptest/test_types_short_uct \
					-b $ucx_inst_ptest/msg_pow2_short -w 1"

	UCP_PERFTEST="$ucx_inst/bin/ucx_perftest \
					-b $ucx_inst_ptest/test_types_short_ucp \
					-b $ucx_inst_ptest/msg_pow2_short -w 1"

	# shared memory, IB
	devices="posix $(get_active_ib_devices)"

	# Run on all devices
	my_devices=$(get_my_tasks $devices)
	for ucx_dev in $my_devices
	do
		if [[ $ucx_dev =~ .*mlx5.* ]]; then
			opt_transports="-b $ucx_inst_ptest/transports"
			tls=`awk '{print $3 }' $ucx_inst_ptest/transports | tr '\n' ',' | sed -r 's/,$//; s/mlx5/x/g'`
			ucx_env_vars="-x UCX_NET_DEVICES=$ucx_dev -x UCX_TLS=$tls"
		elif [[ $ucx_dev =~ posix ]]; then
			opt_transports="-x mm"
			ucx_env_vars="-x UCX_TLS=mm"
		else
			opt_transports="-x rc"
			ucx_env_vars="-x UCX_NET_DEVICES=$ucx_dev -x UCX_TLS=rc"
		fi

		echo "==== Running ucx_perf kit on $ucx_dev ===="
		$MPIRUN -np 2 $AFFINITY $UCT_PERFTEST -d $ucx_dev $opt_transports
		$MPIRUN -np 2 $ucx_env_vars $AFFINITY $UCP_PERFTEST
	done

	# run cuda tests if cuda module was loaded and GPU is found
	if [ "X$have_cuda" == "Xyes" ] && (lsmod | grep -q "nv_peer_mem") && (lsmod | grep -q "gdrdrv")
	then
		export CUDA_VISIBLE_DEVICES=$(($worker%$num_gpus)),$(($(($worker+1))%$num_gpus))
		cat $ucx_inst_ptest/test_types_ucp | grep cuda | sort -R > $ucx_inst_ptest/test_types_short_ucp
		echo "==== Running ucx_perf with cuda memory===="
		$MPIRUN -np 2 -x UCX_TLS=rc,cuda_copy,gdr_copy -x UCX_MEMTYPE_CACHE=y $AFFINITY $UCP_PERFTEST
		$MPIRUN -np 2 -x UCX_TLS=rc,cuda_copy,gdr_copy -x UCX_MEMTYPE_CACHE=n $AFFINITY $UCP_PERFTEST
		$MPIRUN -np 2 -x UCX_TLS=rc,cuda_copy $AFFINITY $UCP_PERFTEST
		$MPIRUN -np 2 -x UCX_TLS=self,mm,cma,cuda_copy $AFFINITY $UCP_PERFTEST
		$MPIRUN -np 2 $AFFINITY $UCP_PERFTEST
		unset CUDA_VISIBLE_DEVICES
	fi
}

#
# Test malloc hooks with mpi
#
test_malloc_hooks_mpi() {
	for tname in malloc_hooks malloc_hooks_unmapped external_events flag_no_install
	do
		echo "==== Running memory hook (${tname}) on MPI ===="
		$MPIRUN -np 1 $AFFINITY ./test/mpi/test_memhooks -t $tname
	done

	echo "==== Running memory hook (malloc_hooks) on MPI with LD_PRELOAD ===="
	ucm_lib=$PWD/src/ucm/.libs/libucm.so
	ls -l $ucm_lib
	$MPIRUN -np 1 -x LD_PRELOAD=$ucm_lib $AFFINITY ./test/mpi/test_memhooks -t malloc_hooks
}

#
# Run tests with MPI library
#
run_mpi_tests() {
	echo "1..2" > mpi_tests.tap
	if module_load hpcx-gcc
	then
		# Prevent our tests from using UCX libraries from hpcx module by prepending
		# our local library path first
		export LD_LIBRARY_PATH=${ucx_inst}/lib:$LD_LIBRARY_PATH

		# Load CUDA modules for running perftest with CUDA
		try_load_cuda_env

		../contrib/configure-release --prefix=$ucx_inst --with-mpi # TODO check in -devel mode as well
		$MAKEP clean
		$MAKEP install
		$MAKEP installcheck # check whether installation is valid (it compiles examples at least)

		MPIRUN="mpirun \
				-x UCX_ERROR_SIGNALS \
				-x UCX_HANDLE_ERRORS \
				-mca pml ob1 \
				-mca btl tcp,self \
				-mca btl_tcp_if_include lo \
				-mca coll ^hcoll,ml"

		run_ucx_perftest_mpi
		echo "ok 1 - ucx perftest" >> mpi_tests.tap

		test_malloc_hooks_mpi
		echo "ok 2 - malloc hooks" >> mpi_tests.tap

		$MAKEP distclean

		unload_cuda_env
		module unload hpcx-gcc
	else
		echo "==== Not running MPI tests ===="
		echo "ok 1 - # SKIP because MPI not installed" >> mpi_tests.tap
		echo "ok 2 - # SKIP because MPI not installed" >> mpi_tests.tap
	fi
}

#
# Test profiling infrastructure
#
test_profiling() {
	echo "==== Running profiling example  ===="

	# configure release mode, application profiling should work
	../contrib/configure-release --prefix=$ucx_inst
	$MAKEP clean
	$MAKEP

	# compile the profiling example code
	gcc -o ucx_profiling ${ucx_inst}/share/ucx/examples/ucx_profiling.c \
		-lm -lucs -I${ucx_inst}/include -L${ucx_inst}/lib -Wl,-rpath=${ucx_inst}/lib

	UCX_PROFILE_MODE=log UCX_PROFILE_FILE=ucx_jenkins.prof ./ucx_profiling

	UCX_READ_PROFILE=${ucx_inst}/bin/ucx_read_profile
	$UCX_READ_PROFILE -r ucx_jenkins.prof | grep "printf" -C 20
	$UCX_READ_PROFILE -r ucx_jenkins.prof | grep -q "calc_pi"
	$UCX_READ_PROFILE -r ucx_jenkins.prof | grep -q "print_pi"
}

test_ucs_load() {
	../contrib/configure-release --prefix=$ucx_inst
	$MAKEP clean
	$MAKEP

	# Make sure UCS library constructor does not call socket()
	echo "==== Running UCS library loading test ===="
	strace ./ucx_profiling &> strace.log
	! grep '^socket' strace.log
}

test_dlopen() {
	$MAKEP

	# Make sure UCM is not unloaded
	echo "==== Running dlopen test with memhooks ===="
	./test/apps/test_dlopen
}

test_memtrack() {
	../contrib/configure-devel --prefix=$ucx_inst
	$MAKEP clean
	$MAKEP

	echo "==== Running memtrack test ===="
	UCX_MEMTRACK_DEST=stdout ./test/gtest/gtest --gtest_filter=test_memtrack.sanity
}

test_unused_env_var() {
	# We must create a UCP worker to get the warning about unused variables
	echo "==== Running ucx_info env vars test ===="
	UCX_IB_PORTS=mlx5_0:1 ./src/tools/info/ucx_info -epw -u t | grep "unused" | grep -q "UCX_IB_PORTS"
}

test_malloc_hook() {
	echo "==== Running malloc hooks test ===="
	if [ -x ./test/apps/test_tcmalloc ]
	then
		./test/apps/test_tcmalloc
	fi
}

test_jucx() {
	echo "==== Running jucx test ===="
	echo "1..2" > jucx_tests.tap
	if module_load dev/jdk && module_load dev/mvn
	then
		export UCX_ERROR_SIGNALS=""
		JUCX_INST=$ucx_inst $MAKE -C bindings/java/src/main/native test
		unset UCX_ERROR_SIGNALS
		module unload dev/jdk
		module unload dev/mvn
		echo "ok 1 - jucx test" >> jucx_tests.tap
	else
		echo "Failed to load dev/jdk and dev/mvn modules." >> jucx_tests.tap
	fi
}

#
# Run Coverity and report errors
#
run_coverity() {
	echo 1..1 > coverity.tap
	if module_load tools/cov
	then
		echo "==== Running coverity ===="
		$MAKEP clean
		cov_build_id="cov_build_${BUILD_NUMBER}"
		cov_build="$WORKSPACE/$cov_build_id"
		rm -rf $cov_build
		cov-build   --dir $cov_build $MAKEP all
		cov-analyze $COV_OPT --dir $cov_build
		nerrors=$(cov-format-errors --dir $cov_build | awk '/Processing [0-9]+ errors?/ { print $2 }')
		rc=$(($rc+$nerrors))

		index_html=$(cd $cov_build && find . -name index.html | cut -c 3-)
		if [ -z "$BUILD_URL" ]; then
			cov_url="${WS_URL}/${cov_build_id}/${index_html}"
		else
			cov_url="${BUILD_URL}/artifact/${cov_build_id}/${index_html}"
		fi
		rm -f jenkins_sidelinks.txt
		if [ $nerrors -gt 0 ]; then
			cov-format-errors --dir $cov_build --emacs-style
			echo "not ok 1 Coverity Detected $nerrors failures # $cov_url" >> coverity.tap
		else
		echo "ok 1 Coverity found no issues" >> coverity.tap
		fi

		echo Coverity report: $cov_url
		printf "%s\t%s\n" Coverity $cov_url >> jenkins_sidelinks.txt
		module unload tools/cov

		return $rc
	else
		echo "==== Not running Coverity ===="
		echo "ok 1 - # SKIP because Coverity not installed" >> coverity.tap
	fi
}

#
# Run the test suite (gtest)
# Arguments: <compiler-name> [configure-flags]
#
run_gtest() {
	compiler_name=$1
	shift
	../contrib/configure-devel --prefix=$ucx_inst $@
	$MAKEP clean
	$MAKEP

	export GTEST_SHARD_INDEX=$worker
	export GTEST_TOTAL_SHARDS=$nworkers
	export GTEST_RANDOM_SEED=0
	export GTEST_SHUFFLE=1
	export GTEST_TAP=2
	export GTEST_REPORT_DIR=$WORKSPACE/reports/tap

	if [ $num_gpus -gt 0 ]; then
		export CUDA_VISIBLE_DEVICES=$(($worker%$num_gpus))
	fi

	GTEST_EXTRA_ARGS=""
	if [ "$JENKINS_TEST_PERF" == 1 ]
	then
		# Check performance with 10 retries and 2 seconds interval
		GTEST_EXTRA_ARGS="$GTEST_EXTRA_ARGS -p 10 -i 2.0"
	fi
	export GTEST_EXTRA_ARGS

	mkdir -p $GTEST_REPORT_DIR

	echo "==== Running unit tests, $compiler_name compiler ===="
	$AFFINITY $TIMEOUT make -C test/gtest test
	(cd test/gtest && rename .tap _gtest.tap *.tap && mv *.tap $GTEST_REPORT_DIR)

	echo "==== Running malloc hooks mallopt() test, $compiler_name compiler ===="
	# gtest returns with non zero exit code if there were no
	# tests to run. As a workaround run a single test on every
	# shard.
	$AFFINITY $TIMEOUT \
		env UCX_IB_RCACHE=n \
		MALLOC_TRIM_THRESHOLD_=-1 \
		MALLOC_MMAP_THRESHOLD_=-1 \
		GTEST_SHARD_INDEX=0 \
		GTEST_TOTAL_SHARDS=1 \
		GTEST_FILTER=malloc_hook_cplusplus.mallopt \
		make -C test/gtest test
	(cd test/gtest && rename .tap _mallopt_gtest.tap malloc_hook_cplusplus.tap && mv *.tap $GTEST_REPORT_DIR)

	echo "==== Running malloc hooks mmap_ptrs test with MMAP_THRESHOLD=16384, $compiler_name compiler ===="
	$AFFINITY $TIMEOUT \
		env MALLOC_MMAP_THRESHOLD_=16384 \
		GTEST_SHARD_INDEX=0 \
		GTEST_TOTAL_SHARDS=1 \
		GTEST_FILTER=malloc_hook_cplusplus.mmap_ptrs \
		make -C test/gtest test
	(cd test/gtest && rename .tap _mmap_ptrs_gtest.tap malloc_hook_cplusplus.tap && mv *.tap $GTEST_REPORT_DIR)

	if ! [[ $(uname -m) =~ "aarch" ]] && ! [[ $(uname -m) =~ "ppc" ]]
	then
		echo "==== Running valgrind tests, $compiler_name compiler ===="

		# Load newer valgrind if naative is older than 3.10
		if ! (echo "valgrind-3.10.0"; valgrind --version) | sort -CV
		then
			module load tools/valgrind-latest
		fi

		export VALGRIND_EXTRA_ARGS="--xml=yes --xml-file=valgrind.xml --child-silent-after-fork=yes --gen-suppressions=all"
		$AFFINITY $TIMEOUT_VALGRIND make -C test/gtest test_valgrind
		(cd test/gtest && rename .tap _vg.tap *.tap && mv *.tap $GTEST_REPORT_DIR)
		module unload tools/valgrind-latest
	else
		echo "==== Not running valgrind tests with $compiler_name compiler ===="
		echo "1..1"                                          > vg_skipped.tap
		echo "ok 1 - # SKIP because running on $(uname -m)" >> vg_skipped.tap
	fi
}

run_gtest_default() {
	run_gtest "default"
}

run_gtest_armclang() {
	if module_load arm-compiler/arm-hpc-compiler && armclang -v
	then
		run_gtest "armclang" CC=armclang CXX=armclang++
	else
		echo "==== Not running with armclang compiler ===="
		echo "1..1"                                          > armclang_skipped.tap
		echo "ok 1 - # SKIP because armclang not found"     >> armclang_skipped.tap
	fi
	module unload arm-compiler/arm-hpc-compiler
}


#
# Run the test suite (gtest) in release configuration
#
run_gtest_release() {

	echo "1..1" > gtest_release.tap

	../contrib/configure-release --prefix=$ucx_inst --enable-gtest
	$MAKEP clean
	$MAKEP

	export GTEST_SHARD_INDEX=0
	export GTEST_TOTAL_SHARDS=1
	export GTEST_RANDOM_SEED=0
	export GTEST_SHUFFLE=1
	export GTEST_TAP=2
	export GTEST_REPORT_DIR=$WORKSPACE/reports/tap

	echo "==== Running unit tests (release configuration) ===="
	env GTEST_FILTER=\*test_obj_size\* $AFFINITY $TIMEOUT make -C test/gtest test
	echo "ok 1" >> gtest_release.tap
}

run_ucx_tl_check() {

	echo "1..1" > ucx_tl_check.tap

	../test/apps/test_ucx_tls.py $ucx_inst

	if [ $? -ne 0 ]; then
		echo "not ok 1" >> ucx_tl_check.tap
	else
		echo "ok 1" >> ucx_tl_check.tap
	fi
}

#
# Run all tests
#
run_tests() {
	export UCX_HANDLE_ERRORS=freeze,bt
	export UCX_ERROR_SIGNALS=SIGILL,SIGSEGV,SIGBUS,SIGFPE,SIGPIPE,SIGABRT
	export UCX_ERROR_MAIL_TO=$ghprbActualCommitAuthorEmail
	export UCX_ERROR_MAIL_FOOTER=$JOB_URL/$BUILD_NUMBER/console

	do_distributed_task 0 4 build_icc
	do_distributed_task 1 4 build_debug
	do_distributed_task 1 4 build_ugni
	do_distributed_task 2 4 build_cuda
	do_distributed_task 1 4 build_clang
	do_distributed_task 0 4 build_armclang
	do_distributed_task 1 4 build_gcc_latest
	do_distributed_task 2 4 build_experimental_api
	do_distributed_task 0 4 build_jucx

	# all are running mpi tests
	run_mpi_tests

	if module_load dev/jdk && module_load dev/mvn
	then
		../contrib/configure-devel --prefix=$ucx_inst --with-java
	else
		../contrib/configure-devel --prefix=$ucx_inst
	fi
	$MAKEP
	$MAKEP install

	run_ucx_tl_check

	do_distributed_task 1 4 run_ucp_hello
	do_distributed_task 2 4 run_uct_hello
	do_distributed_task 1 4 run_ucp_client_server
<<<<<<< HEAD
	do_distributed_task 1 4 test_profiling
	do_distributed_task 2 4 test_dlopen
	do_distributed_task 1 4 test_memtrack
=======
	do_distributed_task 3 4 test_profiling
	do_distributed_task 3 4 test_dlopen
	do_distributed_task 3 4 test_ucs_load
	do_distributed_task 3 4 test_memtrack
>>>>>>> 034e98db
	do_distributed_task 0 4 test_unused_env_var
	do_distributed_task 1 3 test_malloc_hook
	do_distributed_task 0 3 test_jucx

	# all are running gtest
	run_gtest_default
	run_gtest_armclang

	do_distributed_task 3 4 run_coverity
	do_distributed_task 0 4 run_gtest_release
}

prepare
try_load_cuda_env
do_distributed_task 0 4 build_docs
do_distributed_task 0 4 build_java_docs
do_distributed_task 0 4 build_disable_numa
do_distributed_task 1 4 build_no_verbs
do_distributed_task 2 4 build_release_pkg
do_distributed_task 2 4 check_inst_headers

if [ -n "$JENKINS_RUN_TESTS" ]
then
	run_tests
fi<|MERGE_RESOLUTION|>--- conflicted
+++ resolved
@@ -1089,16 +1089,10 @@
 	do_distributed_task 1 4 run_ucp_hello
 	do_distributed_task 2 4 run_uct_hello
 	do_distributed_task 1 4 run_ucp_client_server
-<<<<<<< HEAD
 	do_distributed_task 1 4 test_profiling
 	do_distributed_task 2 4 test_dlopen
-	do_distributed_task 1 4 test_memtrack
-=======
-	do_distributed_task 3 4 test_profiling
-	do_distributed_task 3 4 test_dlopen
-	do_distributed_task 3 4 test_ucs_load
-	do_distributed_task 3 4 test_memtrack
->>>>>>> 034e98db
+	do_distributed_task 1 4 test_ucs_load
+	do_distributed_task 2 4 test_memtrack
 	do_distributed_task 0 4 test_unused_env_var
 	do_distributed_task 1 3 test_malloc_hook
 	do_distributed_task 0 3 test_jucx

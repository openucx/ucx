/**
* Copyright (C) Mellanox Technologies Ltd. 2018.  ALL RIGHTS RESERVED.
*
* See file LICENSE for terms.
*/

/*
 * UCP client - server example utility
 * -----------------------------------------------
 *
 * Server side:
 *
 *    ./ucp_client_server
 *
 * Client side:
 *
 *    ./ucp_client_server -a <server-ip>
 *
 * Notes:
 *
 *    - The server will listen to incoming connection requests on INADDR_ANY.
 *    - The client needs to pass the IP address of the server side to connect to
 *      as an argument to the test.
 *    - Currently, the passed IP needs to be an IPoIB or a RoCE address.
 *    - The port which the server side would listen on can be modified with the
 *      '-p' option and should be used on both sides. The default port to use is
 *      13337.
 */

#include <ucp/api/ucp.h>

#include <string.h>    /* memset */
#include <arpa/inet.h> /* inet_addr */
#include <unistd.h>    /* getopt */
#include <stdlib.h>    /* atoi */

#define TEST_STRING_LEN        sizeof(test_message)
#define DEFAULT_PORT           13337
#define IP_STRING_LEN          50
#define PORT_STRING_LEN        8
#define TAG                    0xCAFE
#define COMM_TYPE_DEFAULT      "STREAM"
#define PRINT_INTERVAL         2000
#define DEFAULT_NUM_ITERATIONS 1
#define TEST_AM_ID             0

const  char test_message[]           = "UCX Client-Server Hello World";
static uint16_t server_port          = DEFAULT_PORT;
static int num_iterations            = DEFAULT_NUM_ITERATIONS;


typedef enum {
    CLIENT_SERVER_SEND_RECV_STREAM   = UCS_BIT(0),
    CLIENT_SERVER_SEND_RECV_TAG      = UCS_BIT(1),
    CLIENT_SERVER_SEND_RECV_AM       = UCS_BIT(2),
    CLIENT_SERVER_SEND_RECV_AM_FETCH = UCS_BIT(3),
    CLIENT_SERVER_SEND_RECV_DEFAULT  = CLIENT_SERVER_SEND_RECV_STREAM
} send_recv_type_t;


/**
 * Server's application context to be used in the user's connection request
 * callback.
 * It holds the server's listener and the handle to an incoming connection request.
 */
typedef struct ucx_server_ctx {
    volatile ucp_conn_request_h conn_request;
    ucp_listener_h              listener;
} ucx_server_ctx_t;


/**
 * Stream request context. Holds a value to indicate whether or not the
 * request is completed.
 */
typedef struct test_req {
    int complete;
} test_req_t;


/**
 * Descriptor of the data received with AM API.
 */
static struct {
    volatile int complete;
    int          is_rndv;
    int          is_fetch;
    void         *desc;
    void         *recv_buf;
    ucp_ep_h     reply_ep;
} am_data_desc = {0, 0, 0, NULL, NULL, NULL};


/**
 * Print this application's usage help message.
 */
static void usage(void);

static void tag_recv_cb(void *request, ucs_status_t status,
                        const ucp_tag_recv_info_t *info, void *user_data)
{
    test_req_t *ctx = user_data;

    ctx->complete = 1;
}

/**
 * The callback on the receiving side, which is invoked upon receiving the
 * stream message.
 */
static void
stream_recv_cb(void *request, ucs_status_t status, size_t length,
               void *user_data)
{
    test_req_t *ctx = user_data;

    ctx->complete = 1;
}

/**
 * The callback, which is invoked upon completion of sending or receiving the
 * active message.
 */
static void am_comp_cb(void *request, ucs_status_t status, size_t length,
                       void *user_data)
{
    test_req_t *ctx = user_data;

    ctx->complete = 1;
}

/**
 * The callback on the sending side, which is invoked after finishing sending
 * the message.
 */
static void send_cb(void *request, ucs_status_t status, void *user_data)
{
    test_req_t *ctx = user_data;

    ctx->complete = 1;
}

/**
 * Error handling callback.
 */
static void err_cb(void *arg, ucp_ep_h ep, ucs_status_t status)
{
    printf("error handling callback was invoked with status %d (%s)\n",
           status, ucs_status_string(status));
}

/**
 * Set an address for the server to listen on - INADDR_ANY on a well known port.
 */
void set_listen_addr(const char *address_str, struct sockaddr_in *listen_addr)
{
    /* The server will listen on INADDR_ANY */
    memset(listen_addr, 0, sizeof(struct sockaddr_in));
    listen_addr->sin_family      = AF_INET;
    listen_addr->sin_addr.s_addr = (address_str) ? inet_addr(address_str) : INADDR_ANY;
    listen_addr->sin_port        = htons(server_port);
}

/**
 * Set an address to connect to. A given IP address on a well known port.
 */
void set_connect_addr(const char *address_str, struct sockaddr_in *connect_addr)
{
    memset(connect_addr, 0, sizeof(struct sockaddr_in));
    connect_addr->sin_family      = AF_INET;
    connect_addr->sin_addr.s_addr = inet_addr(address_str);
    connect_addr->sin_port        = htons(server_port);
}

/**
 * Initialize the client side. Create an endpoint from the client side to be
 * connected to the remote server (to the given IP).
 */
static ucs_status_t start_client(ucp_worker_h ucp_worker, const char *ip,
                                 ucp_ep_h *client_ep)
{
    ucp_ep_params_t ep_params;
    struct sockaddr_in connect_addr;
    ucs_status_t status;

    set_connect_addr(ip, &connect_addr);

    /*
     * Endpoint field mask bits:
     * UCP_EP_PARAM_FIELD_FLAGS             - Use the value of the 'flags' field.
     * UCP_EP_PARAM_FIELD_SOCK_ADDR         - Use a remote sockaddr to connect
     *                                        to the remote peer.
     * UCP_EP_PARAM_FIELD_ERR_HANDLING_MODE - Error handling mode - this flag
     *                                        is temporarily required since the
     *                                        endpoint will be closed with
     *                                        UCP_EP_CLOSE_MODE_FORCE which
     *                                        requires this mode.
     *                                        Once UCP_EP_CLOSE_MODE_FORCE is
     *                                        removed, the error handling mode
     *                                        will be removed.
     */
    ep_params.field_mask       = UCP_EP_PARAM_FIELD_FLAGS       |
                                 UCP_EP_PARAM_FIELD_SOCK_ADDR   |
                                 UCP_EP_PARAM_FIELD_ERR_HANDLER |
                                 UCP_EP_PARAM_FIELD_ERR_HANDLING_MODE;
    ep_params.err_mode         = UCP_ERR_HANDLING_MODE_PEER;
    ep_params.err_handler.cb   = err_cb;
    ep_params.err_handler.arg  = NULL;
    ep_params.flags            = UCP_EP_PARAMS_FLAGS_CLIENT_SERVER;
    ep_params.sockaddr.addr    = (struct sockaddr*)&connect_addr;
    ep_params.sockaddr.addrlen = sizeof(connect_addr);

    status = ucp_ep_create(ucp_worker, &ep_params, client_ep);
    if (status != UCS_OK) {
        fprintf(stderr, "failed to connect to %s (%s)\n", ip, ucs_status_string(status));
    }

    return status;
}

/**
 * Print the received message on the server side or the sent data on the client
 * side.
 */
static void print_result(int is_server, char *recv_message, int current_iter)
{
    if (is_server) {
        printf("Server: iteration #%d\n", (current_iter + 1));
        printf("UCX data message was received\n");
        printf("\n\n----- UCP TEST SUCCESS -------\n\n");
        printf("%s", recv_message);
        printf("\n\n------------------------------\n\n");
    } else {
        printf("Client: iteration #%d\n", (current_iter + 1));
        printf("\n\n-----------------------------------------\n\n");
        printf("Client sent message: \n%s.\nlength: %ld\n",
               test_message, TEST_STRING_LEN);
        printf("\n-----------------------------------------\n\n");
    }
}

/**
 * Progress the request until it completes.
 */
static ucs_status_t request_wait(ucp_worker_h ucp_worker, void *request,
                                 test_req_t *ctx)
{
    ucs_status_t status;

    /* if operation was completed immediately */
    if (request == NULL) {
        return UCS_OK;
    }
    
    if (UCS_PTR_IS_ERR(request)) {
        return UCS_PTR_STATUS(request);
    }
    
    while (ctx->complete == 0) {
        ucp_worker_progress(ucp_worker);
    }
    status = ucp_request_check_status(request);

    ucp_request_free(request);

    return status;
}

static int request_finalize(ucp_worker_h ucp_worker, test_req_t *request,
                            test_req_t *ctx, int is_server,
                            char *recv_message, int current_iter)
{
    ucs_status_t status;
    int ret = 0;

    status = request_wait(ucp_worker, request, ctx);
    if (status != UCS_OK) {
        fprintf(stderr, "unable to %s UCX message (%s)\n",
                is_server ? "receive": "send", ucs_status_string(status));
        return -1;
    }

    /* Print the output of the first, last and every PRINT_INTERVAL iteration */
    if ((current_iter == 0) || (current_iter == (num_iterations - 1)) ||
        !((current_iter + 1) % (PRINT_INTERVAL))) {
        print_result(is_server, recv_message, current_iter);
    }

    return ret;
}

/**
 * Send and receive a message using the Stream API.
 * The client sends a message to the server and waits until the send it completed.
 * The server receives a message from the client and waits for its completion.
 */
static int send_recv_stream(ucp_worker_h ucp_worker, ucp_ep_h ep, int is_server,
                            int current_iter)
{
    char recv_message[TEST_STRING_LEN]= "";
    ucp_request_param_t param;
    test_req_t *request;
    size_t length;
    test_req_t ctx;

    ctx.complete = 0;
    param.op_attr_mask = UCP_OP_ATTR_FIELD_CALLBACK |
                         UCP_OP_ATTR_FIELD_USER_DATA;
    param.user_data    = &ctx;
    if (!is_server) {
        /* Client sends a message to the server using the stream API */
        param.cb.send = send_cb;
        request       = ucp_stream_send_nbx(ep, test_message, TEST_STRING_LEN,
                                            &param);
    } else {
        /* Server receives a message from the client using the stream API */
        param.op_attr_mask  |= UCP_OP_ATTR_FIELD_FLAGS;
        param.flags          = UCP_STREAM_RECV_FLAG_WAITALL;
        param.cb.recv_stream = stream_recv_cb;
        request              = ucp_stream_recv_nbx(ep, &recv_message,
                                                   TEST_STRING_LEN,
                                                   &length, &param);
    }

    return request_finalize(ucp_worker, request, &ctx, is_server,
                            recv_message, current_iter);
}

/**
 * Send and receive a message using the Tag-Matching API.
 * The client sends a message to the server and waits until the send it completed.
 * The server receives a message from the client and waits for its completion.
 */
static int send_recv_tag(ucp_worker_h ucp_worker, ucp_ep_h ep, int is_server,
                         int current_iter)
{
    char recv_message[TEST_STRING_LEN]= "";
    ucp_request_param_t param;
    void *request;
    test_req_t ctx;

    ctx.complete = 0;
    param.op_attr_mask = UCP_OP_ATTR_FIELD_CALLBACK |
                         UCP_OP_ATTR_FIELD_USER_DATA;
    param.user_data    = &ctx;
    if (!is_server) {
        /* Client sends a message to the server using the Tag-Matching API */
        param.cb.send = send_cb;
        request       = ucp_tag_send_nbx(ep, test_message, TEST_STRING_LEN,
                                         TAG, &param);
    } else {
        /* Server receives a message from the client using the Tag-Matching API */
        param.cb.recv = tag_recv_cb;
        request       = ucp_tag_recv_nbx(ucp_worker, &recv_message,
                                         TEST_STRING_LEN, TAG, 0, &param);
    }

    return request_finalize(ucp_worker, request, &ctx, is_server, recv_message,
                            current_iter);
}

ucs_status_t ucp_am_data_cb(void *arg, const void *header, size_t header_length,
                            void *data, size_t length,
                            const ucp_am_recv_param_t *param)
{
    if (length != TEST_STRING_LEN) {
        fprintf(stderr, "received wrong data length %ld (expected %ld)",
                length, TEST_STRING_LEN);
        goto out;
    }

    if ((header != NULL) || (header_length != 0)) {
        fprintf(stderr, "received unexpected header, length %ld", header_length);
    }

    if (param->recv_attr & UCP_AM_RECV_ATTR_FLAG_RNDV) {
        /* Rendezvous request arrived, data contains an internal UCX descriptor,
         * which has to be passed to ucp_am_recv_data_nbx function to confirm
         * data transfer.
         */
        am_data_desc.is_rndv = 1;
        am_data_desc.desc    = data;
        return UCS_INPROGRESS;
    } else if (param->recv_attr & UCP_AM_RECV_ATTR_FLAG_SEND_REPLY) {
        if (!(param->recv_attr & UCP_AM_RECV_ATTR_FIELD_REPLY_EP)) {
            fprintf(stderr, "reply ep is not provided with data fetch request");
            am_data_desc.reply_ep = NULL;
        } else {
            am_data_desc.reply_ep = param->reply_ep;
        }

        am_data_desc.is_fetch = 1;
        am_data_desc.desc     = data;
        return UCS_INPROGRESS;
    }

    /* Message delivered with eager protocol, data should be available
     * immediately
     */
    am_data_desc.is_rndv  = 0;
    am_data_desc.is_fetch = 0;
    am_data_desc.reply_ep = NULL;
    memcpy(am_data_desc.recv_buf, data, length);

out:
    am_data_desc.complete = 1;
    return UCS_OK;
}

/**
 * Send and receive a message using Active Message API.
 * The client sends a message to the server and waits until the send is completed.
 * The server gets a message from the client and if it is rendezvous request,
 * initiates receive operation.
 */
static int send_recv_am(ucp_worker_h ucp_worker, ucp_ep_h ep, int is_server,
                        int current_iter)
{
    char recv_message[TEST_STRING_LEN] = "";
    test_req_t *request;
    ucp_request_param_t params;
    test_req_t ctx;

    am_data_desc.recv_buf = recv_message;
    ctx.complete          = 0;
    params.op_attr_mask   = UCP_OP_ATTR_FIELD_CALLBACK |
                            UCP_OP_ATTR_FIELD_USER_DATA;
    params.user_data      = &ctx;

    if (is_server) {
        while (!am_data_desc.complete) {
            ucp_worker_progress(ucp_worker);
        }
        am_data_desc.complete = 0;

        if (am_data_desc.is_rndv) {
            /* Rendezvous request has arrived, need to invoke receive operation
             * to confirm data transfer from the sender to the "recv_message"
             * buffer. */
            params.op_attr_mask |= UCP_OP_ATTR_FLAG_NO_IMM_CMPL;
<<<<<<< HEAD
            params.cb.am         = am_comp_cb,
            request              = ucp_am_data_recv_nbx(am_data_desc.desc,
=======
            params.cb.recv_am    = am_recv_cb,
            request              = ucp_am_recv_data_nbx(ucp_worker,
                                                        am_data_desc.desc,
>>>>>>> 38341828
                                                        &recv_message,
                                                        TEST_STRING_LEN,
                                                        &params);
        } else {
            /* Data has arrived eagerly and is ready for use, no need to
             * initiate receive operation. */
            request = NULL;
        }
    } else {
        /* Client sends a message to the server using the AM API */
        params.cb.am = am_comp_cb,
        request      = ucp_am_send_nbx(ep, TEST_AM_ID, NULL, 0ul, test_message,
                                       TEST_STRING_LEN, &params);
    }

    return request_finalize(ucp_worker, request, &ctx, is_server, recv_message,
                            current_iter);
}

/**
 * Send and receive a message using Active Message fetch data API.
 * The server sends a request for data to the client and waits until the client
 * replies.
 * The client receives a data request from the server and sends the data back.
 */
static int send_recv_am_fetch(ucp_worker_h ucp_worker, ucp_ep_h ep,
                              int is_server, int current_iter)
{
    char recv_message[TEST_STRING_LEN] = "";
    test_req_t *request;
    ucp_request_param_t params;
    test_req_t ctx;

    ctx.complete          = 0;
    params.op_attr_mask   = UCP_OP_ATTR_FIELD_CALLBACK |
                            UCP_OP_ATTR_FIELD_USER_DATA;
    params.user_data      = &ctx;

    if (is_server) {
        /* Server sends a request for data using the AM API. It has to specify
         * UCP_AM_SEND_GET_REPLY flag and params.reply_buffer. */
        params.op_attr_mask  |= UCP_OP_ATTR_FIELD_FLAGS        |
                                UCP_OP_ATTR_FIELD_REPLY_BUFFER |
                                UCP_OP_ATTR_FIELD_REPLY_COUNT  |
                                UCP_OP_ATTR_FIELD_REPLY_DATATYPE;
        params.flags          = UCP_AM_SEND_GET_REPLY;
        params.reply_buffer   = recv_message; /* result will be stored here */
        params.reply_count    = TEST_STRING_LEN;
        params.reply_datatype = ucp_dt_make_contig(1);
        params.cb.am          = am_comp_cb,

        /* Note this request will be completed when the data is ready in
         * params.reply_buffer (recv_message). */
        request              = ucp_am_send_nbx(ep, TEST_AM_ID, NULL, 0ul,
                                               NULL, 0ul, /* send buffer is ignored
                                                             for fetch data request */
                                               &params);
    } else {
        while (!am_data_desc.complete) {
            ucp_worker_progress(ucp_worker);
        }
        am_data_desc.complete = 0;

        /* Client sends a message to the server buffer using the AM reply API */
        params.cb.send = send_cb,
        request        = ucp_am_send_reply_nbx(am_data_desc.reply_ep,
                                               am_data_desc.desc,
                                               test_message, TEST_STRING_LEN,
                                               &params);
    }

    return request_finalize(ucp_worker, request, &ctx, is_server, recv_message,
                            current_iter);
}

/**
 * Close the given endpoint.
 * Currently closing the endpoint with UCP_EP_CLOSE_MODE_FORCE since we currently
 * cannot rely on the client side to be present during the server's endpoint
 * closing process.
 */
static void ep_close(ucp_worker_h ucp_worker, ucp_ep_h ep)
{
    ucp_request_param_t param;
    ucs_status_t status;
    void *close_req;

    param.op_attr_mask = UCP_OP_ATTR_FIELD_FLAGS;
    param.flags        = UCP_EP_CLOSE_FLAG_FORCE;
    close_req          = ucp_ep_close_nbx(ep, &param);
    if (UCS_PTR_IS_PTR(close_req)) {
        do {
            ucp_worker_progress(ucp_worker);
            status = ucp_request_check_status(close_req);
        } while (status == UCS_INPROGRESS);

        ucp_request_free(close_req);
    } else if (UCS_PTR_STATUS(close_req) != UCS_OK) {
        fprintf(stderr, "failed to close ep %p\n", (void*)ep);
    }
}

/**
 * Print this application's usage help message.
 */
static void usage()
{
    fprintf(stderr, "Usage: ucp_client_server [parameters]\n");
    fprintf(stderr, "UCP client-server example utility\n");
    fprintf(stderr, "\nParameters are:\n");
    fprintf(stderr, " -a Set IP address of the server "
                    "(required for client and should not be specified "
                    "for the server)\n");
    fprintf(stderr, " -l Set IP address where server listens "
                    "(If not specified, server uses INADDR_ANY; "
                    "Irrelevant at client)\n");
    fprintf(stderr, " -p Port number to listen/connect to (default = %d). "
                    "0 on the server side means select a random port and print it\n",
                    DEFAULT_PORT);
    fprintf(stderr, " -c Communication type for the client and server. "
                    " Valid values are:\n"
                    "     'stream' : Stream API\n"
                    "     'tag'    : Tag API\n"
                    "     'am'     : AM API\n"
                    "    If not specified, %s API will be used.\n", COMM_TYPE_DEFAULT);
    fprintf(stderr, " -i Number of iterations to run. Client and server must "
                    "have the same value. (default = %d).\n",
                    num_iterations);
    fprintf(stderr, "\n");
}

/**
 * Parse the command line arguments.
 */
static int parse_cmd(int argc, char *const argv[], char **server_addr,
                     char **listen_addr, send_recv_type_t *send_recv_type)
{
    int c = 0;
    int port;

    opterr = 0;

    while ((c = getopt(argc, argv, "a:l:p:c:i:")) != -1) {
        switch (c) {
        case 'a':
            *server_addr = optarg;
            break;
        case 'c':
            if (!strcasecmp(optarg, "stream")) {
                *send_recv_type = CLIENT_SERVER_SEND_RECV_STREAM;
            } else if (!strcasecmp(optarg, "tag")) {
                *send_recv_type = CLIENT_SERVER_SEND_RECV_TAG;
            } else if (!strcasecmp(optarg, "am")) {
                /* TODO: uncomment below when AM API is fully supported.
                 * *send_recv_type = CLIENT_SERVER_SEND_RECV_AM; */
                fprintf(stderr, "AM API is not fully supported yet\n");
                return -1;
            } else if (!strcasecmp(optarg, "am_fetch")) {
                /* TODO: uncomment below when AM API is fully supported.
                 * *send_recv_type = CLIENT_SERVER_SEND_RECV_AM_FETCH; */
                fprintf(stderr, "AM API is not fully supported yet\n");
                return -1;
            } else {
                fprintf(stderr, "Wrong communication type %s. "
                        "Using %s as default\n", optarg, COMM_TYPE_DEFAULT);
                *send_recv_type = CLIENT_SERVER_SEND_RECV_DEFAULT;
            }
            break;
        case 'l':
            *listen_addr = optarg;
            break;
        case 'p':
            port = atoi(optarg);
            if ((port < 0) || (port > UINT16_MAX)) {
                fprintf(stderr, "Wrong server port number %d\n", port);
                return -1;
            }
            server_port = port;
            break;
        case 'i':
            num_iterations = atoi(optarg);
            break;
        default:
            usage();
            return -1;
        }
    }

    return 0;
}

static char* sockaddr_get_ip_str(const struct sockaddr_storage *sock_addr,
                                 char *ip_str, size_t max_size)
{
    struct sockaddr_in  addr_in;
    struct sockaddr_in6 addr_in6;

    switch (sock_addr->ss_family) {
    case AF_INET:
        memcpy(&addr_in, sock_addr, sizeof(struct sockaddr_in));
        inet_ntop(AF_INET, &addr_in.sin_addr, ip_str, max_size);
        return ip_str;
    case AF_INET6:
        memcpy(&addr_in6, sock_addr, sizeof(struct sockaddr_in6));
        inet_ntop(AF_INET6, &addr_in6.sin6_addr, ip_str, max_size);
        return ip_str;
    default:
        return "Invalid address family";
    }
}

static char* sockaddr_get_port_str(const struct sockaddr_storage *sock_addr,
                                   char *port_str, size_t max_size)
{
    struct sockaddr_in  addr_in;
    struct sockaddr_in6 addr_in6;

    switch (sock_addr->ss_family) {
    case AF_INET:
        memcpy(&addr_in, sock_addr, sizeof(struct sockaddr_in));
        snprintf(port_str, max_size, "%d", ntohs(addr_in.sin_port));
        return port_str;
    case AF_INET6:
        memcpy(&addr_in6, sock_addr, sizeof(struct sockaddr_in6));
        snprintf(port_str, max_size, "%d", ntohs(addr_in6.sin6_port));
        return port_str;
    default:
        return "Invalid address family";
    }
}

static int client_server_communication(ucp_worker_h worker, ucp_ep_h ep,
                                       send_recv_type_t send_recv_type,
                                       int is_server, int current_iter)
{
    int ret;

    switch (send_recv_type) {
    case CLIENT_SERVER_SEND_RECV_STREAM:
        /* Client-Server communication via Stream API */
        ret = send_recv_stream(worker, ep, is_server, current_iter);
        break;
    case CLIENT_SERVER_SEND_RECV_TAG:
        /* Client-Server communication via Tag-Matching API */
        ret = send_recv_tag(worker, ep, is_server, current_iter);
        break;
    case CLIENT_SERVER_SEND_RECV_AM:
        /* Client-Server communication via AM API. */
        ret = send_recv_am(worker, ep, is_server, current_iter);
        break;
    case CLIENT_SERVER_SEND_RECV_AM_FETCH:
        /* Client-Server communication via AM fetch API. */
        ret = send_recv_am_fetch(worker, ep, is_server, current_iter);
        break;
    default:
        fprintf(stderr, "unknown send-recv type %d\n", send_recv_type);
        return -1;
    }

    return ret;
}

/**
 * Create a ucp worker on the given ucp context.
 */
static int init_worker(ucp_context_h ucp_context, ucp_worker_h *ucp_worker)
{
    ucp_worker_params_t worker_params;
    ucs_status_t status;
    int ret = 0;

    memset(&worker_params, 0, sizeof(worker_params));

    worker_params.field_mask  = UCP_WORKER_PARAM_FIELD_THREAD_MODE;
    worker_params.thread_mode = UCS_THREAD_MODE_SINGLE;

    status = ucp_worker_create(ucp_context, &worker_params, ucp_worker);
    if (status != UCS_OK) {
        fprintf(stderr, "failed to ucp_worker_create (%s)\n", ucs_status_string(status));
        ret = -1;
    }

    return ret;
}

/**
 * The callback on the server side which is invoked upon receiving a connection
 * request from the client.
 */
static void server_conn_handle_cb(ucp_conn_request_h conn_request, void *arg)
{
    ucx_server_ctx_t *context = arg;
    ucp_conn_request_attr_t attr;
    char ip_str[IP_STRING_LEN];
    char port_str[PORT_STRING_LEN];
    ucs_status_t status;

    attr.field_mask = UCP_CONN_REQUEST_ATTR_FIELD_CLIENT_ADDR;
    status = ucp_conn_request_query(conn_request, &attr);
    if (status == UCS_OK) {
        printf("Server received a connection request from client at address %s:%s\n",
               sockaddr_get_ip_str(&attr.client_address, ip_str, sizeof(ip_str)),
               sockaddr_get_port_str(&attr.client_address, port_str, sizeof(port_str)));
    } else if (status != UCS_ERR_UNSUPPORTED) {
        fprintf(stderr, "failed to query the connection request (%s)\n",
                ucs_status_string(status));
    }

    if (context->conn_request == NULL) {
        context->conn_request = conn_request;
    } else {
        /* The server is already handling a connection request from a client,
         * reject this new one */
        printf("Rejecting a connection request. "
               "Only one client at a time is supported.\n");
        status = ucp_listener_reject(context->listener, conn_request);
        if (status != UCS_OK) {
            fprintf(stderr, "server failed to reject a connection request: (%s)\n",
                    ucs_status_string(status));
        }
    }
}

static ucs_status_t server_create_ep(ucp_worker_h data_worker,
                                     ucp_conn_request_h conn_request,
                                     ucp_ep_h *server_ep)
{
    ucp_ep_params_t ep_params;
    ucs_status_t    status;

    /* Server creates an ep to the client on the data worker.
     * This is not the worker the listener was created on.
     * The client side should have initiated the connection, leading
     * to this ep's creation */
    ep_params.field_mask      = UCP_EP_PARAM_FIELD_ERR_HANDLER |
                                UCP_EP_PARAM_FIELD_CONN_REQUEST;
    ep_params.conn_request    = conn_request;
    ep_params.err_handler.cb  = err_cb;
    ep_params.err_handler.arg = NULL;

    status = ucp_ep_create(data_worker, &ep_params, server_ep);
    if (status != UCS_OK) {
        fprintf(stderr, "failed to create an endpoint on the server: (%s)\n",
                ucs_status_string(status));
    }

    return status;
}

/**
 * Initialize the server side. The server starts listening on the set address.
 */
static ucs_status_t start_server(ucp_worker_h ucp_worker,
                                 ucx_server_ctx_t *context,
                                 ucp_listener_h *listener_p, const char *ip)
{
    struct sockaddr_in listen_addr;
    ucp_listener_params_t params;
    ucp_listener_attr_t attr;
    ucs_status_t status;
    char ip_str[IP_STRING_LEN];
    char port_str[PORT_STRING_LEN];

    set_listen_addr(ip, &listen_addr);

    params.field_mask         = UCP_LISTENER_PARAM_FIELD_SOCK_ADDR |
                                UCP_LISTENER_PARAM_FIELD_CONN_HANDLER;
    params.sockaddr.addr      = (const struct sockaddr*)&listen_addr;
    params.sockaddr.addrlen   = sizeof(listen_addr);
    params.conn_handler.cb    = server_conn_handle_cb;
    params.conn_handler.arg   = context;

    /* Create a listener on the server side to listen on the given address.*/
    status = ucp_listener_create(ucp_worker, &params, listener_p);
    if (status != UCS_OK) {
        fprintf(stderr, "failed to listen (%s)\n", ucs_status_string(status));
        goto out;
    }

    /* Query the created listener to get the port it is listening on. */
    attr.field_mask = UCP_LISTENER_ATTR_FIELD_SOCKADDR;
    status = ucp_listener_query(*listener_p, &attr);
    if (status != UCS_OK) {
        fprintf(stderr, "failed to query the listener (%s)\n",
                ucs_status_string(status));
        ucp_listener_destroy(*listener_p);
        goto out;
    }

    fprintf(stderr, "server is listening on IP %s port %s\n",
            sockaddr_get_ip_str(&attr.sockaddr, ip_str, IP_STRING_LEN),
            sockaddr_get_port_str(&attr.sockaddr, port_str, PORT_STRING_LEN));

    printf("Waiting for connection...\n");

out:
    return status;
}

static int client_server_do_work(ucp_worker_h ucp_worker, ucp_ep_h ep,
                                 send_recv_type_t send_recv_type, int is_server)
{
    int i, ret = 0;

    for (i = 0; i < num_iterations; i++) {
        ret = client_server_communication(ucp_worker, ep, send_recv_type,
                                          is_server, i);
        if (ret != 0) {
            fprintf(stderr, "%s failed on iteration #%d\n",
                    (is_server ? "server": "client"), i + 1);
            goto out;
        }
    }

out:
    return ret;
}

static int run_server(ucp_context_h ucp_context, ucp_worker_h ucp_worker,
                      char *listen_addr, send_recv_type_t send_recv_type)
{
    ucx_server_ctx_t context;
    ucp_worker_h     ucp_data_worker;
    ucp_am_handler_param_t param;
    ucp_ep_h         server_ep;
    ucs_status_t     status;
    int              ret;

    /* Create a data worker (to be used for data exchange between the server
     * and the client after the connection between them was established) */
    ret = init_worker(ucp_context, &ucp_data_worker);
    if (ret != 0) {
        goto err;
    }

    if ((send_recv_type == CLIENT_SERVER_SEND_RECV_AM) ||
        (send_recv_type == CLIENT_SERVER_SEND_RECV_AM_FETCH)) {
        /* Initialize Active Message data handler */
        param.field_mask = UCP_AM_HANDLER_PARAM_FIELD_ID |
                           UCP_AM_HANDLER_PARAM_FIELD_CB |
                           UCP_AM_HANDLER_PARAM_FIELD_ARG;
        param.id         = TEST_AM_ID;
        param.cb         = ucp_am_data_cb;
        param.arg        = ucp_data_worker; /* not used in our callback */
        status           = ucp_worker_set_am_recv_handler(ucp_data_worker,
                                                          &param);
        if (status != UCS_OK) {
            ret = -1;
            goto err_worker;
        }
    }

    /* Initialize the server's context. */
    context.conn_request = NULL;

    /* Create a listener on the worker created at first. The 'connection
     * worker' - used for connection establishment between client and server.
     * This listener will stay open for listening to incoming connection
     * requests from the client */
    status = start_server(ucp_worker, &context, &context.listener, listen_addr);
    if (status != UCS_OK) {
        ret = -1;
        goto err_worker;
    }

    /* Server is always up listening */
    while (1) {
        /* Wait for the server to receive a connection request from the client.
         * If there are multiple clients for which the server's connection request
         * callback is invoked, i.e. several clients are trying to connect in
         * parallel, the server will handle only the first one and reject the rest */
        while (context.conn_request == NULL) {
            ucp_worker_progress(ucp_worker);
        }

        /* Server creates an ep to the client on the data worker.
         * This is not the worker the listener was created on.
         * The client side should have initiated the connection, leading
         * to this ep's creation */
        status = server_create_ep(ucp_data_worker, context.conn_request,
                                  &server_ep);
        if (status != UCS_OK) {
            ret = -1;
            goto err_listener;
        }

        /* The server waits for all the iterations to complete before moving on
         * to the next client */
        ret = client_server_do_work(ucp_data_worker, server_ep, send_recv_type,
                                    1);
        if (ret != 0) {
            goto err_ep;
        }

        /* Close the endpoint to the client */
        ep_close(ucp_data_worker, server_ep);

        /* Reinitialize the server's context to be used for the next client */
        context.conn_request = NULL;

        printf("Waiting for connection...\n");
    }

err_ep:
    ep_close(ucp_data_worker, server_ep);
err_listener:
    ucp_listener_destroy(context.listener);
err_worker:
    ucp_worker_destroy(ucp_data_worker);
err:
    return ret;
}

static int run_client(ucp_worker_h ucp_worker, char *server_addr,
                      send_recv_type_t send_recv_type)
{
    ucp_ep_h     client_ep;
    ucs_status_t status;
    int          ret;

    status = start_client(ucp_worker, server_addr, &client_ep);
    if (status != UCS_OK) {
        fprintf(stderr, "failed to start client (%s)\n", ucs_status_string(status));
        ret = -1;
        goto out;
    }

    ret = client_server_do_work(ucp_worker, client_ep, send_recv_type, 0);

    /* Close the endpoint to the server */
    ep_close(ucp_worker, client_ep);

out:
    return ret;
}

/**
 * Initialize the UCP context and worker.
 */
static int init_context(ucp_context_h *ucp_context, ucp_worker_h *ucp_worker,
                        send_recv_type_t send_recv_type)
{
    /* UCP objects */
    ucp_params_t ucp_params;
    ucs_status_t status;
    int ret = 0;

    memset(&ucp_params, 0, sizeof(ucp_params));

    /* UCP initialization */
    ucp_params.field_mask = UCP_PARAM_FIELD_FEATURES;

    if (send_recv_type == CLIENT_SERVER_SEND_RECV_STREAM) {
        ucp_params.features = UCP_FEATURE_STREAM;
    } else if (send_recv_type == CLIENT_SERVER_SEND_RECV_TAG) {
        ucp_params.features = UCP_FEATURE_TAG;
    } else {
        ucp_params.features = UCP_FEATURE_AM;
    }

    status = ucp_init(&ucp_params, NULL, ucp_context);
    if (status != UCS_OK) {
        fprintf(stderr, "failed to ucp_init (%s)\n", ucs_status_string(status));
        ret = -1;
        goto err;
    }

    ret = init_worker(*ucp_context, ucp_worker);
    if (ret != 0) {
        goto err_cleanup;
    }

    return ret;

err_cleanup:
    ucp_cleanup(*ucp_context);
err:
    return ret;
}


int main(int argc, char **argv)
{
    send_recv_type_t send_recv_type = CLIENT_SERVER_SEND_RECV_DEFAULT;
    char *server_addr = NULL;
    char *listen_addr = NULL;
    int ret;

    /* UCP objects */
    ucp_context_h ucp_context;
    ucp_worker_h  ucp_worker;

    ret = parse_cmd(argc, argv, &server_addr, &listen_addr, &send_recv_type);
    if (ret != 0) {
        goto err;
    }

    /* Initialize the UCX required objects */
    ret = init_context(&ucp_context, &ucp_worker, send_recv_type);
    if (ret != 0) {
        goto err;
    }

    /* Client-Server initialization */
    if (server_addr == NULL) {
        /* Server side */
        ret = run_server(ucp_context, ucp_worker, listen_addr, send_recv_type);
    } else {
        /* Client side */
        ret = run_client(ucp_worker, server_addr, send_recv_type);
    }

    ucp_worker_destroy(ucp_worker);
    ucp_cleanup(ucp_context);
err:
    return ret;
}<|MERGE_RESOLUTION|>--- conflicted
+++ resolved
@@ -438,14 +438,9 @@
              * to confirm data transfer from the sender to the "recv_message"
              * buffer. */
             params.op_attr_mask |= UCP_OP_ATTR_FLAG_NO_IMM_CMPL;
-<<<<<<< HEAD
             params.cb.am         = am_comp_cb,
-            request              = ucp_am_data_recv_nbx(am_data_desc.desc,
-=======
-            params.cb.recv_am    = am_recv_cb,
             request              = ucp_am_recv_data_nbx(ucp_worker,
                                                         am_data_desc.desc,
->>>>>>> 38341828
                                                         &recv_message,
                                                         TEST_STRING_LEN,
                                                         &params);

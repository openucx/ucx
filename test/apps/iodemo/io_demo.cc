/*
 * Copyright (C) Mellanox Technologies Ltd. 2020.  ALL RIGHTS RESERVED.
 *
 * See file LICENSE for terms.
 */

#include "ucx_wrapper.h"

#include <netinet/in.h>
#include <arpa/inet.h>
#include <sys/time.h>
#include <iostream>
#include <string.h>
#include <getopt.h>
#include <assert.h>
#include <unistd.h>
#include <cstdlib>
#include <ctime>
#include <csignal>
#include <cerrno>
#include <vector>
#include <map>
#include <queue>
#include <algorithm>
#include <limits>
#include <malloc.h>
#include <dlfcn.h>
#include <set>

#ifdef HAVE_CUDA
#include <cuda.h>
#include <cuda_runtime.h>
#endif

#define ALIGNMENT           4096
#define BUSY_PROGRESS_COUNT 1000

/* IO operation type */
typedef enum {
    IO_READ,
    IO_WRITE,
    IO_OP_MAX,
    IO_COMP_MIN  = IO_OP_MAX,
    IO_READ_COMP = IO_COMP_MIN,
    IO_WRITE_COMP
} io_op_t;

static const char *io_op_names[] = {
    "read",
    "write",
    "read completion",
    "write completion"
};


#ifndef NDEBUG
const bool do_assert = true;
#else
const bool do_assert = false;
#endif


/* test options */
typedef struct {
    std::vector<const char*> servers;
    int                      port_num;
    double                   connect_timeout;
    double                   client_timeout;
    long                     retries;
    double                   retry_interval;
    double                   client_runtime_limit;
    double                   print_interval;
    size_t                   iomsg_size;
    size_t                   min_data_size;
    size_t                   max_data_size;
    size_t                   chunk_size;
    long                     iter_count;
    long                     window_size;
    long                     conn_window_size;
    std::vector<io_op_t>     operations;
    unsigned                 random_seed;
    size_t                   num_offcache_buffers;
    bool                     verbose;
    bool                     validate;
    bool                     use_am;
    bool                     debug_timeout;
    bool                     use_epoll;
    ucs_memory_type_t        memory_type;
    unsigned                 progress_count;
    bool                     prereg;
} options_t;

#define LOG_PREFIX  "[DEMO]"
#define LOG         UcxLog(LOG_PREFIX)
#define VERBOSE_LOG UcxLog(LOG_PREFIX, _test_opts.verbose)

#define ASSERTV_STR(_expression_str) \
        "Assertion \"" << _expression_str << "\" failed "
#define ASSERTV(_expression) \
        UcxLog(LOG_PREFIX, !(_expression), &std::cerr, do_assert) \
                << ASSERTV_STR(#_expression)


template<class BufferType, bool use_offcache = false> class ObjectPool {
public:
    ObjectPool(size_t buffer_size, const std::string &name) :
        _buffer_size(buffer_size), _num_allocated(0), _name(name)
    {
    }

    ~ObjectPool()
    {
        while (!_offcache_queue.empty()) {
            _free_stack.push_back(_offcache_queue.front());
            _offcache_queue.pop();
        }

        if (_num_allocated != _free_stack.size()) {
            LOG << (_num_allocated - _free_stack.size())
                << " buffers were not released from " << _name;
        }

        for (size_t i = 0; i < _free_stack.size(); i++) {
            delete _free_stack[i];
        }
    }

    void init(size_t offcache)
    {
        for (size_t i = 0; i < offcache; ++i) {
            _offcache_queue.push(get_free());
        }
    }

    inline BufferType *get()
    {
        BufferType *item = get_free();

        if (use_offcache && !_offcache_queue.empty()) {
            _offcache_queue.push(item);
            item = _offcache_queue.front();
            _offcache_queue.pop();
        }

        return item;
    }

    inline void put(BufferType *item)
    {
        _free_stack.push_back(item);
    }

    inline size_t allocated() const {
        return _num_allocated;
    }

    virtual ucs_memory_type_t memory_type() const
    {
        return UCS_MEMORY_TYPE_HOST;
    }

    const std::string& name() const
    {
        return _name;
    }

protected:
    size_t buffer_size() const
    {
        return _buffer_size;
    }

    virtual BufferType *construct() = 0;

private:
    inline BufferType *get_free()
    {
        BufferType *item;

        if (_free_stack.empty()) {
            item = construct();
            _num_allocated++;
        } else {
            item = _free_stack.back();
            _free_stack.pop_back();
        }
        return item;
    }

private:
    size_t                   _buffer_size;
    std::vector<BufferType*> _free_stack;
    std::queue<BufferType*>  _offcache_queue;
    uint32_t                 _num_allocated;
    std::string              _name;
};

template<class BufferType, bool use_offcache = false>
class MemoryPool : public ObjectPool<BufferType, use_offcache> {
public:
    MemoryPool(size_t buffer_size, const std::string &name,
               size_t offcache = 0) :
        ObjectPool<BufferType, use_offcache>::ObjectPool(buffer_size, name)
    {
        this->init(offcache);
    }

public:
    virtual BufferType *construct()
    {
        return new BufferType(this->buffer_size(), *this);
    }
};

template<typename BufferType>
class BufferMemoryPool : public ObjectPool<BufferType, true> {
public:
    BufferMemoryPool(size_t buffer_size, const std::string &name,
                     ucs_memory_type_t memory_type, UcxContext* context) :
        ObjectPool<BufferType, true>(buffer_size, name),
        _memory_type(memory_type),
        _context(context)
    {
    }

    virtual BufferType *construct()
    {
        return BufferType::allocate(this->buffer_size(), *this, _memory_type,
                                    _context);
    }

    virtual ucs_memory_type_t memory_type() const
    {
        return _memory_type;
    }

private:
    ucs_memory_type_t _memory_type;
    UcxContext* _context;
};

/**
 * Linear congruential generator (LCG):
 * n[i + 1] = (n[i] * A + C) % M
 * where A, C, M used as in glibc
 */
class IoDemoRandom {
public:
    static void srand(unsigned seed) {
        _seed = seed & _M;
    }

    template <typename T>
    static inline T rand(T min = std::numeric_limits<T>::min(),
                         T max = std::numeric_limits<T>::max() - 1) {
        return rand(_seed, min, max);
    }

    template <typename T>
    static inline T rand(unsigned &seed, T min = std::numeric_limits<T>::min(),
                         T max = std::numeric_limits<T>::max() - 1) {
        seed = (seed * _A + _C) & _M;
        /* To resolve that LCG returns alternating even/odd values */
        if (max - min == 1) {
            return (seed & 0x100) ? max : min;
        } else {
            return T(seed) % (max - min + 1) + min;
        }
    }

    template <typename unsigned_type>
    static inline unsigned_type urand(unsigned_type max)
    {
        assert(max < std::numeric_limits<unsigned_type>::max());
        assert(unsigned_type(0) == std::numeric_limits<unsigned_type>::min());

        return rand(_seed, unsigned_type(0), max - 1);
    }

    static void *get_host_fill_buffer(void *buffer, size_t size,
                                      ucs_memory_type_t memory_type)
    {
        static std::vector<uint8_t> _buffer;

        if (memory_type == UCS_MEMORY_TYPE_CUDA) {
            _buffer.resize(size);
            return _buffer.data();
        }

        return buffer;
    }

    static void fill_commit(void *buffer, void *fill_buffer, size_t size,
                            ucs_memory_type_t memory_type)
    {
#ifdef HAVE_CUDA
        if (memory_type == UCS_MEMORY_TYPE_CUDA) {
            cudaMemcpy(buffer, fill_buffer, size, cudaMemcpyDefault);
        }
#endif
    }

    static inline void fill(unsigned seed, uint64_t conn_id, void *buffer,
                            size_t size, ucs_memory_type_t memory_type)
    {
        void *fill_buffer = get_host_fill_buffer(buffer, size, memory_type);
        size_t body_count = size / sizeof(uint64_t);
        size_t tail_count = size & (sizeof(uint64_t) - 1);
        uint64_t *body    = reinterpret_cast<uint64_t*>(fill_buffer);
        uint8_t *tail     = reinterpret_cast<uint8_t*>(body + body_count);

        fill(seed, uint16_t(conn_id), body, body_count);
        fill(tail, tail_count);

        fill_commit(buffer, fill_buffer, size, memory_type);
    }

    static const void *get_host_validate_buffer(const void *buffer, size_t size,
                                                ucs_memory_type_t memory_type)
    {
#ifdef HAVE_CUDA
        static std::vector<uint8_t> _buffer;

        if (memory_type == UCS_MEMORY_TYPE_CUDA) {
            _buffer.resize(size);
            cudaMemcpy(_buffer.data(), buffer, size, cudaMemcpyDefault);
            return _buffer.data();
        }
#endif
        return buffer;
    }

    static inline size_t validate(unsigned seed, uint64_t conn_id,
                                  const void *buffer, size_t size,
                                  ucs_memory_type_t memory_type,
                                  std::stringstream &err_str)
    {
        size_t body_count    = size / sizeof(uint64_t);
        size_t tail_count    = size & (sizeof(uint64_t) - 1);
        const uint64_t *body = reinterpret_cast<const uint64_t*>(
                get_host_validate_buffer(buffer, size, memory_type));
        const uint8_t *tail  = reinterpret_cast<const uint8_t*>(body + body_count);

        size_t err_pos = validate(seed, conn_id, body, body_count, err_str);
        if (err_pos < body_count) {
            return err_pos * sizeof(body[0]);
        }

        err_pos = validate(tail, tail_count, err_str);
        if (err_pos < tail_count) {
            return (body_count * sizeof(body[0])) + (err_pos * sizeof(tail[0]));
        }

        return size;
    }

private:
    typedef struct {
        uint16_t segment;
        uint16_t conn_id;
        uint32_t seed;
    } UCS_S_PACKED fill_data_t;

    template<typename T>
    static inline void fill(T *buffer, size_t count)
    {
        for (size_t i = 0; i < count; ++i) {
            buffer[i] = i;
        }
    }

    static inline void fill(unsigned seed, uint16_t conn_id, uint64_t *buffer,
                            size_t count)
    {
        for (size_t i = 0; i < count; ++i) {
            fill_data_t *fill_data = (fill_data_t*)&buffer[i];

            fill_data->segment = i;
            fill_data->conn_id = conn_id;
            fill_data->seed    = seed;
        }
    }

    template<typename T>
    static inline size_t validate(const T *buffer, size_t count,
                                  std::stringstream &err_str)
    {
        for (size_t i = 0; i < count; ++i) {
            if (buffer[i] != i) {
                return i;
            }
        }

        return count;
    }

    static inline size_t validate(unsigned seed, uint16_t conn_id,
                                  const uint64_t *buffer, size_t count,
                                  std::stringstream &err_str)
    {
        for (size_t i = 0; i < count; ++i) {
            const fill_data_t *fill_data = (const fill_data_t*)&buffer[i];
            uint16_t segment(i);

            if ((segment != fill_data->segment) ||
                (conn_id != fill_data->conn_id) || (seed != fill_data->seed)) {
                err_str << std::hex << fill_data << ": expected: segment=" << i
                        << " conn_id=" << conn_id << " seed=" << seed
                        << " got: segment=" << fill_data->segment
                        << " conn_id=" << fill_data->conn_id << " seed="
                        << fill_data->seed << std::dec;
                return i;
            }
        }

        return count;
    }

    static       unsigned     _seed;
    static const unsigned     _A;
    static const unsigned     _C;
    static const unsigned     _M;
};
unsigned IoDemoRandom::_seed    = 0;
const unsigned IoDemoRandom::_A = 1103515245U;
const unsigned IoDemoRandom::_C = 12345U;
const unsigned IoDemoRandom::_M = 0x7fffffffU;

class P2pDemoCommon : public UcxContext {
public:
    /* IO header */
    typedef struct {
        uint64_t conn_id;
        uint64_t data_size;
        uint32_t sn;
        uint8_t  op;
    } UCS_S_PACKED iomsg_t;

    typedef enum {
        OK,
        CONN_RETRIES_EXCEEDED,
        RUNTIME_EXCEEDED,
        TERMINATE_SIGNALED
    } status_t;

protected:
    typedef enum {
        XFER_TYPE_SEND,
        XFER_TYPE_RECV
    } xfer_type_t;

    class Buffer {
    public:
        Buffer(void *buffer, size_t size, BufferMemoryPool<Buffer> &pool,
               ucs_memory_type_t memory_type = UCS_MEMORY_TYPE_HOST,
               ucp_mem_h memh = NULL, UcxContext *context = NULL) :
            _capacity(size),
            _buffer(buffer),
            _size(0),
            _pool(pool),
            _memory_type(memory_type),
            _memh(memh),
            _context(context)
        {
        }

        static Buffer *allocate(size_t size, BufferMemoryPool<Buffer> &pool,
                                ucs_memory_type_t memory_type,
                                UcxContext *context = NULL)
        {
#ifdef HAVE_CUDA
            cudaError_t cerr;
#endif
            void *buffer;
            ucp_mem_h memh = NULL;

            switch (memory_type) {
#ifdef HAVE_CUDA
            case UCS_MEMORY_TYPE_CUDA:
                cerr = cudaMalloc(&buffer, size);
                if (cerr != cudaSuccess) {
                    buffer = NULL;
                }
                break;
            case UCS_MEMORY_TYPE_CUDA_MANAGED:
                cerr = cudaMallocManaged(&buffer, size, cudaMemAttachGlobal);
                if (cerr != cudaSuccess) {
                    buffer = NULL;
                }
                break;
#endif
            case UCS_MEMORY_TYPE_HOST:
                buffer = UcxContext::memalign(ALIGNMENT, size,
                                              pool.name().c_str());
                if ((context != NULL) && (buffer != NULL)) {
                    if (!context->map_buffer(size, buffer, &memh)) {
                        LOG << "ERROR: Failed to register buffer %p."
                            << buffer;
                        free(buffer);
                        buffer = NULL;
                    }
                }
                break;
            default:
                LOG << "ERROR: Unsupported memory type requested: "
                    << ucs_memory_type_names[memory_type];
                abort();
            }
            if (buffer == NULL) {
                throw std::bad_alloc();
            }

            return new Buffer(buffer, size, pool, memory_type, memh, context);
        }

        ~Buffer()
        {
            switch (_memory_type) {
#ifdef HAVE_CUDA
            case UCS_MEMORY_TYPE_CUDA:
            case UCS_MEMORY_TYPE_CUDA_MANAGED:
                cudaFree(_buffer);
                break;
#endif
            case UCS_MEMORY_TYPE_HOST:
                if (_memh != NULL && !_context->unmap_buffer(_memh)) {
                    LOG << "ERROR: Failed to deregister buffer %p."
                        << _buffer;
                }
                free(_buffer);
                break;
            default:
                /* Unreachable - would fail in ctor */
                abort();
            }
        }

        inline size_t capacity() const
        {
            return _capacity;
        }

        void release()
        {
            _pool.put(this);
        }

        inline void *buffer(size_t offset = 0) const
        {
            return (uint8_t*)_buffer + offset;
        }

        inline ucp_mem_h memh() {
            return _memh;
        }

        inline void resize(size_t size)
        {
            assert(size <= _capacity);
            _size = size;
        }

        inline size_t size() const
        {
            return _size;
        }

    public:
        const size_t             _capacity;

    private:
        void                     *_buffer;
        size_t                   _size;
        BufferMemoryPool<Buffer> &_pool;
        ucs_memory_type_t        _memory_type;
        ucp_mem_h                _memh;
        UcxContext               *_context;
    };

    class BufferIov {
    public:
        BufferIov(size_t size, MemoryPool<BufferIov> &pool) :
            _data_size(0lu), _memory_type(UCS_MEMORY_TYPE_UNKNOWN), _pool(pool)
        {
            _iov.reserve(size);
            _extra_buf = NULL;
        }

        size_t size() const {
            return _iov.size() + !!_extra_buf;
        }

        size_t data_size() const {
            return _data_size;
        }

        ucs_memory_type_t mem_type() const {
            return _memory_type;
        }

        void init(size_t data_size, BufferMemoryPool<Buffer> &chunk_pool,
                  uint32_t sn, uint64_t conn_id, bool validate)
        {
            assert(_iov.empty());

            _data_size    = data_size;
            _memory_type  = chunk_pool.memory_type();
            Buffer *chunk = chunk_pool.get();
            _iov.resize(get_chunk_cnt(data_size, chunk->capacity()));

            size_t remaining = init_chunk(0, chunk, data_size);
            for (size_t i = 1; i < _iov.size(); ++i) {
                remaining = init_chunk(i, chunk_pool.get(), remaining);
            }

            assert(remaining == 0);

            if (validate) {
                fill_data(sn, conn_id, _memory_type);
            }
        }

        void init(size_t data_size, void *ext_buf)
        {
            assert(ext_buf != NULL);

            _data_size = data_size;
            _extra_buf = ext_buf;
        }

        inline Buffer &operator[](size_t i) const
        {
            return *_iov[i];
        }

        void release() {
            while (!_iov.empty()) {
                _iov.back()->release();
                _iov.pop_back();
            }

            _extra_buf = NULL;
            _pool.put(this);
        }

        inline size_t validate(unsigned seed, uint64_t conn_id,
                               std::stringstream &err_str) const {
            assert(!_iov.empty() || _extra_buf);

            for (size_t iov_err_pos = 0, i = 0; i < _iov.size(); ++i) {
                size_t buf_err_pos = IoDemoRandom::validate(
                        seed, uint16_t(conn_id), _iov[i]->buffer(),
                        _iov[i]->size(), _memory_type, err_str);
                iov_err_pos       += buf_err_pos;
                if (buf_err_pos < _iov[i]->size()) {
                    return iov_err_pos;
                }
            }

            if (_extra_buf) {
                size_t buf_err_pos = IoDemoRandom::validate(
                        seed, uint16_t(conn_id), _extra_buf, _data_size,
                        _memory_type, err_str);
                if (buf_err_pos < _data_size)
                    return buf_err_pos;
            }

            return _npos;
        }

        inline size_t npos() const {
            return _npos;
        }

    private:
        size_t init_chunk(size_t i, Buffer *chunk, size_t remaining) {
            _iov[i] = chunk;
            _iov[i]->resize(std::min(_iov[i]->capacity(), remaining));
            return remaining - _iov[i]->size();
        }

        void fill_data(unsigned seed, uint64_t conn_id,
                       ucs_memory_type_t memory_type)
        {
            for (size_t i = 0; i < _iov.size(); ++i) {
                IoDemoRandom::fill(seed, uint16_t(conn_id),
                                   _iov[i]->buffer(), _iov[i]->size(),
                                   memory_type);
            }
        }

        static const size_t    _npos = static_cast<size_t>(-1);
        size_t                 _data_size;
        ucs_memory_type_t      _memory_type;
        std::vector<Buffer*>   _iov;
        MemoryPool<BufferIov>& _pool;
        void                   *_extra_buf;
    };

    /* Asynchronous IO message */
    class IoMessage : public UcxCallback {
    public:
        IoMessage(size_t io_msg_size, MemoryPool<IoMessage>& pool) :
            _buffer(UcxContext::malloc(io_msg_size, pool.name().c_str())),
            _pool(pool),
            _io_msg_size(io_msg_size) {

            if (_buffer == NULL) {
                throw std::bad_alloc();
            }
        }

        void init(io_op_t op, uint32_t sn, uint64_t conn_id, size_t data_size,
                  bool validate) {
            iomsg_t *m = reinterpret_cast<iomsg_t *>(_buffer);

            m->sn        = sn;
            m->conn_id   = conn_id;
            m->op        = op;
            m->data_size = data_size;
            if (validate) {
                void *tail       = reinterpret_cast<void*>(m + 1);
                size_t tail_size = _io_msg_size - sizeof(*m);
                IoDemoRandom::fill(sn, uint16_t(conn_id), tail, tail_size,
                                   UCS_MEMORY_TYPE_HOST);
            }
        }

        ~IoMessage() {
            UcxContext::free(_buffer);
        }

        virtual void operator()(ucs_status_t status) {
            _pool.put(this);
        }

        void *buffer() const {
            return _buffer;
        }

        const iomsg_t* msg() const{
            return reinterpret_cast<iomsg_t*>(buffer());
        }

    private:
        void*                  _buffer;
        MemoryPool<IoMessage>& _pool;
        size_t                 _io_msg_size;
    };

    class SendCompleteCallback : public UcxCallback {
    public:
        SendCompleteCallback(size_t buffer_size,
                             MemoryPool<SendCompleteCallback>& pool) :
            _status(UCS_OK), _op_counter(NULL), _counter(0), _iov(NULL),
            _io_msg(NULL), _pool(pool) {
        }

        void init(BufferIov* iov, long* op_counter, IoMessage *io_msg = NULL) {
            _op_counter = op_counter;
            _counter    = iov->size();
            _iov        = iov;
            _io_msg     = io_msg;
            _status     = UCS_OK;
            assert(_counter > 0);
        }

        virtual void operator()(ucs_status_t status) {
            if (_status == UCS_OK) {
                _status = status;
            }
            if (--_counter > 0) {
                return;
            }

            if (_op_counter != NULL) {
                ++(*_op_counter);
            }

            if (_io_msg != NULL) {
                (*_io_msg)(_status);
            }

            _iov->release();
            _pool.put(this);
        }

    private:
        ucs_status_t                      _status;
        long*                             _op_counter;
        size_t                            _counter;
        BufferIov*                        _iov;
        IoMessage*                        _io_msg;
        MemoryPool<SendCompleteCallback>& _pool;
    };

    static void signal_terminate_handler(int signo)
    {
        LOG << "Run-time signal handling: " << signo;

        _status = TERMINATE_SIGNALED;
    }

    P2pDemoCommon(const options_t &test_opts) :
        UcxContext(test_opts.iomsg_size, test_opts.connect_timeout,
                   test_opts.use_am, test_opts.use_epoll),
        _test_opts(test_opts),
        _io_msg_pool(test_opts.iomsg_size, "io messages"),
        _send_callback_pool(0, "send callbacks"),
        _data_buffers_pool(get_chunk_cnt(test_opts.max_data_size,
                                         test_opts.chunk_size),
                           "data iovs"),
        _data_chunks_pool(test_opts.chunk_size, "data chunks",
                          test_opts.memory_type, test_opts.prereg ? this : NULL)
    {
        _status                  = OK;

        struct sigaction new_sigaction;
        new_sigaction.sa_handler = signal_terminate_handler;
        new_sigaction.sa_flags   = 0;
        sigemptyset(&new_sigaction.sa_mask);

        if (sigaction(SIGINT, &new_sigaction, NULL) != 0) {
            LOG << "ERROR: failed to set SIGINT signal handler: "
                << strerror(errno);
            abort();
        }
    }

    const options_t& opts() const {
        return _test_opts;
    }

    inline size_t get_data_size() {
        return IoDemoRandom::rand(opts().min_data_size,
                                  opts().max_data_size);
    }

    bool send_io_message(UcxConnection *conn, io_op_t op, uint32_t sn,
                         size_t data_size, bool validate) {
        IoMessage *m = _io_msg_pool.get();
        m->init(op, sn, conn->id(), data_size, validate);
        return send_io_message(conn, m);
    }

    void send_recv_data(UcxConnection* conn, const BufferIov &iov, uint32_t sn,
                        xfer_type_t send_recv_data,
                        UcxCallback* callback = EmptyCallback::get()) {
        for (size_t i = 0; i < iov.size(); ++i) {
            if (send_recv_data == XFER_TYPE_SEND) {
                conn->send_data(iov[i].buffer(), iov[i].memh(), iov[i].size(),
                                sn, callback);
            } else {
                conn->recv_data(iov[i].buffer(), iov[i].memh(), iov[i].size(),
                                sn, callback);
            }
        }
    }

    void send_data(UcxConnection* conn, const BufferIov &iov, uint32_t sn,
                   UcxCallback* callback = EmptyCallback::get()) {
        send_recv_data(conn, iov, sn, XFER_TYPE_SEND, callback);
    }

    void recv_data(UcxConnection* conn, const BufferIov &iov, uint32_t sn,
                   UcxCallback* callback = EmptyCallback::get()) {
        send_recv_data(conn, iov, sn, XFER_TYPE_RECV, callback);
    }

    void send_io_write_response(UcxConnection* conn, const BufferIov& iov,
                                uint32_t sn)
    {
        // send IO write response packet only if the connection status is OK
        size_t data_size = iov.data_size();
        if (opts().use_am) {
            IoMessage *m = _io_msg_pool.get();
<<<<<<< HEAD
            m->init(IO_WRITE_COMP, sn, data_size, opts().validate);
            conn->send_am(m->buffer(), opts().iomsg_size, NULL, NULL, 0ul, m);
=======
            m->init(IO_WRITE_COMP, sn, conn->id(), data_size, opts().validate);
            conn->send_am(m->buffer(), opts().iomsg_size, NULL, 0ul, m);
>>>>>>> 81af9a63
        } else {
            send_io_message(conn, IO_WRITE_COMP, sn, data_size,
                            opts().validate);
        }
    }

    static uint32_t get_chunk_cnt(size_t data_size, size_t chunk_size) {
        return (data_size + chunk_size - 1) / chunk_size;
    }

    static void validate_failure(const UcxConnection *conn,
                                 const std::stringstream &err_str,
                                 size_t length, ucs_memory_type_t mem_type,
                                 uint8_t op) {
        LOG << "ERROR: " << err_str.str() << " detected on "
            << conn->get_log_prefix() << " (status="
            << ucs_status_string(conn->ucx_status()) << ") for operation"
            << " (length=" << length << " mem_type=" << mem_type << " op=\""
            << io_op_names[op] << "\")";
        abort();
    }

    static void validate(const UcxConnection *conn, const BufferIov& iov,
                         unsigned seed, uint64_t conn_id, io_op_t op) {
        std::stringstream err_str;

        assert(iov.size() != 0);

        size_t err_pos = iov.validate(seed, conn_id, err_str);
        if (err_pos != iov.npos()) {
            std::stringstream err_log_str;
            err_log_str << "iov data corruption (" << err_str.str() << ") at "
                        << err_pos << " position";
            validate_failure(conn, err_log_str, iov.data_size(),
                             iov.mem_type(), op);
        }
    }

    static void validate(const UcxConnection *conn, const iomsg_t *msg,
                         size_t iomsg_size) {
        unsigned seed   = msg->sn;
        const void *buf = msg + 1;
        size_t buf_size = iomsg_size - sizeof(*msg);
        std::stringstream err_str;

        size_t err_pos = IoDemoRandom::validate(seed, msg->conn_id, buf,
                                                buf_size, UCS_MEMORY_TYPE_HOST,
                                                err_str);
        if (err_pos < buf_size) {
            std::stringstream err_log_str;
            err_log_str << "io msg data corruption (" << err_str.str()
                        << ") at " << err_pos << " position";
            validate_failure(conn, err_log_str, msg->data_size,
                             UCS_MEMORY_TYPE_HOST, msg->op);
        }
    }

    static void validate(const UcxConnection *conn, const iomsg_t *msg,
                         uint32_t sn, size_t iomsg_size) {
        if (sn != msg->sn) {
            std::stringstream err_log_str;
            err_log_str << "io msg sn mismatch (" << sn << " != " << msg->sn
                        << ")";
            validate_failure(conn, err_log_str, msg->data_size,
                             UCS_MEMORY_TYPE_HOST, msg->op);
        }

        validate(conn, msg, iomsg_size);
    }

public:
    bool init()
    {
        if (!UcxContext::init()) {
            return false;
        }

        /* Initialize data chunks pool after context initialized
         * and is able to register memory.
         */
        _data_chunks_pool.init(opts().num_offcache_buffers);
        return true;
    }

private:
    bool send_io_message(UcxConnection *conn, IoMessage *msg) {
        VERBOSE_LOG << "sending IO " << io_op_names[msg->msg()->op] << ", sn "
                    << msg->msg()->sn << " size " << sizeof(iomsg_t);

        /* send IO_READ_COMP as a data since the transaction must be matched
         * by sn on receiver side */
        if (msg->msg()->op == IO_READ_COMP) {
            return conn->send_data(msg->buffer(), NULL, opts().iomsg_size,
                                   msg->msg()->sn, msg);
        } else {
            return conn->send_io_message(msg->buffer(), opts().iomsg_size, msg);
        }
    }

protected:
    const options_t                  _test_opts;
    MemoryPool<IoMessage>            _io_msg_pool;
    MemoryPool<SendCompleteCallback> _send_callback_pool;
    MemoryPool<BufferIov>            _data_buffers_pool;
    BufferMemoryPool<Buffer>         _data_chunks_pool;
    static status_t                  _status;
};


P2pDemoCommon::status_t P2pDemoCommon::_status = OK;


class DemoServer : public P2pDemoCommon {
public:
    // sends an IO response when done
    class IoWriteResponseCallback : public UcxCallback {
    public:
        IoWriteResponseCallback(size_t buffer_size,
            MemoryPool<IoWriteResponseCallback>& pool) :
            _status(UCS_OK), _server(NULL), _conn(NULL), _op_cnt(NULL),
            _chunk_cnt(0), _sn(0), _conn_id(0), _iov(NULL), _pool(pool) {
        }

        void init(DemoServer *server, UcxConnection* conn, uint32_t sn,
                  uint64_t conn_id, BufferIov *iov, long* op_cnt) {
            _server    = server;
            _conn      = conn;
            _op_cnt    = op_cnt;
            _sn        = sn;
            _conn_id   = conn_id;
            _iov       = iov;
            _chunk_cnt = iov->size();
            _status    = UCS_OK;
        }

        virtual void operator()(ucs_status_t status) {
            if (_status == UCS_OK) {
                _status = status;
            }
            if (--_chunk_cnt > 0) {
                return;
            }

            if (_status == UCS_OK) {
                if (_server->opts().validate) {
                    validate(_conn, *_iov, _sn, _conn_id, IO_WRITE);
                }
                
                if (_conn->ucx_status() == UCS_OK) {
                    _server->send_io_write_response(_conn, *_iov, _sn);
                }
            }

            assert(_op_cnt != NULL);
            ++(*_op_cnt);

            _iov->release();
            _pool.put(this);
        }

    private:
        ucs_status_t                         _status;
        DemoServer*                          _server;
        UcxConnection*                       _conn;
        long*                                _op_cnt;
        uint32_t                             _chunk_cnt;
        uint32_t                             _sn;
        uint64_t                             _conn_id;
        BufferIov*                           _iov;
        MemoryPool<IoWriteResponseCallback>& _pool;
    };

    class ConnectionStat {
    public:
        ConnectionStat() {
            reset();
        }

        void reset() {
            for (int i = 0; i < IO_OP_MAX; ++i) {
                _bytes_counters[i] = 0;
                _op_counters[i]    = 0;
            }
        }

        void operator+=(const ConnectionStat &other) {
            for (int i = 0; i < IO_OP_MAX; ++i) {
                _bytes_counters[i] += other._bytes_counters[i];
                _op_counters[i]    += other._op_counters[i];
            }
        }

        template<io_op_t op_type> long&
        completions() {
            UCS_STATIC_ASSERT(op_type < IO_OP_MAX);
            return _op_counters[op_type];
        }

        template<io_op_t op_type> long&
        bytes() {
            UCS_STATIC_ASSERT(op_type < IO_OP_MAX);
            return _bytes_counters[op_type];
        }

    private:
        long _bytes_counters[IO_OP_MAX];
        long _op_counters[IO_OP_MAX];
    };

    typedef std::map<UcxConnection*, ConnectionStat> conn_stat_map_t;

    class DisconnectCallback : public UcxDisconnectCallback {
    public:
        DisconnectCallback(conn_stat_map_t &stat_map,
                           conn_stat_map_t::key_type map_key) :
            _stat_map(stat_map), _map_key(map_key) {
        }

        virtual void operator()(ucs_status_t status) {
            conn_stat_map_t::iterator it = _stat_map.find(_map_key);
            assert(it != _stat_map.end());
            _stat_map.erase(it);
            delete this;
        }

    private:
        conn_stat_map_t           &_stat_map;
        conn_stat_map_t::key_type _map_key;
    };

    DemoServer(const options_t& test_opts) :
        P2pDemoCommon(test_opts), _callback_pool(0, "callbacks") {
    }

    ~DemoServer()
    {
        destroy_connections();
    }

    void run() {
        struct sockaddr_in listen_addr;
        memset(&listen_addr, 0, sizeof(listen_addr));
        listen_addr.sin_family      = AF_INET;
        listen_addr.sin_addr.s_addr = INADDR_ANY;
        listen_addr.sin_port        = htons(opts().port_num);

        for (long retry = 1; _status == OK; ++retry) {
            if (listen((const struct sockaddr*)&listen_addr,
                       sizeof(listen_addr))) {
                break;
            }

            if (retry > opts().retries) {
                return;
            }

            {
                UcxLog log(LOG_PREFIX);
                log << "restarting listener on "
                    << UcxContext::sockaddr_str((struct sockaddr*)&listen_addr,
                                                sizeof(listen_addr))
                    << " in " << opts().retry_interval << " seconds (retry "
                    << retry;

                if (opts().retries < std::numeric_limits<long>::max()) {
                    log << "/" << opts().retries;
                }

                log << ")";
            }

            sleep(opts().retry_interval);
        }

        double prev_time = get_time();
        while (_status == OK) {
            try {
                for (size_t i = 0; i < BUSY_PROGRESS_COUNT; ++i) {
                    progress(_test_opts.progress_count);
                }

                double curr_time = get_time();
                if (curr_time >= (prev_time + opts().print_interval)) {
                    report_state(curr_time - prev_time);
                    prev_time = curr_time;
                }
            } catch (const std::exception &e) {
                std::cerr << e.what();
            }
        }

        destroy_listener();
    }

    void handle_io_read_request(UcxConnection* conn, const iomsg_t *msg) {
        // send data
        VERBOSE_LOG << "sending IO read data";
        assert(opts().max_data_size >= msg->data_size);

        BufferIov *iov            = _data_buffers_pool.get();
        SendCompleteCallback *cb  = _send_callback_pool.get();
        ConnectionStat &conn_stat = _conn_stat_map.find(conn)->second;

        // Send read response data with client's connection id
        iov->init(msg->data_size, _data_chunks_pool, msg->sn, msg->conn_id,
                  opts().validate);
        cb->init(iov, &conn_stat.completions<IO_READ>());

        conn_stat.bytes<IO_READ>() += msg->data_size;
        send_data(conn, *iov, msg->sn, cb);

        // send response as data
        VERBOSE_LOG << "sending IO read response";
        send_io_message(conn, IO_READ_COMP, msg->sn, 0, opts().validate);
    }

    void handle_io_am_read_request(UcxConnection* conn, const iomsg_t *msg) {
        VERBOSE_LOG << "sending AM IO read data";
        assert(opts().max_data_size >= msg->data_size);

        IoMessage *m = _io_msg_pool.get();
        m->init(IO_READ_COMP, msg->sn, msg->conn_id, msg->data_size,
                opts().validate);

        BufferIov *iov = _data_buffers_pool.get();
        iov->init(msg->data_size, _data_chunks_pool, msg->sn, msg->conn_id,
                  opts().validate);
        assert(iov->size() == 1);

        ConnectionStat &conn_stat = _conn_stat_map.find(conn)->second;
        SendCompleteCallback *cb  = _send_callback_pool.get();
        cb->init(iov, &conn_stat.completions<IO_READ>(), m);

        conn_stat.bytes<IO_READ>() += msg->data_size;
        // Send IO_READ_COMP as AM header and first iov element as payload
        // (note that multi-iov send is not supported for IODEMO with AM yet)
        conn->send_am(m->buffer(), opts().iomsg_size, (*iov)[0].buffer(),
                      (*iov)[0].memh(), (*iov)[0].size(), cb);
    }

    void handle_io_write_request(UcxConnection* conn, const iomsg_t *msg) {
        VERBOSE_LOG << "receiving IO write data";
        assert(msg->data_size != 0);

        BufferIov *iov             = _data_buffers_pool.get();
        IoWriteResponseCallback *w = _callback_pool.get();
        ConnectionStat &conn_stat  = _conn_stat_map.find(conn)->second;

        iov->init(msg->data_size, _data_chunks_pool, 0, 0, opts().validate);
        // Expect the write data to have sender's connection id
        w->init(this, conn, msg->sn, msg->conn_id, iov,
                &conn_stat.completions<IO_WRITE>());

        conn_stat.bytes<IO_WRITE>() += msg->data_size;
        recv_data(conn, *iov, msg->sn, w);
    }

    void handle_io_am_write_request(UcxConnection* conn, const iomsg_t *msg,
                                    const UcxAmDesc &data_desc) {
        VERBOSE_LOG << "receiving AM IO write data";
        assert(msg->data_size != 0);

        BufferIov *iov             = _data_buffers_pool.get();
        IoWriteResponseCallback *w = _callback_pool.get();
        ConnectionStat &conn_stat  = _conn_stat_map.find(conn)->second;

        if (!ucx_am_is_rndv(data_desc)) {
            iov->init(msg->data_size, ucx_am_get_data(data_desc));
        } else {
            iov->init(msg->data_size, _data_chunks_pool, 0, 0, opts().validate);
        }
        w->init(this, conn, msg->sn, msg->conn_id, iov,
                &conn_stat.completions<IO_WRITE>());
        assert(iov->size() == 1);

        conn_stat.bytes<IO_WRITE>() += msg->data_size;
        if (!ucx_am_is_rndv(data_desc)) {
            conn->recv_am_data(NULL, NULL, 0, data_desc, w);
        } else {
            conn->recv_am_data((*iov)[0].buffer(), (*iov)[0].memh(),
                               (*iov)[0].size(), data_desc, w);
        }
    }

    virtual void dispatch_connection_accepted(UcxConnection* conn) {
        if (!_conn_stat_map.insert(std::make_pair(conn,
                                                  ConnectionStat())).second) {
            LOG << "connection duplicate in statistics map";
            abort();
        }
    }

    virtual void dispatch_connection_error(UcxConnection *conn) {
        LOG << "disconnecting connection " << conn->get_log_prefix()
            << " with status " << ucs_status_string(conn->ucx_status());
        conn->disconnect(new DisconnectCallback(_conn_stat_map, conn));
    }

    virtual void dispatch_io_message(UcxConnection* conn, const void *buffer,
                                     size_t length) {
        iomsg_t const *msg = reinterpret_cast<const iomsg_t*>(buffer);

        VERBOSE_LOG << "got io message " << io_op_names[msg->op] << " sn "
                    << msg->sn << " data size " << msg->data_size
                    << " conn " << conn;

        assert(conn->ucx_status() == UCS_OK);

        if (opts().validate) {
            assert(length == opts().iomsg_size);
            validate(conn, msg, length);
        }

        if (msg->op == IO_READ) {
            handle_io_read_request(conn, msg);
        } else if (msg->op == IO_WRITE) {
            handle_io_write_request(conn, msg);
        } else {
            LOG << "Invalid opcode: " << msg->op;
        }
    }

    virtual void dispatch_am_message(UcxConnection* conn, const void *buffer,
                                     size_t length,
                                     const UcxAmDesc &data_desc) {
        iomsg_t const *msg = reinterpret_cast<const iomsg_t*>(buffer);

        VERBOSE_LOG << "got io (AM) message " << io_op_names[msg->op] << " sn "
                    << msg->sn << " data size " << msg->data_size
                    << " conn " << conn;

        assert(conn->ucx_status() == UCS_OK);

        if (opts().validate) {
            assert(length == opts().iomsg_size);
            validate(conn, msg, length);
        }

        if (msg->op == IO_READ) {
            handle_io_am_read_request(conn, msg);
        } else if (msg->op == IO_WRITE) {
            handle_io_am_write_request(conn, msg, data_desc);
        } else {
            LOG << "Invalid opcode: " << msg->op;
        }
    }

private:
    template<io_op_t op_type> static void
    update_min_max(const conn_stat_map_t::iterator& i,
                   conn_stat_map_t::iterator& min,
                   conn_stat_map_t::iterator& max)
    {
        long i_completions = i->second.completions<op_type>();

        if (i_completions <= min->second.completions<op_type>()) {
            min = i;
        }

        if (i_completions >= max->second.completions<op_type>()) {
            max = i;
        }
    }

    void report_state(double time_interval) {
        ConnectionStat total_stat;
        conn_stat_map_t::iterator it_read_min  = _conn_stat_map.begin(),
                                  it_read_max  = _conn_stat_map.begin(),
                                  it_write_min = _conn_stat_map.begin(),
                                  it_write_max = _conn_stat_map.begin();
        conn_stat_map_t::iterator it;
        for (it = _conn_stat_map.begin(); it != _conn_stat_map.end(); ++it) {
            total_stat += it->second;
            update_min_max<IO_READ>(it, it_read_min, it_read_max);
            update_min_max<IO_WRITE>(it, it_write_min, it_write_max);
        }

        UcxLog log(LOG_PREFIX);
        if (!_conn_stat_map.empty()) {
            log << "read " << total_stat.bytes<IO_READ>() /
                              (time_interval * UCS_MBYTE) << " MBs "
                << "min:" << it_read_min->second.completions<IO_READ>()
                << "(" << it_read_min->first->get_peer_name() << ") "
                << "max:" << it_read_max->second.completions<IO_READ>()
                << " total:" << total_stat.completions<IO_READ>() << " | "
                << "write " << total_stat.bytes<IO_WRITE>() /
                               (time_interval * UCS_MBYTE) << " MBs "
                << "min:" << it_write_min->second.completions<IO_WRITE>()
                << "(" << it_write_min->first->get_peer_name() << ") "
                << "max:" << it_write_max->second.completions<IO_WRITE>()
                << " total:" << total_stat.completions<IO_WRITE>() << " | ";
        }

        log << "active: " << _conn_stat_map.size() << "/"
            << UcxConnection::get_num_instances()
            << ", buffers:" << _data_buffers_pool.allocated();

        for (it = _conn_stat_map.begin(); it != _conn_stat_map.end(); ++it) {
            it->second.reset();
        }
    }

private:
    MemoryPool<IoWriteResponseCallback> _callback_pool;
    conn_stat_map_t                     _conn_stat_map;
};


class DemoClient : public P2pDemoCommon {
public:
    typedef struct {
        UcxConnection* conn;
        long           retry_count;                /* Connect retry counter */
        double         prev_connect_time;          /* timestamp of last connect attempt */
        size_t         active_index;               /* Index in active vector */
        long           num_sent[IO_OP_MAX];        /* Number of sent operations */
        long           num_completed[IO_OP_MAX];   /* Number of completed operations */
        size_t         bytes_sent[IO_OP_MAX];      /* Number of bytes sent */
        size_t         bytes_completed[IO_OP_MAX]; /* Number of bytes completed */
    } server_info_t;

private:
    // Map of connection to server index
    typedef std::map<const UcxConnection*, size_t> server_map_t;

    class DisconnectCallback : public UcxCallback {
    public:
        DisconnectCallback(DemoClient &client, size_t _server_index) :
            _client(client), _server_index(_server_index) {
        }

        virtual void operator()(ucs_status_t status) {
            server_info_t &_server_info = _client._server_info[_server_index];

            assert(_server_info.active_index ==
                   std::numeric_limits<size_t>::max());

            _client._num_sent -= get_num_uncompleted(_server_info);
            // Remove connection pointer
            _client._server_index_lookup.erase(_server_info.conn);

            reset_server_info(_server_info);
            delete this;
        }

    private:
        DemoClient &_client;
        size_t     _server_index;
    };

public:
    class ConnectCallback : public UcxCallback {
    public:
        ConnectCallback(DemoClient &client, size_t server_idx) :
            _client(client), _server_idx(server_idx)
        {
        }

        virtual void operator()(ucs_status_t status)
        {
            _client._connecting_servers.erase(_server_idx);

            if (status == UCS_OK) {
                _client.connect_succeed(_server_idx);
            } else {
                _client.connect_failed(_server_idx, status);
            }

            delete this;
        }

    private:
        DemoClient   &_client;
        const size_t _server_idx;
    };

    class IoReadResponseCallback : public UcxCallback {
    public:
        IoReadResponseCallback(size_t buffer_size,
            MemoryPool<IoReadResponseCallback>& pool) :
            _status(UCS_OK), _comp_counter(0), _client(NULL),
            _server_index(std::numeric_limits<size_t>::max()),
            _sn(0), _conn_id(0), _validate(false), _iov(NULL),
            _buffer(UcxContext::malloc(buffer_size, pool.name().c_str())),
            _buffer_size(buffer_size), _meta_comp_counter(0), _pool(pool) {

            if (_buffer == NULL) {
                throw std::bad_alloc();
            }
        }

        void init(DemoClient *client, size_t server_index, uint32_t sn,
                  uint64_t conn_id, bool validate, BufferIov *iov,
                  int meta_comp_counter = 1) {
            /* wait for all data chunks and the read response completion */
            _comp_counter      = iov->size() + meta_comp_counter;
            _client            = client;
            _server_index      = server_index;
            _sn                = sn;
            _conn_id           = conn_id;
            _validate          = validate;
            _iov               = iov;
            _meta_comp_counter = meta_comp_counter;
            _status            = UCS_OK;
        }

        ~IoReadResponseCallback() {
            UcxContext::free(_buffer);
        }

        virtual void operator()(ucs_status_t status) {
            if (_status == UCS_OK) {
                _status = status;
            }
            if (--_comp_counter > 0) {
                return;
            }

            assert(_server_index != std::numeric_limits<size_t>::max());
            _client->handle_operation_completion(_server_index, IO_READ,
                                                 _iov->data_size());

            if ((_status == UCS_OK) && _validate) {
                const server_info_t &server_info =
                        _client->_server_info[_server_index];
                validate(server_info.conn, *_iov, _sn, _conn_id, IO_READ);
                if (_meta_comp_counter != 0) {
                    // With tag API, we also wait for READ_COMP arrival, so
                    // need to validate it. With AM API, READ_COMP arrives as
                    // AM header together with data descriptor, we validate it
                    // in place to avoid unneeded memory copy to this
                    // IoReadResponseCallback _buffer.
                    iomsg_t *msg = reinterpret_cast<iomsg_t*>(_buffer);
                    validate(server_info.conn, msg, _sn, _buffer_size);
                }
            }

            _iov->release();
            _pool.put(this);
        }

        void* buffer() {
            return _buffer;
        }

    private:
        ucs_status_t                        _status;
        long                                _comp_counter;
        DemoClient*                         _client;
        size_t                              _server_index;
        uint32_t                            _sn;
        uint64_t                            _conn_id;
        bool                                _validate;
        BufferIov*                          _iov;
        void*                               _buffer;
        const size_t                        _buffer_size;
        int                                 _meta_comp_counter;
        MemoryPool<IoReadResponseCallback>& _pool;
    };

    DemoClient(const options_t &test_opts) :
        P2pDemoCommon(test_opts),
        _next_active_index(0),
        _num_sent(0),
        _num_completed(0),
        _start_time(get_time()),
        _read_callback_pool(opts().iomsg_size, "read callbacks")
    {
    }

    size_t get_active_server_index(const UcxConnection *conn) {
        std::map<const UcxConnection*, size_t>::const_iterator i =
                                                _server_index_lookup.find(conn);
        return (i == _server_index_lookup.end()) ? _server_info.size() :
               i->second;
    }

    void check_counters(const server_info_t& server_info, io_op_t op,
                        const char *type_str)
    {
        ASSERTV(server_info.num_completed[op] < server_info.num_sent[op])
                << type_str << ": op=" << io_op_names[op] << " num_completed="
                << server_info.num_completed[op] << " num_sent="
                << server_info.num_sent[op];
        ASSERTV(_num_completed < _num_sent) << type_str << ": num_completed="
                << _num_completed << " num_sent=" << _num_sent;
    }

    void commit_operation(size_t server_index, io_op_t op, size_t data_size) {
        server_info_t& server_info = _server_info[server_index];

        ASSERTV(get_num_uncompleted(server_info) < opts().conn_window_size)
                << "num_uncompleted=" << get_num_uncompleted(server_info)
                << " conn_window_size=" << opts().conn_window_size;

        ++server_info.num_sent[op];
        ++_num_sent;

        ASSERTV(server_info.bytes_completed[op] <= server_info.bytes_sent[op])
                << "op=" << io_op_names[op] << " bytes_completed="
                << server_info.bytes_completed[op] << " bytes_sent="
                << server_info.bytes_sent[op];
        server_info.bytes_sent[op] += data_size;

        if (get_num_uncompleted(server_info) == opts().conn_window_size) {
            active_servers_remove(server_index);
        }

        check_counters(server_info, op, "commit");
    }

    void handle_operation_completion(size_t server_index, io_op_t op,
                                     size_t data_size) {
        ASSERTV(server_index < _server_info.size()) << "server_index="
                << server_index << " server_info_size=" << _server_info.size();
        server_info_t& server_info = _server_info[server_index];

        ASSERTV(get_num_uncompleted(server_info) <= opts().conn_window_size)
                << "num_uncompleted=" << get_num_uncompleted(server_info)
                << " conn_window_size" << opts().conn_window_size;
        assert(_server_index_lookup.find(server_info.conn) !=
               _server_index_lookup.end());
        check_counters(server_info, op, "completion");

        if ((get_num_uncompleted(server_info) == opts().conn_window_size) &&
            !server_info.conn->is_disconnecting()) {
            active_servers_add(server_index);
        }

        server_info.bytes_completed[op] += data_size;
        ++_num_completed;
        ++server_info.num_completed[op];

        if (get_num_uncompleted(server_info, op) == 0) {
            ASSERTV(server_info.bytes_completed[op] ==
                    server_info.bytes_sent[op])
                    << "op=" << io_op_names[op] << " bytes_completed="
                    << server_info.bytes_completed[op] << " bytes_sent="
                    << server_info.bytes_sent[op];
        } else {
            ASSERTV(server_info.bytes_completed[op] <=
                    server_info.bytes_sent[op])
                    << "op=" << io_op_names[op] << " bytes_completed="
                    << server_info.bytes_completed[op] << " bytes_sent="
                    << server_info.bytes_sent[op];
        }
    }

    size_t do_io_read(size_t server_index, uint32_t sn) {
        server_info_t& server_info = _server_info[server_index];
        size_t data_size           = get_data_size();
        bool validate              = opts().validate;

        if (!send_io_message(server_info.conn, IO_READ, sn, data_size,
                             validate)) {
            return 0;
        }

        commit_operation(server_index, IO_READ, data_size);

        BufferIov *iov            = _data_buffers_pool.get();
        IoReadResponseCallback *r = _read_callback_pool.get();

        iov->init(data_size, _data_chunks_pool, 0, 0, validate);
        r->init(this, server_index, sn, server_info.conn->id(), validate, iov);

        recv_data(server_info.conn, *iov, sn, r);
        server_info.conn->recv_data(r->buffer(), NULL, opts().iomsg_size, sn, r);

        return data_size;
    }

    size_t do_io_read_am(size_t server_index, uint32_t sn) {
        server_info_t& server_info = _server_info[server_index];
        size_t data_size           = get_data_size();

        commit_operation(server_index, IO_READ, data_size);

        IoMessage *m = _io_msg_pool.get();
        m->init(IO_READ, sn, server_info.conn->id(), data_size,
                opts().validate);

        server_info.conn->send_am(m->buffer(), opts().iomsg_size, NULL, NULL, 0, m);

        return data_size;
    }

    size_t do_io_write(size_t server_index, uint32_t sn) {
        server_info_t& server_info = _server_info[server_index];
        size_t data_size           = get_data_size();
        bool validate              = opts().validate;

        if (!send_io_message(server_info.conn, IO_WRITE, sn, data_size,
                             validate)) {
            return 0;
        }

        commit_operation(server_index, IO_WRITE, data_size);

        BufferIov *iov           = _data_buffers_pool.get();
        SendCompleteCallback *cb = _send_callback_pool.get();

        iov->init(data_size, _data_chunks_pool, sn, server_info.conn->id(),
                  validate);
        cb->init(iov, NULL);

        VERBOSE_LOG << "sending data " << iov << " size "
                    << data_size << " sn " << sn;
        send_data(server_info.conn, *iov, sn, cb);

        return data_size;
    }

    size_t do_io_write_am(size_t server_index, uint32_t sn) {
        server_info_t& server_info = _server_info[server_index];
        size_t data_size           = get_data_size();
        bool validate              = opts().validate;

        commit_operation(server_index, IO_WRITE, data_size);

        IoMessage *m = _io_msg_pool.get();
        m->init(IO_WRITE, sn, server_info.conn->id(), data_size, validate);

        BufferIov *iov = _data_buffers_pool.get();
        iov->init(data_size, _data_chunks_pool, sn, server_info.conn->id(),
                  validate);

        SendCompleteCallback *cb = _send_callback_pool.get();
        cb->init(iov, NULL, m);

        VERBOSE_LOG << "sending IO_WRITE (AM) data " << iov << " size "
                    << data_size << " sn " << sn;

        assert(iov->size() == 1);

        // Send IO_WRITE as AM header and first iov element as payload
        // (note that multi-iov send is not supported for IODEMO with AM yet)
        server_info.conn->send_am(m->buffer(), opts().iomsg_size,
                                  (*iov)[0].buffer(), (*iov)[0].memh(),
                                  (*iov)[0].size(), cb);

        return data_size;
    }

    static void dump_server_info(const server_info_t& server_info,
                                 UcxLog &log)
    {
        log << server_info.conn->get_log_prefix()
            << " read " << server_info.num_completed[IO_READ] << "/"
            << server_info.num_sent[IO_READ] << " write "
            << server_info.num_completed[IO_WRITE] << "/"
            << server_info.num_sent[IO_WRITE];

        if (server_info.conn->is_disconnecting()) {
            log << " (disconnecting)";
        }
    }

    void dump_timeout_waiting_for_replies_info()
    {
        unsigned num_conns = 0;
        for (server_map_t::const_iterator iter = _server_index_lookup.begin();
             iter != _server_index_lookup.end(); ++iter) {
            if (get_num_uncompleted(iter->second) > 0) {
                ++num_conns;
            }
        }
        LOG << "timeout waiting for " << (_num_sent - _num_completed)
            << " replies on " << num_conns << " connections";

        for (server_map_t::const_iterator iter = _server_index_lookup.begin();
             iter != _server_index_lookup.end(); ++iter) {
            size_t server_index = iter->second;
            long num_uncompleted = get_num_uncompleted(server_index);
            if (num_uncompleted == 0) {
                continue;
            }

            UcxLog log(LOG_PREFIX);
            log << "timeout waiting for " << num_uncompleted << " replies on ";
            dump_server_info(_server_info[server_index], log);
        }
    }

    void disconnect_uncompleted_servers(const char *reason) {
        std::vector<size_t> server_idxs;
        for (server_map_t::const_iterator iter = _server_index_lookup.begin();
             iter != _server_index_lookup.end(); ++iter) {
            size_t server_index = iter->second;
            if (get_num_uncompleted(server_index) > 0) {
                server_idxs.push_back(server_index);
            }
        }

        while (!server_idxs.empty()) {
            disconnect_server(server_idxs.back(), reason);
            server_idxs.pop_back();
        }
    }

    virtual void dispatch_io_message(UcxConnection* conn, const void *buffer,
                                     size_t length) {
        iomsg_t const *msg = reinterpret_cast<const iomsg_t*>(buffer);

        VERBOSE_LOG << "got io message " << io_op_names[msg->op] << " sn "
                    << msg->sn << " data size " << msg->data_size
                    << " conn " << conn;

        assert(conn->ucx_status() == UCS_OK);

        if (msg->op >= IO_COMP_MIN) {
            assert(msg->op == IO_WRITE_COMP);

            size_t server_index = get_active_server_index(conn);
            assert(server_index < _server_info.size());

            handle_operation_completion(server_index, IO_WRITE,
                                        msg->data_size);
        }
    }

    virtual void dispatch_am_message(UcxConnection* conn, const void *buffer,
                                     size_t length,
                                     const UcxAmDesc &data_desc) {
        iomsg_t const *msg = reinterpret_cast<const iomsg_t*>(buffer);

        VERBOSE_LOG << "got AM io message " << io_op_names[msg->op] << " sn "
                    << msg->sn << " data size " << msg->data_size
                    << " conn " << conn;

        assert(conn->ucx_status() == UCS_OK);
        assert(msg->op >= IO_COMP_MIN);

        size_t server_index = get_active_server_index(conn);
        assert(server_index < _server_info.size());

        if (opts().validate) {
            assert(length == opts().iomsg_size);
            validate(conn, msg, opts().iomsg_size);
        }

        // Client can receive IO_WRITE_COMP or IO_READ_COMP only
        if (msg->op == IO_WRITE_COMP) {
            assert(msg->op == IO_WRITE_COMP);
            handle_operation_completion(server_index, IO_WRITE,
                                        msg->data_size);
        } else if (msg->op == IO_READ_COMP) {
            BufferIov *iov = _data_buffers_pool.get();

            if (!ucx_am_is_rndv(data_desc)) {
                iov->init(msg->data_size, ucx_am_get_data(data_desc));
            } else {
                iov->init(msg->data_size, _data_chunks_pool, 0, 0,
                          opts().validate);
            }
            IoReadResponseCallback *r = _read_callback_pool.get();
            r->init(this, server_index, msg->sn, conn->id(), opts().validate,
                    iov, 0);

            assert(iov->size() == 1);

            if (!ucx_am_is_rndv(data_desc)) {
                conn->recv_am_data(NULL, NULL, 0, data_desc, r);
            } else {
                conn->recv_am_data((*iov)[0].buffer(), (*iov)[0].memh(),
                                   msg->data_size, data_desc, r);
            }
        }
    }

    static long get_num_uncompleted(const server_info_t& server_info,
                                    io_op_t op)
    {
        long num_uncompleted = server_info.num_sent[op] -
                               server_info.num_completed[op];

        assert(num_uncompleted >= 0);
        return num_uncompleted;
    }

    static long get_num_uncompleted(const server_info_t& server_info)
    {
        return get_num_uncompleted(server_info, IO_READ) +
               get_num_uncompleted(server_info, IO_WRITE);
    }

    long get_num_uncompleted(size_t server_index) const
    {
        assert(server_index < _server_info.size());
        return get_num_uncompleted(_server_info[server_index]);
    }

    static void reset_server_info(server_info_t& server_info) {
        server_info.conn         = NULL;
        server_info.active_index = std::numeric_limits<size_t>::max();

        for (int op = 0; op < IO_OP_MAX; ++op) {
            server_info.num_sent[op]        = 0;
            server_info.num_completed[op]   = 0;
            server_info.bytes_sent[op]      = 0;
            server_info.bytes_completed[op] = 0;
        }
    }

    virtual void dispatch_connection_error(UcxConnection *conn) {
        size_t server_index = get_active_server_index(conn);
        if (server_index < _server_info.size()) {
            disconnect_server(server_index,
                              ucs_status_string(conn->ucx_status()));
        }
    }

    void disconnect_server(size_t server_index, const char *reason) {
        server_info_t& server_info = _server_info[server_index];
        assert(server_info.conn != NULL);

        bool disconnecting = server_info.conn->is_disconnecting();

        {
            UcxLog log(LOG_PREFIX);
            if (disconnecting) {
                log << "not ";
            }

            log << "disconnecting ";
            dump_server_info(server_info, log);
            log << " due to \"" << reason << "\"";

            if (disconnecting) {
                log << " because disconnection is already in progress";
            }
        }

        if (!disconnecting) {
            // remove active servers entry
            if (server_info.active_index !=
                std::numeric_limits<size_t>::max()) {
                active_servers_remove(server_index);
            }

            /* Destroying the connection will complete its outstanding
             * operations */
            server_info.conn->disconnect(new DisconnectCallback(*this,
                                                                server_index));
        }

        // server must be removed from the list of active servers
        assert(server_info.active_index == std::numeric_limits<size_t>::max());
    }

    void wait_for_responses(long max_outstanding) {
        bool timer_started  = false;
        bool timer_finished = false;
        double start_time   = 0.; // avoid compile error
        double curr_time, elapsed_time;
        long count = 0;

        while (((_num_sent - _num_completed) > max_outstanding) &&
               (_status == OK)) {
            if ((count++ < BUSY_PROGRESS_COUNT) || timer_finished) {
                progress(_test_opts.progress_count);
                continue;
            }

            count     = 0;
            curr_time = get_time();

            if (!timer_started) {
                start_time    = curr_time;
                timer_started = true;
                continue;
            }

            elapsed_time = curr_time - start_time;
            if (elapsed_time > _test_opts.client_timeout) {
                dump_timeout_waiting_for_replies_info();
                if (!_test_opts.debug_timeout) {
                    // don't destroy connections, they will be debugged
                    disconnect_uncompleted_servers("timeout for replies");
                }
                timer_finished = true;
            }
            check_time_limit(curr_time);
        }
    }

    void connect(size_t server_index)
    {
        const char *server = opts().servers[server_index];
        struct sockaddr_in connect_addr;
        std::string server_addr;
        int port_num;

        memset(&connect_addr, 0, sizeof(connect_addr));
        connect_addr.sin_family = AF_INET;

        const char *port_separator = strchr(server, ':');
        if (port_separator == NULL) {
            /* take port number from -p argument */
            port_num    = opts().port_num;
            server_addr = server;
        } else {
            /* take port number from the server parameter */
            server_addr = std::string(server)
                            .substr(0, port_separator - server);
            port_num    = atoi(port_separator + 1);
        }

        connect_addr.sin_port = htons(port_num);
        int ret = inet_pton(AF_INET, server_addr.c_str(), &connect_addr.sin_addr);
        if (ret != 1) {
            LOG << "invalid address " << server_addr;
            abort();
        }

        if (!_connecting_servers.insert(server_index).second) {
            LOG << server_name(server_index) << " is already connecting";
            abort();
        }

        UcxConnection *conn = new UcxConnection(*this, opts().use_am);
        _server_info[server_index].conn = conn;
        conn->connect((const struct sockaddr*)&connect_addr,
                      sizeof(connect_addr),
                      new ConnectCallback(*this, server_index));
    }

    const std::string server_name(size_t server_index) {
        std::stringstream ss;
        ss << "server [" << server_index << "] " << opts().servers[server_index];
        return ss.str();
    }

    void connect_succeed(size_t server_index)
    {
        server_info_t &server_info = _server_info[server_index];
        long attempts              = server_info.retry_count + 1;

        server_info.retry_count                = 0;
        server_info.prev_connect_time          = 0.;
        _server_index_lookup[server_info.conn] = server_index;
        active_servers_add(server_index);
        LOG << "Connected to " << server_name(server_index) << " after "
            << attempts << " attempts";
    }

    void connect_failed(size_t server_index, ucs_status_t status) {
        server_info_t &server_info = _server_info[server_index];

        if (++server_info.retry_count >= opts().retries) {
            /* If at least one server exceeded its retries, bail */
            _status = CONN_RETRIES_EXCEEDED;
        }

        {
            UcxLog log(LOG_PREFIX);
            log << "Connect to " << server_name(server_index) << " failed"
                << " (retry " << server_info.retry_count;
            if (opts().retries < std::numeric_limits<long>::max()) {
                log << "/" << opts().retries;
            }
            log << ")";
        }

        disconnect_server(server_index, ucs_status_string(status));
    }

    void connect_all(bool force) {
        if (_server_index_lookup.size() == _server_info.size()) {
            assert((_status == OK) || (_status == TERMINATE_SIGNALED));
            // All servers are connected
            return;
        }

        if (!force && !_server_index_lookup.empty()) {
            // The active list is not empty, and we don't have to check the
            // connect retry timeout
            return;
        }

        double curr_time = get_time();
        for (size_t server_index = 0; server_index < _server_info.size();
             ++server_index) {
            server_info_t& server_info = _server_info[server_index];
            if (server_info.conn != NULL) {
                // Already connecting to this server
                continue;
            }

            // If retry count exceeded for at least one server, we should have
            // exited already
            assert((_status == OK) || (_status == TERMINATE_SIGNALED));
            assert(server_info.retry_count < opts().retries);

            if (curr_time < (server_info.prev_connect_time +
                             opts().retry_interval)) {
                // Not enough time elapsed since previous connection attempt
                continue;
            }

            connect(server_index);
            server_info.prev_connect_time = curr_time;
            assert(server_info.conn != NULL);
            assert((_status == OK) || (_status == TERMINATE_SIGNALED));
        }
    }

    size_t pick_server_index() {
        assert(_next_active_index < _active_servers.size());
        size_t server_index = _active_servers[_next_active_index];
        assert(get_num_uncompleted(server_index) < opts().conn_window_size);
        assert(_server_info[server_index].conn != NULL);
        assert(_server_info[server_index].conn->ucx_status() == UCS_OK);

        if (++_next_active_index == _active_servers.size()) {
            _next_active_index = 0;
        }

        return server_index;
    }

    static inline bool is_control_iter(long iter) {
        return (iter % 10) == 0;
    }

    void destroy_servers()
    {
        for (size_t server_index = 0; server_index < _server_info.size();
             ++server_index) {
            server_info_t& server_info = _server_info[server_index];
            if (server_info.conn == NULL) {
                continue;
            }

            disconnect_server(server_index, "End of the Client run");
        }

        if (!_server_index_lookup.empty()) {
            LOG << "waiting for " << _server_index_lookup.size()
                << " disconnects to complete";
            do {
                progress();
            } while (!_server_index_lookup.empty());
        }

        wait_disconnected_connections();
    }

    status_t run() {
        _server_info.resize(opts().servers.size());
        std::for_each(_server_info.begin(), _server_info.end(),
                      reset_server_info);

        _status = OK;

        // TODO reset these values by canceling requests
        _num_sent      = 0;
        _num_completed = 0;

        uint32_t sn          = IoDemoRandom::rand<uint32_t>();
        double prev_time     = get_time();
        long total_iter      = 0;
        long total_prev_iter = 0;

        while ((total_iter < opts().iter_count) && (_status == OK)) {
            connect_all(is_control_iter(total_iter));
            if (_status != OK) {
                break;
            }

            if (_server_index_lookup.empty()) {
                if (_connecting_servers.empty()) {
                    LOG << "All remote servers are down, reconnecting in "
                        << opts().retry_interval << " seconds";
                    sleep(opts().retry_interval);
                    check_time_limit(get_time());
                } else {
                    progress();
                }
                continue;
            }

            VERBOSE_LOG << " <<<< iteration " << total_iter << " >>>>";
            long conns_window_size = opts().conn_window_size *
                                     _server_index_lookup.size();
            long max_outstanding   = std::min(opts().window_size,
                                              conns_window_size) - 1;

            progress(_test_opts.progress_count);
            wait_for_responses(max_outstanding);
            if (_status != OK) {
                break;
            }

            if (_active_servers.empty()) {
                // It is possible that the number of active servers to use is 0
                // after wait_for_responses(), if some clients were closed in
                // UCP Worker progress during handling of remote disconnection
                // from servers
                continue;
            }

            size_t server_index = pick_server_index();
            io_op_t op          = get_op();
            switch (op) {
            case IO_READ:
                if (opts().use_am) {
                    do_io_read_am(server_index, sn);
                } else {
                    do_io_read(server_index, sn);
                }
                break;
            case IO_WRITE:
                if (opts().use_am) {
                    do_io_write_am(server_index, sn);
                } else {
                    do_io_write(server_index, sn);
                }
                break;
            default:
                abort();
            }

            ++total_iter;
            ++sn;

            if (is_control_iter(total_iter) &&
                ((total_iter - total_prev_iter) >= _server_index_lookup.size())) {
                // Print performance every <print_interval> seconds
                double curr_time = get_time();
                if (curr_time >= (prev_time + opts().print_interval)) {
                    wait_for_responses(0);
                    if (_status != OK) {
                        break;
                    }

                    report_performance(total_iter - total_prev_iter,
                                       curr_time - prev_time);

                    total_prev_iter = total_iter;
                    prev_time       = curr_time;

                    check_time_limit(curr_time);
                }
            }
        }

        wait_for_responses(0);
        if (_status == OK) {
            double curr_time = get_time();
            report_performance(total_iter - total_prev_iter,
                               curr_time - prev_time);
        }

        destroy_servers();

        return _status;
    }

    status_t get_status() const {
        return _status;
    }

    static const char* get_status_str(status_t status) {
        switch (status) {
        case OK:
            return "OK";
        case CONN_RETRIES_EXCEEDED:
            return "connection retries exceeded";
        case RUNTIME_EXCEEDED:
            return "run-time exceeded";
        case TERMINATE_SIGNALED:
            return "run-time terminated by signal";
        default:
            return "invalid status";
        }
    }

private:
    inline io_op_t get_op() {
        if (opts().operations.size() == 1) {
            return opts().operations[0];
        }

        return opts().operations[IoDemoRandom::urand<size_t>(
                                         opts().operations.size())];
    }

    struct io_op_perf_info_t {
        long min; // Minimum number of completed operations on some server
        long max; // Maximum number of completed operations on some server
        size_t min_index; // Server index with the smallest number of completed
                          // operations
        long total; // Total number of completed operations
        size_t total_bytes; // Total number of bytes of completed operations
    };

    void report_performance(long num_iters, double elapsed) {
        if (num_iters == 0) {
            return;
        }

        double latency_usec = (elapsed / num_iters) * 1e6;
        std::vector<io_op_perf_info_t> io_op_perf_info(IO_OP_MAX + 1);
        UcxLog log(LOG_PREFIX);

        for (int op = 0; op <= IO_OP_MAX; ++op) {
            io_op_perf_info[op].min         = std::numeric_limits<long>::max();
            io_op_perf_info[op].max         = 0;
            io_op_perf_info[op].min_index   = _server_info.size();
            io_op_perf_info[op].total       = 0;
            io_op_perf_info[op].total_bytes = 0;
        }

        // Collect min/max among all connections
        for (size_t server_index = 0; server_index < _server_info.size();
             ++server_index) {
            server_info_t& server_info   = _server_info[server_index];
            long total_completed         = 0;
            size_t total_bytes_completed = 0;
            for (int op = 0; op <= IO_OP_MAX; ++op) {
                size_t bytes_completed;
                long num_completed;
                if (op != IO_OP_MAX) {
                    assert(server_info.bytes_sent[op] ==
                                   server_info.bytes_completed[op]);
                    bytes_completed = server_info.bytes_completed[op];
                    num_completed   = server_info.num_completed[op];

                    size_t min_index = io_op_perf_info[op].min_index;
                    if ((num_completed < io_op_perf_info[op].min) ||
                        ((num_completed == io_op_perf_info[op].min) &&
                         (server_info.retry_count >
                                  _server_info[min_index].retry_count))) {
                        io_op_perf_info[op].min_index = server_index;
                    }

                    total_bytes_completed          += bytes_completed;
                    total_completed                += num_completed;
                    server_info.num_sent[op]        = 0;
                    server_info.num_completed[op]   = 0;
                    server_info.bytes_sent[op]      = 0;
                    server_info.bytes_completed[op] = 0;
                } else {
                    bytes_completed = total_bytes_completed;
                    num_completed   = total_completed;
                }

                io_op_perf_info[op].min          =
                        std::min(num_completed, io_op_perf_info[op].min);
                io_op_perf_info[op].max          =
                        std::max(num_completed, io_op_perf_info[op].max);
                io_op_perf_info[op].total       += num_completed;
                io_op_perf_info[op].total_bytes += bytes_completed;
            }
        }

        log << "total min:" << io_op_perf_info[IO_OP_MAX].min
            << " max:" << io_op_perf_info[IO_OP_MAX].max
            << " total:" << io_op_perf_info[IO_OP_MAX].total;

        // Report bandwidth and min/max/total for every operation
        for (int op = 0; op < IO_OP_MAX; ++op) {
            log << " | ";

            double throughput_mbs = (io_op_perf_info[op].total_bytes /
                                     elapsed) / UCS_MBYTE;
            log << io_op_names[op] << " " << throughput_mbs << " MBs"
                << " min:" << io_op_perf_info[op].min << "("
                << opts().servers[io_op_perf_info[op].min_index]
                << ") max:" << io_op_perf_info[op].max
                << " total:" << io_op_perf_info[op].total;
        }

        log << " | active:" << _server_index_lookup.size() << "/"
            << UcxConnection::get_num_instances();

        if (opts().window_size == 1) {
            log << " latency:" << latency_usec << "usec";
        }

        log << " buffers:" << _data_buffers_pool.allocated();
    }

    inline void check_time_limit(double current_time) {
        if ((_status == OK) &&
            ((current_time - _start_time) >= opts().client_runtime_limit)) {
            _status = RUNTIME_EXCEEDED;
        }
    }

    void active_servers_swap(size_t index1, size_t index2) {
        assert(index1 < _active_servers.size());
        assert(index2 < _active_servers.size());
        size_t& active_server1 = _active_servers[index1];
        size_t& active_server2 = _active_servers[index2];

        std::swap(_server_info[active_server1].active_index,
                  _server_info[active_server2].active_index);
        std::swap(active_server1, active_server2);
    }

    void active_servers_add(size_t server_index)
    {
        server_info_t &server_info = _server_info[server_index];

        // First, add the new server at the end
        assert(server_info.active_index == std::numeric_limits<size_t>::max());
        _active_servers.push_back(server_index);
        server_info.active_index = _active_servers.size() - 1;

        // Swap this new server with a random index, and it could be sent in
        // either this round or the next round
        size_t active_index = IoDemoRandom::urand(_active_servers.size());
        active_servers_swap(active_index, _active_servers.size() - 1);
        assert(server_info.active_index == active_index);
    }

    void active_servers_remove(size_t server_index)
    {
        server_info_t &server_info = _server_info[server_index];

        // Swap active_index with the last element, and remove it
        size_t active_index = server_info.active_index;
        active_servers_swap(active_index, _active_servers.size() - 1);
        _active_servers.pop_back();
        server_info.active_index = std::numeric_limits<size_t>::max();

        if (_next_active_index == _active_servers.size()) {
            // If the next active index is the last one, then the next active
            // index should be 0
            _next_active_index = 0;
        } else if (active_index < _next_active_index) {
            // Swap the last element to use (which is saved in active_index now)
            // and the most recent element which was used for IO.
            // It guarantees that we will not skip IO for the last element.
            --_next_active_index;
            active_servers_swap(active_index, _next_active_index);
        }
    }

private:
    std::vector<server_info_t>              _server_info;
    // Connection establishment is in progress
    std::set<size_t>                        _connecting_servers;
    // Active servers is the list of communicating servers
    std::vector<size_t>                     _active_servers;
    // Active server index to use for communications
    size_t                                  _next_active_index;
    // Number of active servers to use handles window size, server becomes
    // "unused" if its window is full
    server_map_t                            _server_index_lookup;
    long                                    _num_sent;
    long                                    _num_completed;
    double                                  _start_time;
    MemoryPool<IoReadResponseCallback>      _read_callback_pool;
};

static int set_data_size(char *str, options_t *test_opts)
{
    const static char token = ':';
    char *val1, *val2;

    if (strchr(str, token) == NULL) {
        test_opts->min_data_size =
            test_opts->max_data_size = strtol(str, NULL, 0);
        return 0;
    }

    val1 = strtok(str, ":");
    val2 = strtok(NULL, ":");

    if ((val1 != NULL) && (val2 != NULL)) {
        test_opts->min_data_size = strtol(val1, NULL, 0);
        test_opts->max_data_size = strtol(val2, NULL, 0);
    } else if (val1 != NULL) {
        if (str[0] == ':') {
            test_opts->min_data_size = 0;
            test_opts->max_data_size = strtol(val1, NULL, 0);
        } else {
            test_opts->min_data_size = strtol(val1, NULL, 0);
        }
    } else {
        return -1;
    }

    return 0;
}

static int set_time(char *str, double *dest_p)
{
    char units[3] = "";
    int num_fields;
    double value;
    double per_sec;

    if (!strcmp(str, "inf")) {
        *dest_p = std::numeric_limits<double>::max();
        return 0;
    }

    num_fields = sscanf(str, "%lf%c%c", &value, &units[0], &units[1]);
    if (num_fields == 1) {
        per_sec = 1;
    } else if ((num_fields == 2) || (num_fields == 3)) {
        if (!strcmp(units, "h")) {
            per_sec = 1.0 / 3600.0;
        } else if (!strcmp(units, "m")) {
            per_sec = 1.0 / 60.0;
        } else if (!strcmp(units, "s")) {
            per_sec = 1;
        } else if (!strcmp(units, "ms")) {
            per_sec = 1e3;
        } else if (!strcmp(units, "us")) {
            per_sec = 1e6;
        } else if (!strcmp(units, "ns")) {
            per_sec = 1e9;
        } else {
            return -1;
        }
    } else {
        return -1;
    }

    *(double*)dest_p = value / per_sec;
    return 0;
}

static void adjust_opts(options_t *test_opts) {
    if (test_opts->operations.size() == 0) {
        test_opts->operations.push_back(IO_WRITE);
    }

    if (test_opts->use_am &&
        (test_opts->chunk_size < test_opts->max_data_size)) {
        std::cout << "ignoring chunk size parameter, because it is not supported"
                     " with AM API" << std::endl;
        test_opts->chunk_size = test_opts->max_data_size;
    } else {
        test_opts->chunk_size = std::min(test_opts->chunk_size,
                                         test_opts->max_data_size);
    }
}

static int parse_window_size(const char *optarg, long &window_size,
                             const std::string &window_size_str) {
    window_size = strtol(optarg, NULL, 0);
    if ((window_size <= 0) ||
        // If the converted value falls out of range of corresponding
        // return type, LONG_MAX is returned
        (window_size == std::numeric_limits<long>::max())) {
        std::cout << "invalid " << window_size_str << " size '" << optarg
                  << "'" << std::endl;
        return -1;
    }

    return 0;
}

static int parse_args(int argc, char **argv, options_t *test_opts)
{
    char *str;
    bool found;
    int c;

    test_opts->port_num              = 1337;
    test_opts->connect_timeout       = 20.0;
    test_opts->client_timeout        = 50.0;
    test_opts->retries               = std::numeric_limits<long>::max();
    test_opts->retry_interval        = 5.0;
    test_opts->client_runtime_limit  = std::numeric_limits<double>::max();
    test_opts->print_interval        = 1.0;
    test_opts->min_data_size         = 4096;
    test_opts->max_data_size         = 4096;
    test_opts->chunk_size            = std::numeric_limits<unsigned>::max();
    test_opts->num_offcache_buffers  = 0;
    test_opts->iomsg_size            = 256;
    test_opts->iter_count            = 1000;
    test_opts->window_size           = 16;
    test_opts->conn_window_size      = 16;
    test_opts->random_seed           = std::time(NULL) ^ getpid();
    test_opts->verbose               = false;
    test_opts->validate              = false;
    test_opts->use_am                = false;
    test_opts->debug_timeout         = false;
    test_opts->use_epoll             = false;
    test_opts->memory_type           = UCS_MEMORY_TYPE_HOST;
    test_opts->progress_count        = 1;
    test_opts->prereg                = false;

    while ((c = getopt(argc, argv,
                       "p:c:r:d:b:i:w:a:k:o:t:n:l:s:y:vqeADHP:m:L:M")) != -1) {
        switch (c) {
        case 'p':
            test_opts->port_num = atoi(optarg);
            break;
        case 'c':
            if (strcmp(optarg, "inf")) {
                test_opts->retries = strtol(optarg, NULL, 0);
            }
            break;
        case 'y':
            if (set_time(optarg, &test_opts->retry_interval) != 0) {
                std::cout << "invalid '" << optarg
                          << "' value for retry interval" << std::endl;
                return -1;
            }
            break;
        case 'L':
            test_opts->progress_count = strtol(optarg, NULL, 0);
            break;
        case 'r':
            test_opts->iomsg_size = strtol(optarg, NULL, 0);
            if (test_opts->iomsg_size < sizeof(P2pDemoCommon::iomsg_t)) {
                std::cout << "io message size must be >= "
                          << sizeof(P2pDemoCommon::iomsg_t) << std::endl;
                return -1;
            }
            break;
        case 'd':
            if (set_data_size(optarg, test_opts) == -1) {
                std::cout << "invalid data size range '" << optarg << "'" << std::endl;
                return -1;
            }
            break;
        case 'b':
            test_opts->num_offcache_buffers = strtol(optarg, NULL, 0);
            break;
        case 'i':
            test_opts->iter_count = strtol(optarg, NULL, 0);
            if (test_opts->iter_count == 0) {
                test_opts->iter_count = std::numeric_limits<long int>::max();
            }
            break;
        case 'w':
            if (parse_window_size(optarg, test_opts->window_size,
                                  "window") != 0) {
                return -1;
            }
            break;
        case 'a':
            if (parse_window_size(optarg, test_opts->conn_window_size,
                                  "per connection window") != 0) {
                return -1;
            }
            break;
        case 'k':
            test_opts->chunk_size = strtol(optarg, NULL, 0);
            break;
        case 'o':
            str = strtok(optarg, ",");
            while (str != NULL) {
                found = false;

                for (int op_it = 0; op_it < IO_OP_MAX; ++op_it) {
                    if (!strcmp(io_op_names[op_it], str)) {
                        io_op_t op = static_cast<io_op_t>(op_it);
                        if (std::find(test_opts->operations.begin(),
                                      test_opts->operations.end(),
                                      op) == test_opts->operations.end()) {
                            test_opts->operations.push_back(op);
                        }
                        found = true;
                    }
                }

                if (!found) {
                    std::cout << "invalid operation name '" << str << "'" << std::endl;
                    return -1;
                }

                str = strtok(NULL, ",");
            }

            if (test_opts->operations.size() == 0) {
                std::cout << "no operation names were provided '" << optarg << "'" << std::endl;
                return -1;
            }
            break;
        case 'n':
            if (set_time(optarg, &test_opts->connect_timeout) != 0) {
                std::cout << "invalid '" << optarg << "' value for connect timeout" << std::endl;
                return -1;
            }
            break;
        case 't':
            if (set_time(optarg, &test_opts->client_timeout) != 0) {
                std::cout << "invalid '" << optarg << "' value for client timeout" << std::endl;
                return -1;
            }
            break;
        case 'l':
            if (set_time(optarg, &test_opts->client_runtime_limit) != 0) {
                std::cout << "invalid '" << optarg << "' value for client run-time limit" << std::endl;
                return -1;
            }
            break;
        case 's':
            test_opts->random_seed = strtoul(optarg, NULL, 0);
            break;
        case 'v':
            test_opts->verbose = true;
            break;
        case 'q':
            test_opts->validate = true;
            break;
        case 'A':
            test_opts->use_am = true;
            break;
        case 'D':
            test_opts->debug_timeout = true;
            break;
        case 'e':
            test_opts->use_epoll = true;
            break;
        case 'H':
            UcxLog::use_human_time = true;
            break;
        case 'P':
            test_opts->print_interval = atof(optarg);
            break;
        case 'm':
            if (!strcmp(optarg, "host")) {
                test_opts->memory_type = UCS_MEMORY_TYPE_HOST;
#ifdef HAVE_CUDA
            } else if (!strcmp(optarg, "cuda")) {
                test_opts->memory_type = UCS_MEMORY_TYPE_CUDA;
            } else if (!strcmp(optarg, "cuda-managed")) {
                test_opts->memory_type = UCS_MEMORY_TYPE_CUDA_MANAGED;
#endif
            } else {
                std::cout << "Invalid '" << optarg << "' value for memory type"
                          << std::endl;
                return -1;
            }
            break;
        case 'M':
            test_opts->prereg = true;
            break;
        case 'h':
        default:
            std::cout << "Usage: io_demo [options] [server_address]" << std::endl;
            std::cout << "       or io_demo [options] [server_address0:port0] [server_address1:port1]..." << std::endl;
            std::cout << "" << std::endl;
            std::cout << "Supported options are:" << std::endl;
            std::cout << "  -p <port>                   TCP port number to use" << std::endl;
            std::cout << "  -n <connect timeout>        Timeout for connecting to the peer (or \"inf\")" << std::endl;
            std::cout << "  -o <op1,op2,...,opN>        Comma-separated string of IO operations [read|write]" << std::endl;
            std::cout << "                              NOTE: if using several IO operations, performance" << std::endl;
            std::cout << "                                    measurements may be inaccurate" << std::endl;
            std::cout << "  -d <min>:<max>              Range that should be used to get data" << std::endl;
            std::cout << "                              size of IO payload" << std::endl;
            std::cout << "  -b <number of buffers>      Number of offcache IO buffers" << std::endl;
            std::cout << "  -i <iterations-count>       Number of iterations to run communication" << std::endl;
            std::cout << "  -w <window-size>            Number of outstanding requests" << std::endl;
            std::cout << "  -a <conn-window-size>       Number of outstanding requests per connection" << std::endl;
            std::cout << "  -k <chunk-size>             Split the data transfer to chunks of this size" << std::endl;
            std::cout << "  -r <io-request-size>        Size of IO request packet" << std::endl;
            std::cout << "  -t <client timeout>         Client timeout (or \"inf\")" << std::endl;
            std::cout << "  -c <retries>                Number of connection retries on client or " << std::endl;
            std::cout << "                              listen retries on server" << std::endl;
            std::cout << "                              (or \"inf\") for failure" << std::endl;
            std::cout << "  -y <retry interval>         Retry interval" << std::endl;
            std::cout << "  -l <client run-time limit>  Time limit to run the IO client (or \"inf\")" << std::endl;
            std::cout << "                              Examples: -l 17.5s; -l 10m; 15.5h" << std::endl;
            std::cout << "  -s <random seed>            Random seed to use for randomizing" << std::endl;
            std::cout << "  -v                          Set verbose mode" << std::endl;
            std::cout << "  -q                          Enable data integrity and transaction check" << std::endl;
            std::cout << "  -A                          Use UCP Active Messages API (use TAG API otherwise)" << std::endl;
            std::cout << "  -D                          Enable debugging mode for IO operation timeouts" << std::endl;
            std::cout << "  -H                          Use human-readable timestamps" << std::endl;
            std::cout << "  -P <interval>               Set report printing interval"  << std::endl;
            std::cout << "" << std::endl;
            std::cout << "  -m <memory_type>            Memory type to use. Possible values: host"
#ifdef HAVE_CUDA
                      << ", cuda, cuda-managed"
#endif
                      << std::endl;
            std::cout << "  -L <progress_count>         Maximal number of consecutive ucp_worker_progress invocations" << std::endl;
            std::cout << "  -M                          Enable pre-register buffers" << std::endl;
            return -1;
        }
    }

    while (optind < argc) {
        test_opts->servers.push_back(argv[optind++]);
    }

    adjust_opts(test_opts);

    return 0;
}

static int do_server(const options_t& test_opts)
{
    DemoServer server(test_opts);
    if (!server.init()) {
        return -1;
    }

    server.run();
    return 0;
}

static int do_client(options_t& test_opts)
{
    IoDemoRandom::srand(test_opts.random_seed);
    LOG << "random seed: " << test_opts.random_seed;

    // randomize servers to optimize startup
    std::random_shuffle(test_opts.servers.begin(), test_opts.servers.end(),
                        IoDemoRandom::urand<size_t>);

    UcxLog vlog(LOG_PREFIX, test_opts.verbose);
    vlog << "List of servers:";
    for (size_t i = 0; i < test_opts.servers.size(); ++i) {
        vlog << " " << test_opts.servers[i];
    }

    DemoClient client(test_opts);
    if (!client.init()) {
        return -1;
    }

    DemoClient::status_t status = client.run();
    LOG << "Client exit with status '" << DemoClient::get_status_str(status) << "'";
    return ((status == DemoClient::OK) ||
            (status == DemoClient::RUNTIME_EXCEEDED)) ? 0 : -1;
}

static void print_info(int argc, char **argv)
{
    // Process ID and hostname
    char host[64];
    gethostname(host, sizeof(host));
    LOG << "Starting io_demo pid " << getpid() << " on " << host;

    // Command line
    std::stringstream cmdline;
    for (int i = 0; i < argc; ++i) {
        cmdline << argv[i] << " ";
    }
    LOG << "Command line: " << cmdline.str();

    // UCX library path
    Dl_info info;
    int ret = dladdr((void*)ucp_init_version, &info);
    if (ret) {
        LOG << "UCX library path: " << info.dli_fname;
    }
}

int main(int argc, char **argv)
{
    options_t test_opts;
    int ret;

    print_info(argc, argv);

    ret = parse_args(argc, argv, &test_opts);
    if (ret < 0) {
        return ret;
    }

    if (test_opts.servers.empty()) {
        return do_server(test_opts);
    } else {
        return do_client(test_opts);
    }
}<|MERGE_RESOLUTION|>--- conflicted
+++ resolved
@@ -874,13 +874,8 @@
         size_t data_size = iov.data_size();
         if (opts().use_am) {
             IoMessage *m = _io_msg_pool.get();
-<<<<<<< HEAD
-            m->init(IO_WRITE_COMP, sn, data_size, opts().validate);
+            m->init(IO_WRITE_COMP, sn, conn->id(), data_size, opts().validate);
             conn->send_am(m->buffer(), opts().iomsg_size, NULL, NULL, 0ul, m);
-=======
-            m->init(IO_WRITE_COMP, sn, conn->id(), data_size, opts().validate);
-            conn->send_am(m->buffer(), opts().iomsg_size, NULL, 0ul, m);
->>>>>>> 81af9a63
         } else {
             send_io_message(conn, IO_WRITE_COMP, sn, data_size,
                             opts().validate);

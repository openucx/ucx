/**
 * Copyright (c) NVIDIA CORPORATION & AFFILIATES, 2025. ALL RIGHTS RESERVED.
 *
 * See file LICENSE for terms.
 */

#include <cuda_runtime.h>
#include <ucp/ucp_test.h>

#include <ucp/api/device/ucp_device_types.h>

#include <common/cuda.h>
#include "cuda/test_kernels.h"

class test_ucp_device : public ucp_test {
public:
    static void get_test_variants(std::vector<ucp_test_variant> &variants);

    virtual void init() override;

protected:
    static constexpr size_t MAX_THREADS = 128;

    class mem_list {
    public:
        static constexpr uint64_t SEED_SRC = 0x1234;
        static constexpr uint64_t SEED_DST = 0x4321;

        enum mem_list_mode_t {
            MODE_DATA_ONLY,
            MODE_COUNTER_ONLY,
            MODE_LAST_ELEM_COUNTER
        };

        mem_list(entity &sender, entity &receiver, size_t size, unsigned count,
                 ucs_memory_type_t mem_type = UCS_MEMORY_TYPE_CUDA,
                 mem_list_mode_t mode = MODE_DATA_ONLY);
        ~mem_list();

        void *src_ptr(unsigned index) const;

        uint64_t dst_ptr(unsigned index) const;

        std::vector<void*> src_ptrs() const;

        std::vector<uint64_t> dst_ptrs() const;

        void dst_counter_init(unsigned index);

        uint64_t dst_counter_read(unsigned index) const;

        ucp_device_mem_list_handle_h handle() const;

        void dst_pattern_check(unsigned index, uint64_t seed) const;

    private:
        entity                                      &m_receiver;
        std::vector<std::unique_ptr<mapped_buffer>> m_src, m_dst;
        std::vector<ucs::handle<ucp_rkey_h>>        m_rkeys;
        ucp_device_mem_list_handle_h                m_mem_list_h;
    };

    size_t counter_size();

    static void counter_init(const mapped_buffer &buffer);

    static uint64_t counter_read(const mapped_buffer &buffer);

    void launch_kernel(const test_ucp_device_kernel_params_t &params);
};


void test_ucp_device::get_test_variants(std::vector<ucp_test_variant> &variants)
{
    add_variant(variants,
                UCP_FEATURE_RMA | UCP_FEATURE_AMO64 | UCP_FEATURE_DEVICE);
}

void test_ucp_device::init()
{
    m_env.push_back(new ucs::scoped_setenv("UCX_CUDA_IPC_ENABLE_SAME_PROCESS", "y"));
    m_env.push_back(new ucs::scoped_setenv("UCX_IB_GDA_MAX_SYS_LATENCY", "1us"));
    ucp_test::init();
    sender().connect(&receiver(), get_ep_params());
    if (!is_loopback()) {
        receiver().connect(&sender(), get_ep_params());
    }

    ucp_device_mem_list_handle_h handle;
    while (ucp_device_mem_list_create(sender().ep(), NULL, &handle) ==
           UCS_ERR_NOT_CONNECTED) {
        progress();
    }
}

test_ucp_device::mem_list::mem_list(entity &sender, entity &receiver,
                                    size_t size, unsigned count,
                                    ucs_memory_type_t mem_type,
                                    mem_list_mode_t mode) :
    m_receiver(receiver)
{
    bool has_counter  = (mode != MODE_DATA_ONLY);
    size_t data_count = (has_counter) ? count - 1 : count;

    // Prepare src and dst buffers
    for (auto i = 0; i < data_count; ++i) {
        m_src.emplace_back(new mapped_buffer(size, sender, 0, mem_type));
        m_dst.emplace_back(new mapped_buffer(size, receiver, 0, mem_type));
        m_rkeys.push_back(m_dst.back()->rkey(sender));
        m_src.back()->pattern_fill(SEED_SRC, size);
        m_dst.back()->pattern_fill(SEED_DST, size);
    }

    if (has_counter) {
        m_dst.emplace_back(new mapped_buffer(size, receiver, 0, mem_type));
        m_rkeys.push_back(m_dst.back()->rkey(sender));
        m_dst.back()->pattern_fill(SEED_DST, size);
    }

    // Initialize elements
    std::vector<ucp_device_mem_list_elem_t> elems(count);
    for (auto i = 0; i < data_count; ++i) {
        elems[i].field_mask  = UCP_DEVICE_MEM_LIST_ELEM_FIELD_MEMH |
                               UCP_DEVICE_MEM_LIST_ELEM_FIELD_RKEY |
                               UCP_DEVICE_MEM_LIST_ELEM_FIELD_LOCAL_ADDR |
                               UCP_DEVICE_MEM_LIST_ELEM_FIELD_REMOTE_ADDR |
                               UCP_DEVICE_MEM_LIST_ELEM_FIELD_LENGTH;
        elems[i].memh        = m_src[i]->memh();
        elems[i].rkey        = m_rkeys[i];
        elems[i].local_addr  = m_src[i]->ptr();
        elems[i].remote_addr = reinterpret_cast<uint64_t>(m_dst[i]->ptr());
        elems[i].length      = m_src[i]->size();
    }

    if (has_counter) {
        elems[data_count].field_mask  = UCP_DEVICE_MEM_LIST_ELEM_FIELD_RKEY |
                                        UCP_DEVICE_MEM_LIST_ELEM_FIELD_REMOTE_ADDR |
                                        UCP_DEVICE_MEM_LIST_ELEM_FIELD_LENGTH;
        elems[data_count].rkey        = m_rkeys[data_count];
        elems[data_count].remote_addr = reinterpret_cast<uint64_t>(m_dst[data_count]->ptr());
        elems[data_count].length      = m_dst[data_count]->size();
    }

    // Initialize parameters
    ucp_device_mem_list_params_t params;
    params.field_mask   = UCP_DEVICE_MEM_LIST_PARAMS_FIELD_ELEMENTS |
                          UCP_DEVICE_MEM_LIST_PARAMS_FIELD_NUM_ELEMENTS |
                          UCP_DEVICE_MEM_LIST_PARAMS_FIELD_ELEMENT_SIZE;
    params.element_size = sizeof(elems[0]);
    params.num_elements = count;
    params.elements     = elems.data();

    // Create memory list
    ASSERT_UCS_OK(
            ucp_device_mem_list_create(sender.ep(), &params, &m_mem_list_h));
}

test_ucp_device::mem_list::~mem_list()
{
    ucp_device_mem_list_release(m_mem_list_h);
}

void *test_ucp_device::mem_list::src_ptr(unsigned index) const
{
    return m_src[index]->ptr();
}

uint64_t test_ucp_device::mem_list::dst_ptr(unsigned index) const
{
    return reinterpret_cast<uint64_t>(m_dst[index]->ptr());
}

std::vector<void*> test_ucp_device::mem_list::src_ptrs() const
{
    std::vector<void*> result;
    for (const auto &src : m_src) {
        result.push_back(src->ptr());
    }
    return result;
}

std::vector<uint64_t> test_ucp_device::mem_list::dst_ptrs() const
{
    std::vector<uint64_t> result;
    for (const auto &dst : m_dst) {
        result.push_back(reinterpret_cast<uint64_t>(dst->ptr()));
    }
    return result;
}

void test_ucp_device::mem_list::dst_counter_init(unsigned index)
{
    test_ucp_device::counter_init(*m_dst[index]);
}

uint64_t test_ucp_device::mem_list::dst_counter_read(unsigned index) const
{
    return test_ucp_device::counter_read(*m_dst[index]);
}

void test_ucp_device::mem_list::dst_pattern_check(unsigned index,
                                                  uint64_t seed) const
{
    m_dst[index]->pattern_check(seed, m_dst[index]->size());
}

ucp_device_mem_list_handle_h test_ucp_device::mem_list::handle() const
{
    return m_mem_list_h;
}

size_t test_ucp_device::counter_size()
{
    ucp_context_attr_t attr;
    attr.field_mask = UCP_ATTR_FIELD_DEVICE_COUNTER_SIZE;
    ASSERT_UCS_OK(ucp_context_query(receiver().ucph(), &attr));
    return attr.device_counter_size;
}

void test_ucp_device::counter_init(const mapped_buffer &buffer)
{
    ucp_device_counter_params_t params;
    params.field_mask = UCP_DEVICE_COUNTER_PARAMS_FIELD_MEMH;
    params.memh       = buffer.memh();
    ASSERT_UCS_OK(
            ucp_device_counter_init(buffer.worker(), &params, buffer.ptr()));
}

uint64_t test_ucp_device::counter_read(const mapped_buffer &buffer)
{
    ucp_device_counter_params_t params;
    params.field_mask = UCP_DEVICE_COUNTER_PARAMS_FIELD_MEMH;
    params.memh       = buffer.memh();
    return ucp_device_counter_read(buffer.worker(), &params, buffer.ptr());
}

UCS_TEST_P(test_ucp_device, create_success)
{
    mem_list list(sender(), receiver(), 4 * UCS_MBYTE, 4);
    EXPECT_NE(nullptr, list.handle());
}

UCS_TEST_P(test_ucp_device, create_fail)
{
    ucp_device_mem_list_handle_h handle = nullptr;
    auto ep                             = sender().ep();

    scoped_log_handler wrap_err(wrap_errors_logger);

    // Null params
    ASSERT_EQ(UCS_ERR_INVALID_PARAM,
              ucp_device_mem_list_create(ep, NULL, &handle));

    // Empty params
    ucp_device_mem_list_params_t empty_params = {};
    empty_params.field_mask = UCP_DEVICE_MEM_LIST_PARAMS_FIELD_ELEMENTS;
    EXPECT_EQ(UCS_ERR_INVALID_PARAM,
              ucp_device_mem_list_create(ep, &empty_params, &handle));
    EXPECT_EQ(nullptr, handle);

    // Empty mem list
    ucp_device_mem_list_params_t invalid_params = {};
    invalid_params.field_mask   = UCP_DEVICE_MEM_LIST_PARAMS_FIELD_ELEMENTS |
                                  UCP_DEVICE_MEM_LIST_PARAMS_FIELD_NUM_ELEMENTS |
                                  UCP_DEVICE_MEM_LIST_PARAMS_FIELD_ELEMENT_SIZE;
    invalid_params.elements     = NULL;
    invalid_params.num_elements = 0;
    invalid_params.element_size = sizeof(ucp_device_mem_list_elem_t);
    EXPECT_EQ(UCS_ERR_INVALID_PARAM,
              ucp_device_mem_list_create(ep, &invalid_params, &handle));
    EXPECT_EQ(nullptr, handle);

    // Zero element size
    ucp_device_mem_list_elem_t dummy_elem = {};
    invalid_params.elements               = &dummy_elem;
    invalid_params.num_elements           = 1;
    invalid_params.element_size           = 0;
    EXPECT_EQ(UCS_ERR_INVALID_PARAM,
              ucp_device_mem_list_create(ep, &invalid_params, &handle));
    EXPECT_EQ(nullptr, handle);

    invalid_params.element_size = sizeof(ucp_device_mem_list_elem_t);
    mapped_buffer src(4096, sender(), 0, UCS_MEMORY_TYPE_CUDA);
    mapped_buffer src_cuda(4096, sender(), 0, UCS_MEMORY_TYPE_CUDA);
    mapped_buffer src_host(4096, sender(), 0, UCS_MEMORY_TYPE_HOST);
    mapped_buffer dst1(4096, receiver(), 0, UCS_MEMORY_TYPE_CUDA);
    mapped_buffer dst2(4096, receiver(), 0, UCS_MEMORY_TYPE_HOST);
    auto rkey1 = dst1.rkey(sender());
    auto rkey2 = dst2.rkey(sender());

    ucp_device_mem_list_elem_t elems[2] = {};
    for (int i = 0; i < 2; i++) {
        elems[i].field_mask  = UCP_DEVICE_MEM_LIST_ELEM_FIELD_MEMH |
                               UCP_DEVICE_MEM_LIST_ELEM_FIELD_RKEY |
                               UCP_DEVICE_MEM_LIST_ELEM_FIELD_LOCAL_ADDR |
                               UCP_DEVICE_MEM_LIST_ELEM_FIELD_REMOTE_ADDR |
                               UCP_DEVICE_MEM_LIST_ELEM_FIELD_LENGTH;
        elems[i].memh        = src.memh();
        elems[i].rkey        = rkey1;
        elems[i].local_addr  = src.ptr();
        elems[i].remote_addr = reinterpret_cast<uint64_t>(dst1.ptr());
        elems[i].length      = 4096;
    }

    // Missing rkey (always required)
    elems[0].field_mask        &= ~UCP_DEVICE_MEM_LIST_ELEM_FIELD_RKEY;
    invalid_params.num_elements = 1;
    invalid_params.elements     = elems;
    EXPECT_EQ(UCS_ERR_INVALID_PARAM,
              ucp_device_mem_list_create(ep, &invalid_params, &handle));
    EXPECT_EQ(nullptr, handle);
    elems[0].field_mask |= UCP_DEVICE_MEM_LIST_ELEM_FIELD_RKEY; // Restore

    // Mismatched rkey config index
    elems[1].rkey               = rkey2; // Different cfg_index
    elems[1].remote_addr        = reinterpret_cast<uint64_t>(dst2.ptr());
    invalid_params.num_elements = 2;
    EXPECT_EQ(UCS_ERR_INVALID_PARAM,
              ucp_device_mem_list_create(ep, &invalid_params, &handle));
    EXPECT_EQ(nullptr, handle);

    // Mismatched local sys_dev
    elems[0].memh               = src_cuda.memh();
    elems[0].local_addr         = src_cuda.ptr();
    elems[0].rkey               = rkey1;
    elems[0].remote_addr        = reinterpret_cast<uint64_t>(dst1.ptr());
    elems[1].memh               = src_host.memh(); // Different sys_dev
    elems[1].local_addr         = src_host.ptr();
    elems[1].rkey               = rkey1;
    elems[1].remote_addr        = reinterpret_cast<uint64_t>(dst1.ptr());
    invalid_params.num_elements = 2;
    EXPECT_EQ(UCS_ERR_UNSUPPORTED,
              ucp_device_mem_list_create(ep, &invalid_params, &handle));
    EXPECT_EQ(nullptr, handle);
}

UCP_INSTANTIATE_TEST_CASE_TLS_GPU_AWARE(test_ucp_device, rc_gda, "rc,rc_gda")


class test_ucp_device_kernel : public test_ucp_device {
public:
    static void get_test_variants(std::vector<ucp_test_variant> &variants)
    {
        // TODO move to UCS
        static const char *ucs_device_level_names[] = {"thread", "warp",
                                                       "block", "grid"};
        add_variant_values(variants, test_ucp_device::get_test_variants,
                           UCS_BIT(UCS_DEVICE_LEVEL_THREAD) |
                                   UCS_BIT(UCS_DEVICE_LEVEL_WARP),
                           ucs_device_level_names);
    }

protected:
    ucs_device_level_t get_device_level() const
    {
        return static_cast<ucs_device_level_t>(get_variant_value(0));
    }

    test_ucp_device_kernel_params_t init_params(unsigned num_iters = 1)
    {
        test_ucp_device_kernel_params_t params = {};
        params.num_threads                     = get_num_threads();
        params.num_blocks                      = 1;
        params.level                           = get_device_level();
        params.num_iters                       = num_iters;
        return params;
    }

    virtual unsigned get_num_threads() const
    {
        switch (get_device_level()) {
        case UCS_DEVICE_LEVEL_THREAD:
            return 1;
        case UCS_DEVICE_LEVEL_WARP:
            return UCS_DEVICE_NUM_THREADS_IN_WARP;
        default:
            return 1;
        }
    }

    test_ucp_device_kernel_result_t
    launch_kernel(const test_ucp_device_kernel_params_t &params)
    {
        auto result = launch_test_ucp_device_kernel(params);
        ASSERT_UCS_OK(result.status);
        return result;
    }

    void check_result(const test_ucp_device_kernel_params_t &params,
                      const test_ucp_device_kernel_result_t &result,
                      unsigned count)
    {
        unsigned num_threads = params.num_threads;
        if (params.level == UCS_DEVICE_LEVEL_WARP) {
            num_threads /= UCS_DEVICE_NUM_THREADS_IN_WARP;
        }

        uint64_t expected = params.num_iters * num_threads * count;
        EXPECT_UCS_OK(result.status);
        EXPECT_EQ(expected, result.producer_index);
        EXPECT_EQ(expected, result.ready_index);
        EXPECT_EQ(0, result.avail_count);
    }
};

UCS_TEST_P(test_ucp_device_kernel, local_counter)
{
    mapped_buffer counter_buffer(counter_size(), receiver(), 0,
                                 UCS_MEMORY_TYPE_CUDA);
    const uint64_t value = 1764;

    // Perform the write
    auto params                  = init_params(1);
    params.operation             = TEST_UCP_DEVICE_KERNEL_COUNTER_WRITE;
    params.local_counter.address = counter_buffer.ptr();
    params.local_counter.value   = value;
    launch_kernel(params);

    EXPECT_TRUE(mem_buffer::compare(&value, counter_buffer.ptr(), sizeof(value),
                                    counter_buffer.mem_type()));

    // Check counter value using device API
    params.operation = TEST_UCP_DEVICE_KERNEL_COUNTER_READ;
    launch_kernel(params);
}

UCP_INSTANTIATE_TEST_CASE_TLS_GPU_AWARE(test_ucp_device_kernel, rc_gda,
                                        "rc,rc_gda")


class test_ucp_device_xfer : public test_ucp_device_kernel {
public:
    static void get_test_variants(std::vector<ucp_test_variant> &variants)
    {
        add_variant_values(variants, test_ucp_device_kernel::get_test_variants,
                           NODELAY_WITH_REQ, "nodelay_with_req");
        add_variant_values(variants, test_ucp_device_kernel::get_test_variants,
                           NODELAY_WITHOUT_REQ, "nodelay_without_req");
        add_variant_values(variants, test_ucp_device_kernel::get_test_variants,
                           LAZY_WITHOUT_REQ, "lazy_without_req");
    }

protected:
    typedef enum {
        NODELAY_WITH_REQ,
        NODELAY_WITHOUT_REQ,
        LAZY_WITHOUT_REQ,
    } send_mode_t;

    test_ucp_device_kernel_params_t init_params()
    {
        // TODO: Test different sizes and alignment
        test_ucp_device_kernel_params_t params;
        params.num_threads = get_num_threads();
        params.num_blocks  = 1;
        params.level       = get_device_level();
        params.num_iters   = get_num_iters();
        switch (get_send_mode()) {
        case NODELAY_WITH_REQ:
            params.with_no_delay = true;
            params.with_request  = true;
            break;
        case NODELAY_WITHOUT_REQ:
            params.with_no_delay = true;
            params.with_request  = false;
            break;
        case LAZY_WITHOUT_REQ:
            params.with_no_delay = false;
            params.with_request  = false;
            break;
        default:
            UCS_TEST_ABORT("Invalid send mode");
        }
        return params;
    }

    send_mode_t get_send_mode() const
    {
        return static_cast<send_mode_t>(get_variant_value(1));
    }

    virtual unsigned get_num_threads() const override
    {
        switch (get_device_level()) {
        case UCS_DEVICE_LEVEL_THREAD:
            /* When using thread-level use less threads to shorten the test */
            return 8;
        case UCS_DEVICE_LEVEL_WARP:
            return 128;
        default:
            return 1;
        }
    }

    unsigned get_multi_elem_count() const
    {
        /* When using thread-level use less threads to shorten the test */
        switch (get_device_level()) {
        case UCS_DEVICE_LEVEL_THREAD:
            /* Thread level uses less elements to not overflow the QP */
            return 16;
        case UCS_DEVICE_LEVEL_WARP:
            return 32;
        default:
            return 1;
        }
    }

    size_t get_num_iters() const
    {
        return 10;
    }

    size_t get_num_ops_multiplier() const
    {
        switch (get_device_level()) {
        case UCS_DEVICE_LEVEL_THREAD:
            return get_num_threads();
        case UCS_DEVICE_LEVEL_WARP:
            return get_num_threads() / 32;
        default:
            return 1;
        }
    }

    void wait_for_counter(const mem_list &list, unsigned counter_index)
    {
        const size_t multiplier = get_num_ops_multiplier();
        uint64_t target_value   = get_num_iters() * multiplier;

        wait_for_cond(
                [&list, counter_index, target_value]() {
                    return list.dst_counter_read(counter_index) == target_value;
                },
                [] {});
        EXPECT_EQ(get_num_iters() * multiplier,
                  list.dst_counter_read(counter_index))
                << "multiplier: " << multiplier;
    }
};

UCS_TEST_P(test_ucp_device_xfer, put_single)
{
    static constexpr size_t size = 32 * UCS_KBYTE;
    mem_list list(sender(), receiver(), size, 6);

    // Perform the transfer
    static constexpr unsigned mem_list_index = 3;
    auto params = init_params();
    params.operation             = TEST_UCP_DEVICE_KERNEL_PUT_SINGLE;
    params.mem_list              = list.handle();
    params.single.mem_list_index = mem_list_index;
    params.single.address        = list.src_ptr(mem_list_index);
    params.single.remote_address = list.dst_ptr(mem_list_index);
    params.single.length         = size;
    launch_kernel(params);

    // Check proper index received data
    list.dst_pattern_check(mem_list_index - 1, mem_list::SEED_DST);
    list.dst_pattern_check(mem_list_index, mem_list::SEED_SRC);
    list.dst_pattern_check(mem_list_index + 1, mem_list::SEED_DST);
}

<<<<<<< HEAD
UCS_TEST_P(test_ucp_device_xfer, put_single_local_addr_only)
{
    static constexpr size_t size = 32 * UCS_KBYTE;
    mapped_buffer src(size, sender(), 0, UCS_MEMORY_TYPE_CUDA);
    mapped_buffer dst(size, receiver(), 0, UCS_MEMORY_TYPE_CUDA);

    src.pattern_fill(mem_list::SEED_SRC, size);
    dst.pattern_fill(mem_list::SEED_DST, size);

    auto rkey = dst.rkey(sender());

    ucp_device_mem_list_elem_t elem = {};
    elem.field_mask  = UCP_DEVICE_MEM_LIST_ELEM_FIELD_RKEY |
                       UCP_DEVICE_MEM_LIST_ELEM_FIELD_LOCAL_ADDR |
                       UCP_DEVICE_MEM_LIST_ELEM_FIELD_REMOTE_ADDR |
                       UCP_DEVICE_MEM_LIST_ELEM_FIELD_LENGTH;
    elem.local_addr  = src.ptr();
    elem.rkey        = rkey;
    elem.remote_addr = reinterpret_cast<uint64_t>(dst.ptr());
    elem.length      = size;

    ucp_device_mem_list_params_t params_list;
    params_list.field_mask   = UCP_DEVICE_MEM_LIST_PARAMS_FIELD_ELEMENTS |
                               UCP_DEVICE_MEM_LIST_PARAMS_FIELD_NUM_ELEMENTS |
                               UCP_DEVICE_MEM_LIST_PARAMS_FIELD_ELEMENT_SIZE;
    params_list.element_size = sizeof(elem);
    params_list.num_elements = 1;
    params_list.elements     = &elem;

    ucp_device_mem_list_handle_h handle;
    ASSERT_UCS_OK(ucp_device_mem_list_create(sender().ep(), &params_list, &handle));

    auto params = init_params();
    params.operation             = TEST_UCP_DEVICE_KERNEL_PUT_SINGLE;
    params.mem_list              = handle;
    params.single.mem_list_index = 0;
    params.single.address        = src.ptr();
    params.single.remote_address = reinterpret_cast<uint64_t>(dst.ptr());
    params.single.length         = size;
    launch_kernel(params);

    dst.pattern_check(mem_list::SEED_SRC, size);

    ucp_device_mem_list_release(handle);
=======
/* TODO: Enable these tests in CI */
UCS_TEST_SKIP_COND_P(test_ucp_device_xfer, put_single_stress_test,
                     RUNNING_ON_VALGRIND || true)
{
#ifdef __SANITIZE_ADDRESS__
    UCS_TEST_SKIP_R("Skipping stress test under ASAN");
#endif

    static constexpr size_t size             = 8;
    static constexpr unsigned mem_list_index = 0;
    mem_list list(sender(), receiver(), size, 1);

    // Perform the transfer
    auto params                  = init_params();
    params.num_iters             = 1000;
    params.num_blocks            = 1;
    params.num_threads           = MAX_THREADS;
    params.operation             = TEST_UCP_DEVICE_KERNEL_PUT_SINGLE;
    params.mem_list              = list.handle();
    params.single.mem_list_index = mem_list_index;
    params.single.address        = list.src_ptr(mem_list_index);
    params.single.remote_address = list.dst_ptr(mem_list_index);
    params.single.length         = size;
    auto result                  = launch_kernel(params);

    // Check proper index received data
    list.dst_pattern_check(mem_list_index, mem_list::SEED_SRC);
    check_result(params, result, 1);
>>>>>>> 5a543271
}

UCS_TEST_P(test_ucp_device_xfer, put_multi)
{
    static constexpr size_t size = 32 * UCS_KBYTE;
    unsigned count               = get_multi_elem_count();
    mem_list list(sender(), receiver(), size, count + 1, UCS_MEMORY_TYPE_CUDA,
                  mem_list::MODE_LAST_ELEM_COUNTER);

    const unsigned counter_index = count;
    list.dst_counter_init(counter_index);

    auto params      = init_params();
    params.operation = TEST_UCP_DEVICE_KERNEL_PUT_MULTI;

    params.mem_list                = list.handle();
    params.multi.counter_inc_value = 1;
    launch_kernel(params);

    // Check received data
    for (unsigned i = 0; i < count; ++i) {
        list.dst_pattern_check(i, mem_list::SEED_SRC);
    }

    wait_for_counter(list, counter_index);
}

UCS_TEST_SKIP_COND_P(test_ucp_device_xfer, put_multi_stress_test,
                     RUNNING_ON_VALGRIND || true)
{
#ifdef __SANITIZE_ADDRESS__
    UCS_TEST_SKIP_R("Skipping stress test under ASAN");
#endif

    static constexpr size_t size = 8;
    unsigned count               = get_multi_elem_count();
    mem_list list(sender(), receiver(), size, count + 1);

    const unsigned counter_index = count;
    list.dst_counter_init(counter_index);

    auto params                    = init_params();
    params.operation               = TEST_UCP_DEVICE_KERNEL_PUT_MULTI;
    params.num_iters               = 1000;
    params.num_blocks              = 1;
    params.num_threads             = MAX_THREADS;
    params.mem_list                = list.handle();
    params.multi.counter_inc_value = 1;
    auto result                    = launch_kernel(params);

    // Check received data
    for (unsigned i = 0; i < count; ++i) {
        list.dst_pattern_check(i, mem_list::SEED_SRC);
    }

    check_result(params, result, count + 1);
}

UCS_TEST_P(test_ucp_device_xfer, put_multi_partial)
{
    static constexpr size_t size = 32 * UCS_KBYTE;
    unsigned total_count         = get_multi_elem_count() * 2;
    mem_list list(sender(), receiver(), size, total_count + 1, UCS_MEMORY_TYPE_CUDA,
                  mem_list::MODE_LAST_ELEM_COUNTER);

    const unsigned counter_index = total_count;
    list.dst_counter_init(counter_index);

    // Random list of indexes
    std::vector<unsigned> indexes_vec;
    for (unsigned i = 0; i < total_count; ++i) {
        if (ucs::rand() % 2) {
            indexes_vec.push_back(i);
        }
    }

    std::vector<size_t> local_offsets(indexes_vec.size(), 0);
    std::vector<size_t> remote_offsets(indexes_vec.size(), 0);

    auto indexes               = ucx_cuda::make_device_vector(indexes_vec);
    auto device_local_offsets  = ucx_cuda::make_device_vector(local_offsets);
    auto device_remote_offsets = ucx_cuda::make_device_vector(remote_offsets);
    auto lengths               = ucx_cuda::make_device_vector(
            std::vector<size_t>(indexes_vec.size(), size));
    auto params                = init_params();
    params.operation           = TEST_UCP_DEVICE_KERNEL_PUT_MULTI_PARTIAL;

    params.mem_list                      = list.handle();
    params.partial.local_offsets         = device_local_offsets.ptr();
    params.partial.remote_offsets        = device_remote_offsets.ptr();
    params.partial.lengths               = lengths.ptr();
    params.partial.mem_list_indices      = indexes.ptr();
    params.partial.mem_list_count        = indexes_vec.size();
    params.partial.counter_index         = counter_index;
    params.partial.counter_remote_offset = 0;
    params.partial.counter_inc_value     = 1;
    launch_kernel(params);

    // Check received data
    std::set<unsigned> indexes_set(indexes_vec.begin(), indexes_vec.end());
    for (auto index : indexes_vec) {
        uint64_t seed = (indexes_set.find(index) == indexes_set.end()) ?
                                mem_list::SEED_DST :
                                mem_list::SEED_SRC;
        list.dst_pattern_check(index, seed);
    }

    wait_for_counter(list, counter_index);
}

UCS_TEST_P(test_ucp_device_xfer, counter)
{
    const size_t size = counter_size();
    mem_list list(sender(), receiver(), size, 1, UCS_MEMORY_TYPE_CUDA,
                  mem_list::MODE_COUNTER_ONLY);

    static constexpr unsigned mem_list_index = 0;
    list.dst_counter_init(mem_list_index);

    auto params                       = init_params();
    params.operation                  = TEST_UCP_DEVICE_KERNEL_COUNTER_INC;
    params.mem_list                   = list.handle();
    params.counter_inc.mem_list_index = mem_list_index;
    params.counter_inc.inc_value      = 1;
    params.counter_inc.remote_address = list.dst_ptr(mem_list_index);
    launch_kernel(params);

    // Check destination
    wait_for_counter(list, mem_list_index);
}

UCP_INSTANTIATE_TEST_CASE_TLS_GPU_AWARE(test_ucp_device_xfer, rc_gda,
                                        "rc,rc_gda")<|MERGE_RESOLUTION|>--- conflicted
+++ resolved
@@ -561,52 +561,6 @@
     list.dst_pattern_check(mem_list_index + 1, mem_list::SEED_DST);
 }
 
-<<<<<<< HEAD
-UCS_TEST_P(test_ucp_device_xfer, put_single_local_addr_only)
-{
-    static constexpr size_t size = 32 * UCS_KBYTE;
-    mapped_buffer src(size, sender(), 0, UCS_MEMORY_TYPE_CUDA);
-    mapped_buffer dst(size, receiver(), 0, UCS_MEMORY_TYPE_CUDA);
-
-    src.pattern_fill(mem_list::SEED_SRC, size);
-    dst.pattern_fill(mem_list::SEED_DST, size);
-
-    auto rkey = dst.rkey(sender());
-
-    ucp_device_mem_list_elem_t elem = {};
-    elem.field_mask  = UCP_DEVICE_MEM_LIST_ELEM_FIELD_RKEY |
-                       UCP_DEVICE_MEM_LIST_ELEM_FIELD_LOCAL_ADDR |
-                       UCP_DEVICE_MEM_LIST_ELEM_FIELD_REMOTE_ADDR |
-                       UCP_DEVICE_MEM_LIST_ELEM_FIELD_LENGTH;
-    elem.local_addr  = src.ptr();
-    elem.rkey        = rkey;
-    elem.remote_addr = reinterpret_cast<uint64_t>(dst.ptr());
-    elem.length      = size;
-
-    ucp_device_mem_list_params_t params_list;
-    params_list.field_mask   = UCP_DEVICE_MEM_LIST_PARAMS_FIELD_ELEMENTS |
-                               UCP_DEVICE_MEM_LIST_PARAMS_FIELD_NUM_ELEMENTS |
-                               UCP_DEVICE_MEM_LIST_PARAMS_FIELD_ELEMENT_SIZE;
-    params_list.element_size = sizeof(elem);
-    params_list.num_elements = 1;
-    params_list.elements     = &elem;
-
-    ucp_device_mem_list_handle_h handle;
-    ASSERT_UCS_OK(ucp_device_mem_list_create(sender().ep(), &params_list, &handle));
-
-    auto params = init_params();
-    params.operation             = TEST_UCP_DEVICE_KERNEL_PUT_SINGLE;
-    params.mem_list              = handle;
-    params.single.mem_list_index = 0;
-    params.single.address        = src.ptr();
-    params.single.remote_address = reinterpret_cast<uint64_t>(dst.ptr());
-    params.single.length         = size;
-    launch_kernel(params);
-
-    dst.pattern_check(mem_list::SEED_SRC, size);
-
-    ucp_device_mem_list_release(handle);
-=======
 /* TODO: Enable these tests in CI */
 UCS_TEST_SKIP_COND_P(test_ucp_device_xfer, put_single_stress_test,
                      RUNNING_ON_VALGRIND || true)
@@ -635,7 +589,52 @@
     // Check proper index received data
     list.dst_pattern_check(mem_list_index, mem_list::SEED_SRC);
     check_result(params, result, 1);
->>>>>>> 5a543271
+}
+
+UCS_TEST_P(test_ucp_device_xfer, put_single_local_addr_only)
+{
+    static constexpr size_t size = 32 * UCS_KBYTE;
+    mapped_buffer src(size, sender(), 0, UCS_MEMORY_TYPE_CUDA);
+    mapped_buffer dst(size, receiver(), 0, UCS_MEMORY_TYPE_CUDA);
+
+    src.pattern_fill(mem_list::SEED_SRC, size);
+    dst.pattern_fill(mem_list::SEED_DST, size);
+
+    auto rkey = dst.rkey(sender());
+
+    ucp_device_mem_list_elem_t elem = {};
+    elem.field_mask  = UCP_DEVICE_MEM_LIST_ELEM_FIELD_RKEY |
+                       UCP_DEVICE_MEM_LIST_ELEM_FIELD_LOCAL_ADDR |
+                       UCP_DEVICE_MEM_LIST_ELEM_FIELD_REMOTE_ADDR |
+                       UCP_DEVICE_MEM_LIST_ELEM_FIELD_LENGTH;
+    elem.local_addr  = src.ptr();
+    elem.rkey        = rkey;
+    elem.remote_addr = reinterpret_cast<uint64_t>(dst.ptr());
+    elem.length      = size;
+
+    ucp_device_mem_list_params_t params_list;
+    params_list.field_mask   = UCP_DEVICE_MEM_LIST_PARAMS_FIELD_ELEMENTS |
+                               UCP_DEVICE_MEM_LIST_PARAMS_FIELD_NUM_ELEMENTS |
+                               UCP_DEVICE_MEM_LIST_PARAMS_FIELD_ELEMENT_SIZE;
+    params_list.element_size = sizeof(elem);
+    params_list.num_elements = 1;
+    params_list.elements     = &elem;
+
+    ucp_device_mem_list_handle_h handle;
+    ASSERT_UCS_OK(ucp_device_mem_list_create(sender().ep(), &params_list, &handle));
+
+    auto params = init_params();
+    params.operation             = TEST_UCP_DEVICE_KERNEL_PUT_SINGLE;
+    params.mem_list              = handle;
+    params.single.mem_list_index = 0;
+    params.single.address        = src.ptr();
+    params.single.remote_address = reinterpret_cast<uint64_t>(dst.ptr());
+    params.single.length         = size;
+    launch_kernel(params);
+
+    dst.pattern_check(mem_list::SEED_SRC, size);
+
+    ucp_device_mem_list_release(handle);
 }
 
 UCS_TEST_P(test_ucp_device_xfer, put_multi)

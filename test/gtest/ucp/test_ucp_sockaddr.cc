--- conflicted
+++ resolved
@@ -23,10 +23,6 @@
          * and skipped */
 
 class test_ucp_sockaddr : public ucp_test {
-    enum {
-        MT_PARAM_VARIANT = DEFAULT_PARAM_VARIANT + 1
-    };
-
 public:
     static ucp_params_t get_ctx_params() {
         ucp_params_t params = ucp_test::get_ctx_params();
@@ -35,10 +31,10 @@
         return params;
     }
 
-<<<<<<< HEAD
     enum {
-        CONN_REQ = DEFAULT_PARAM_VARIANT + 1,
-        CONN_REQ_STREAM
+        MT_PARAM_VARIANT = DEFAULT_PARAM_VARIANT + 1,
+        CONN_REQ,
+        CONN_REQ_STREAM,
     };
 
     typedef enum {
@@ -56,22 +52,12 @@
             ucp_test::enum_test_params(ctx_params, name, test_case_name, tls);
 
         generate_test_params_variant(ctx_params, name, test_case_name, tls,
+                                     MT_PARAM_VARIANT, result,
+                                     MULTI_THREAD_WORKER);
+        generate_test_params_variant(ctx_params, name, test_case_name, tls,
                                      CONN_REQ, result);
         generate_test_params_variant(ctx_params, name, test_case_name, tls,
                                      CONN_REQ_STREAM, result);
-=======
-    static std::vector<ucp_test_param> enum_test_params(const ucp_params_t& ctx_params,
-                                                        const std::string& name,
-                                                        const std::string& test_case_name,
-                                                        const std::string& tls)
-    {
-        std::vector<ucp_test_param> result =
-                ucp_test::enum_test_params(ctx_params, name, test_case_name, tls);
-
-        generate_test_params_variant(ctx_params, name, test_case_name, tls,
-                                     MT_PARAM_VARIANT, result,
-                                     MULTI_THREAD_WORKER);
->>>>>>> 7b8a0118
         return result;
     }
 

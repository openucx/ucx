/**
 * Copyright (c) NVIDIA CORPORATION & AFFILIATES, 2021. ALL RIGHTS RESERVED.
 *
 * See file LICENSE for terms.
 */

#include <string.h>
#include "ucp_test.h"
#include <common/mem_buffer.h>
extern "C" {
#include <ucp/core/ucp_request.inl>
#include <ucp/core/ucp_worker.h>
<<<<<<< HEAD
#include <ucp/core/ucp_request.inl>
#include <ucp/core/ucp_ep.inl>
=======
>>>>>>> bca427be
#include <ucp/proto/proto_common.h>
}


class test_ucp_request : public ucp_test {
public:
    virtual void init() override
    {
        ucp_test::init();
        sender().connect(&receiver(), get_ep_params());
        int mem_type_pair_index = get_variant_value() %
                                  mem_buffer::supported_mem_types().size();
        m_mem_type              =
                mem_buffer::supported_mem_types()[mem_type_pair_index];
    }

    static void get_test_variants(std::vector<ucp_test_variant> &variants)
    {
        int count = 0;
        add_variant(variants, UCP_FEATURE_TAG);

        for (auto mem_type : mem_buffer::supported_mem_types()) {
            std::string name = ucs_memory_type_names[mem_type];
            add_variant_with_value(variants, UCP_FEATURE_TAG, count, name);
            ++count;
        }
    }

    static const size_t msg_size = 4;

protected:
    ucs_memory_type_t m_mem_type;
};


UCS_TEST_P(test_ucp_request, test_request_query)
{
    ucp_request_param_t param;
    ucp_request_attr_t attr;
    ucp_worker_attr_t worker_attr;
    void *reqs[2];

    mem_buffer m_recv_mem_buf(msg_size, m_mem_type);
    mem_buffer m_send_mem_buf(msg_size, m_mem_type);

    param.op_attr_mask = UCP_OP_ATTR_FLAG_NO_IMM_CMPL;

    void *sreq = ucp_tag_send_nbx(sender().ep(), m_send_mem_buf.ptr(), msg_size,
                                  0, &param);
    ASSERT_TRUE(UCS_PTR_IS_PTR(sreq));
    reqs[0] = sreq;

    void *rreq = ucp_tag_recv_nbx(receiver().worker(), m_recv_mem_buf.ptr(),
                                  msg_size, 0, 0, &param);
    ASSERT_TRUE(UCS_PTR_IS_PTR(rreq));
    reqs[1] = rreq;

    while ((ucp_request_check_status(sreq) == UCS_INPROGRESS) ||
           (ucp_request_check_status(rreq) == UCS_INPROGRESS)) {
        progress();
    }

    worker_attr.field_mask = UCP_WORKER_ATTR_FIELD_MAX_INFO_STRING;
    ucp_worker_query(receiver().worker(), &worker_attr);

    char debug_string[worker_attr.max_debug_string];
    memset(&debug_string, 0, worker_attr.max_debug_string);

    attr.field_mask        = UCP_REQUEST_ATTR_FIELD_INFO_STRING      |
                             UCP_REQUEST_ATTR_FIELD_INFO_STRING_SIZE |
                             UCP_REQUEST_ATTR_FIELD_MEM_TYPE         |
                             UCP_REQUEST_ATTR_FIELD_STATUS;
    attr.debug_string      = debug_string;
    attr.debug_string_size = worker_attr.max_debug_string;

    for (int i = 0; i < 2; i++) {
        const char *req_type = (i == 0) ? "send" : "recv";
        ucp_request_query(UCS_STATUS_PTR(reqs[i]), &attr);
        UCS_TEST_MESSAGE << req_type << " req: " << attr.debug_string;
        std::string str(attr.debug_string);
        EXPECT_GT(str.size(), 0);
        EXPECT_NE(str.find(req_type), std::string::npos);
        EXPECT_NE(str.find(ucs_memory_type_names[m_mem_type]),
                  std::string::npos);
        ASSERT_EQ(attr.status, UCS_OK);
        ASSERT_EQ(attr.mem_type, m_mem_type);

        ucp_request_free(reqs[i]);
    }
}

UCP_INSTANTIATE_TEST_CASE_TLS(test_ucp_request, all, "all")

class test_proto_reset : public ucp_test {
public:
<<<<<<< HEAD
    enum operation_e {
=======
    typedef enum {
>>>>>>> bca427be
        TAG,
        RMA_GET,
        RMA_PUT,
        STREAM,
        AM
<<<<<<< HEAD
    };

    test_proto_reset() :
        m_msg_size(UCS_MBYTE * 10),
        m_sbuf(m_msg_size),
        m_rbuf(m_msg_size),
        m_completed(0),
        m_memh(NULL),
        m_rkey(NULL)
    {
        m_pending.head  = NULL;
        m_pending.ptail = NULL;
=======
    } operation_t;

    test_proto_reset() : m_completed(false), m_am_cb_cnt(0)
    {
>>>>>>> bca427be
    }

    void init() override
    {
        if (!m_ucp_config->ctx.proto_enable) {
            UCS_TEST_SKIP_R("reset is not supported for proto v1");
        }

<<<<<<< HEAD
        ucp_test::init();
        connect();
        init_rkey();
=======
        if (is_self()) {
            UCS_TEST_SKIP_R("self transport has no pending queue");
        }

        ucp_test::init();
        modify_config("TCP_SNDBUF", "8K", IGNORE_IF_NOT_EXIST);
        modify_config("IB_TX_QUEUE_LEN", "65", IGNORE_IF_NOT_EXIST);
        create_entity(true);

        sender().connect(&receiver(), get_ep_params());
        receiver().connect(&sender(), get_ep_params());
>>>>>>> bca427be
    }

    void cleanup() override
    {
<<<<<<< HEAD
        ucp_rkey_destroy(m_rkey);
        ASSERT_UCS_OK(ucp_mem_unmap(receiver().ucph(), m_memh));
        ucp_test::cleanup();
    }

    void connect()
    {
        ucp_request_param_t param = {0};
        param.op_attr_mask        = UCP_OP_ATTR_FLAG_NO_IMM_CMPL;
        static const size_t size  = 1024;
        std::vector<char> sbuf(size);
        std::vector<char> rbuf(size);

        sender().connect(&receiver(), get_ep_params());
        receiver().connect(&sender(), get_ep_params());

        void *pre_msg = ucp_tag_send_nbx(sender().ep(), sbuf.data(), size, 0,
                                         &param);
        void *pre_rcv = ucp_tag_recv_nbx(receiver().worker(), rbuf.data(), size,
                                         0, 0, &param);
        request_wait(pre_msg);
        request_wait(pre_rcv);
    }

    void get_stream_data()
    {
        size_t roffset            = 0;
        const double timeout      = 10;
        const ucs_time_t deadline = ucs::get_deadline(timeout);
        ucs_status_ptr_t rdata;
        size_t length;

        do {
            progress();
            rdata = ucp_stream_recv_data_nb(receiver().ep(), &length);
            if (rdata == NULL) {
                continue;
            }

            memcpy(&m_rbuf[roffset], rdata, length);
            roffset += length;
            ucp_stream_data_release(receiver().ep(), rdata);
        } while ((ucs_get_time() < deadline) && (roffset < m_rbuf.size()));
=======
        m_rkeys.clear();
        m_rbufs.clear();
        ucp_test::cleanup();
    }

    void get_stream_data(mapped_buffer &rbuf)
    {
        size_t roffset            = 0;
        ucp_request_param_t param = {0};
        constexpr double timeout  = 10;
        const ucs_time_t deadline = ucs::get_deadline(timeout);
        size_t length;
        ucs_status_ptr_t request;
        ucs_status_t status;

        param.op_attr_mask = UCP_OP_ATTR_FIELD_DATATYPE;
        param.datatype     = ucp_dt_make_contig(1);

        do {
            progress();
            request = ucp_stream_recv_nbx(receiver().ep(),
                                          (uint8_t*)rbuf.ptr() + roffset,
                                          rbuf.size() - roffset, &length,
                                          &param);
            ASSERT_FALSE(UCS_PTR_IS_ERR(request));

            if (UCS_PTR_IS_PTR(request)) {
                do {
                    progress();
                    status = ucp_stream_recv_request_test(request, &length);

                } while ((status == UCS_INPROGRESS) &&
                         (ucs_get_time() < deadline));
                ASSERT_UCS_OK(status);
                ucp_request_free(request);
            }

            roffset += length;
        } while (roffset < rbuf.size());
>>>>>>> bca427be
    }

    static ucs_status_t
    am_data_cb(void *arg, const void *header, size_t header_length, void *data,
               size_t length, const ucp_am_recv_param_t *param)
    {
<<<<<<< HEAD
        std::vector<char> *rbuf = (std::vector<char>*)arg;

        memcpy((*rbuf).data(), data, length);
        return UCS_OK;
    }

    void *send_am()
    {
        ucp_request_param_t req_param = {0};
=======
        test_proto_reset *self = (test_proto_reset*)arg;

        ucs_assert(length == self->m_rbufs[self->m_am_cb_cnt]->size());
        memcpy(self->m_rbufs[self->m_am_cb_cnt]->ptr(), data, length);
        self->m_am_cb_cnt++;
        return UCS_OK;
    }

    void *send_am(std::vector<uint8_t> &sbuf)
    {
        ucp_request_param_t req_param = {0};
        static unsigned am_id         = 1;
>>>>>>> bca427be
        ucp_am_handler_param_t param;
        void *sreq;

        param.field_mask = UCP_AM_HANDLER_PARAM_FIELD_ID |
                           UCP_AM_HANDLER_PARAM_FIELD_CB |
                           UCP_AM_HANDLER_PARAM_FIELD_ARG;
<<<<<<< HEAD
        param.id         = 0;
        param.cb         = am_data_cb;
        param.arg        = &m_rbuf;
=======
        param.id         = am_id;
        param.cb         = am_data_cb;
        param.arg        = this;
>>>>>>> bca427be

        ucs_status_t status;
        status = ucp_worker_set_am_recv_handler(receiver().worker(), &param);
        ASSERT_UCS_OK(status);
<<<<<<< HEAD
        sreq = ucp_am_send_nbx(sender().ep(), 0, NULL, 0, m_sbuf.data(),
                               m_msg_size, &req_param);
        return sreq;
    }

    void wait_receive(operation_e op)
    {
        if (op == STREAM) {
            get_stream_data();
        } else if (op == AM) {
            wait_for_condition([this]() { return m_rbuf == m_sbuf; });
            EXPECT_EQ(m_rbuf, m_sbuf);
        }
    }

    static void flushed_cb(ucp_request_t *request)
    {
        test_proto_reset *self = (test_proto_reset*)request->user_data;
        uct_pending_req_t *uct_req;
        ucp_request_t *ucp_req;

        ucs_queue_for_each_extract(uct_req, &self->m_pending, priv, 1) {
            ucp_req = ucs_container_of(uct_req, ucp_request_t, send.uct);
            ucp_proto_request_restart(ucp_req);
        }

        self->m_completed = 1;
        ucp_request_complete_send(request, request->status);
=======

        sreq = ucp_am_send_nbx(sender().ep(), am_id, NULL, 0, sbuf.data(),
                               sbuf.size(), &req_param);
        am_id++;
        return sreq;
    }

    static void flushed_cb(ucp_request_t *request)
    {
        test_proto_reset *self = static_cast<test_proto_reset*>(
                request->user_data);

        self->m_completed = true;
        ucp_request_complete_send(request, request->status);
    }

    static void purge_enqueue_cb(uct_pending_req_t *uct_req, void *arg)
    {
        ucp_request_t *req = ucs_container_of(uct_req, ucp_request_t, send.uct);
        test_proto_reset *self;

        self = static_cast<test_proto_reset*>(arg);
        self->m_pending.push_back(req);
>>>>>>> bca427be
    }

    void restart(ucp_ep_h ep)
    {
        ucp_request_param_t param;
        param.op_attr_mask = UCP_OP_ATTR_FIELD_USER_DATA |
                             UCP_OP_ATTR_FIELD_CALLBACK,
        param.user_data    = this;
        param.cb.send      = (ucp_send_nbx_callback_t)ucs_empty_function;

<<<<<<< HEAD
        ucs_queue_head_init(&m_pending);
        ucp_ep_purge_lanes(ep, ucp_request_purge_enqueue_cb, &m_pending);

=======
        ucp_ep_purge_lanes(ep, purge_enqueue_cb, this);
>>>>>>> bca427be
        void *request = ucp_ep_flush_internal(ep, 0, &param, NULL, flushed_cb,
                                              "ep_restart");

        ASSERT_FALSE(UCS_PTR_IS_ERR(request));
<<<<<<< HEAD
        wait_for_value(&m_completed, (unsigned)1);
        ucp_request_release(request);
    }

    void reset_protocol(operation_e op, const std::string &output_proto,
                        bool sync = false)
=======
        if (request != NULL) {
            wait_for_value(&m_completed, true);
            ucp_request_release(request);
        }

        unsigned restart_count = 0;

        UCP_WORKER_THREAD_CS_ENTER_CONDITIONAL(ep->worker);
        for (auto &req : m_pending) {
            if (req->send.state.dt_iter.offset > 0) {
                ucp_request_send(req);
            } else {
                ucp_proto_request_restart(req);
                restart_count++;
            }
        }
        UCP_WORKER_THREAD_CS_EXIT_CONDITIONAL(ep->worker);

        EXPECT_GT(restart_count, 0);
    }

    void send_nb(std::vector<uint8_t> &sbuf, mapped_buffer *rbuf,
                 operation_t op, bool sync, std::vector<void*> &reqs)
>>>>>>> bca427be
    {
        ucp_request_param_t param = {0};
        void *rreq                = NULL;
        void *sreq                = NULL;
<<<<<<< HEAD

        ucs::fill_random(m_sbuf);
        ucs::fill_random(m_rbuf);
=======
        ucs::fill_random(sbuf);
>>>>>>> bca427be

        switch (op) {
        case TAG:
            param.op_attr_mask = UCP_OP_ATTR_FLAG_NO_IMM_CMPL;
<<<<<<< HEAD
            if (sync) {
                sreq = ucp_tag_send_sync_nbx(sender().ep(), m_sbuf.data(),
                                             m_msg_size, 0, &param);
            } else {
                sreq = ucp_tag_send_nbx(sender().ep(), m_sbuf.data(),
                                        m_msg_size, 0, &param);
            }

            ASSERT_TRUE(UCS_PTR_IS_PTR(sreq));
            rreq = ucp_tag_recv_nbx(receiver().worker(), m_rbuf.data(),
                                    m_msg_size, 0, 0, &param);
            ASSERT_TRUE(UCS_PTR_IS_PTR(rreq));
            break;

        case RMA_GET:
            param.op_attr_mask = UCP_OP_ATTR_FLAG_NO_IMM_CMPL;
            sreq = ucp_get_nbx(sender().ep(), m_rbuf.data(), m_msg_size,
                               (uint64_t)m_sbuf.data(), m_rkey, &param);
            break;

        case RMA_PUT:
            sreq = ucp_put_nbx(sender().ep(), m_rbuf.data(), m_msg_size,
                               (uint64_t)m_sbuf.data(), m_rkey, &param);
            break;

        case STREAM:
            param.op_attr_mask = UCP_OP_ATTR_FIELD_DATATYPE;
            param.datatype     = ucp_dt_make_contig(1);
            sreq = ucp_stream_send_nbx(sender().ep(), m_sbuf.data(), m_msg_size,
                                       &param);
            break;

        case AM:
            sreq = send_am();
            break;
        }

        ASSERT_TRUE(UCS_PTR_IS_PTR(sreq));
        wait_and_restart(sreq, rreq, output_proto);
        wait_receive(op);

        request_wait(sreq);
        request_wait(rreq);
        flush_ep(sender());

        EXPECT_EQ(m_sbuf, m_rbuf);
    }

    virtual void
    wait_and_restart(void *sreq, void *rreq, const std::string &expected_proto)
    {
        ucp_request_t *req                 = (ucp_request_t*)sreq - 1;
        ucp_datatype_iter_t *dt_iter       = &req->send.state.dt_iter;

        wait_for_condition([dt_iter]() { return dt_iter->offset > 0; });
        EXPECT_LT(dt_iter->offset, dt_iter->length);
        restart(sender().ep());

        EXPECT_STREQ(expected_proto.c_str(),
                     req->send.proto_config->proto->name);
    }

    void init_rkey()
    {
        const ucp_mem_map_params_t params = {
            .field_mask = UCP_MEM_MAP_PARAM_FIELD_ADDRESS |
                          UCP_MEM_MAP_PARAM_FIELD_LENGTH,
            .address    = m_sbuf.data(),
            .length     = m_sbuf.size()
        };

        ASSERT_UCS_OK(ucp_mem_map(receiver().ucph(), &params, &m_memh));

        void *rkey_buffer;
        size_t rkey_buffer_size;
        ASSERT_UCS_OK(ucp_rkey_pack(receiver().ucph(), m_memh, &rkey_buffer,
                                    &rkey_buffer_size));

        ASSERT_UCS_OK(ucp_ep_rkey_unpack(sender().ep(), rkey_buffer, &m_rkey));
        ucp_rkey_buffer_release(rkey_buffer);
    }

    typedef std::function<bool()> predicate_t;

    void wait_for_condition(const predicate_t &predicate)
    {
        const double timeout      = 10;
        const ucs_time_t deadline = ucs::get_deadline(timeout);

        while (!predicate() && (ucs_get_time() < deadline)) {
            progress();
=======
            sreq               = (sync ? ucp_tag_send_sync_nbx :
                                                       ucp_tag_send_nbx)(sender().ep(), sbuf.data(),
                                                           sbuf.size(), 0, &param);
            rreq = ucp_tag_recv_nbx(receiver().worker(), rbuf->ptr(),
                                    rbuf->size(), 0, 0, &param);
            ASSERT_FALSE(UCS_PTR_IS_ERR(rreq));
            reqs.push_back(rreq);
            break;
        case RMA_GET:
            param.op_attr_mask = UCP_OP_ATTR_FLAG_NO_IMM_CMPL;
            m_rkeys.push_back(rbuf->rkey(sender()));
            sreq = ucp_get_nbx(sender().ep(), sbuf.data(), sbuf.size(),
                               (uint64_t)rbuf->ptr(), m_rkeys.back(), &param);
            break;
        case RMA_PUT:
            m_rkeys.push_back(rbuf->rkey(sender()));
            sreq = ucp_put_nbx(sender().ep(), sbuf.data(), sbuf.size(),
                               (uint64_t)rbuf->ptr(), m_rkeys.back(), &param);
            break;
        case STREAM:
            param.op_attr_mask = UCP_OP_ATTR_FIELD_DATATYPE;
            param.datatype     = ucp_dt_make_contig(1);
            sreq = ucp_stream_send_nbx(sender().ep(), sbuf.data(), sbuf.size(),
                                       &param);
            break;
        case AM:
            sreq = send_am(sbuf);
            break;
        }

        ASSERT_FALSE(UCS_PTR_IS_ERR(sreq));
        reqs.push_back(sreq);
    }

    void wait_recv(operation_t op, std::vector<void*> &reqs)
    {
        if (op == STREAM) {
            for (unsigned i = 0; i < reqs.size(); ++i) {
                get_stream_data(*m_rbufs[i].get());
            }
        } else if (op == AM) {
            wait_for_value(&m_am_cb_cnt, reqs.size());
        }

        requests_wait(reqs);
    }

    void send_requests(unsigned reqs_count, std::vector<void*> &reqs,
                       operation_t op, bool sync)
    {
        reqs.clear();
        m_am_cb_cnt = 0;

        for (int i = 0; i < reqs_count; ++i) {
            send_nb(m_sbufs[i], m_rbufs[i].get(), op, sync, reqs);
        }
    }

    void reset_protocol(operation_t op, bool sync = false)
    {
        static const unsigned reqs_count = 1000;
        static const size_t msg_size     = UCS_KBYTE * 64;

        for (int i = 0; i < reqs_count; ++i) {
            mapped_buffer *rbuf = new mapped_buffer(msg_size, receiver());
            rbuf->memset(0);
            m_rbufs.push_back(std::unique_ptr<mapped_buffer>(rbuf));
            m_sbufs.push_back(std::vector<uint8_t>(msg_size));
        }

        /* Send a single message to complete wireup before sending actual
           data */
        std::vector<void*> reqs;
        send_requests(1, reqs, op, sync);
        wait_recv(op, reqs);

        /* Send all messages */
        send_requests(reqs_count, reqs, op, sync);
        restart(sender().ep());
        wait_recv(op, reqs);
        flush_ep(sender());

        for (int i = 0; i < reqs_count; ++i) {
            auto rbuf = (uint8_t*)m_rbufs[i]->ptr();
            std::vector<uint8_t> rvec(rbuf, rbuf + m_rbufs[i]->size());
            EXPECT_EQ(m_sbufs[i], rvec);
        }
    }

    void skip_no_pending_rma()
    {
        const auto config = ucp_ep_config(sender().ep());
        static const std::vector<std::string> np_tls = {"cma", "knem", "xpmem",
                                                        "sysv", "posix"};

        for (ucp_lane_index_t i = 0; i < config->key.num_lanes; ++i) {
            const auto lane = config->key.rma_bw_lanes[i];
            if (lane == UCP_NULL_LANE) {
                break;
            }

            auto tl_name = ucp_ep_get_tl_rsc(sender().ep(), lane)->tl_name;
            if (std::find(np_tls.begin(), np_tls.end(), tl_name) !=
                np_tls.end()) {
                UCS_TEST_SKIP_R("RMA transport does not support pending queue");
            }
>>>>>>> bca427be
        }
    }

    static void get_test_variants(std::vector<ucp_test_variant> &variants)
    {
        add_variant_with_value(variants,
                               UCP_FEATURE_TAG | UCP_FEATURE_RMA |
                               UCP_FEATURE_STREAM | UCP_FEATURE_AM,
                               0, "");
    }

<<<<<<< HEAD
    size_t m_msg_size;
    std::vector<char> m_sbuf;
    std::vector<char> m_rbuf;
    unsigned m_completed;
    ucp_mem_h m_memh;
    ucp_rkey_h m_rkey;
    ucs_queue_head_t m_pending;
=======
protected:
    std::vector<std::vector<uint8_t>>           m_sbufs;
    std::vector<std::unique_ptr<mapped_buffer>> m_rbufs;
    std::vector<ucs::handle<ucp_rkey_h>>        m_rkeys;
    bool                                        m_completed;
    size_t                                      m_am_cb_cnt;
    std::vector<ucp_request_t *>                m_pending;
>>>>>>> bca427be
};

UCS_TEST_P(test_proto_reset, tag_eager_multi_bcopy, "ZCOPY_THRESH=inf",
           "RNDV_THRESH=inf")
{
<<<<<<< HEAD
    reset_protocol(TAG, "egr/multi/bcopy");
}

UCS_TEST_SKIP_COND_P(test_proto_reset, get_offload_bcopy_to_get_am_bcopy,
                     !has_transport("ib"), "ZCOPY_THRESH=inf",
                     "RNDV_THRESH=inf")
{
    reset_protocol(RMA_GET, "get/am/bcopy");
}

UCS_TEST_SKIP_COND_P(test_proto_reset, put_offload_bcopy_to_put_am_bcopy,
                     !has_transport("ib"), "ZCOPY_THRESH=inf",
                     "RNDV_THRESH=inf")
{
    reset_protocol(RMA_PUT, "put/am/bcopy");
=======
    reset_protocol(TAG);
}

UCS_TEST_P(test_proto_reset, get_offload_bcopy_to_get_am_bcopy,
           "ZCOPY_THRESH=inf", "RNDV_THRESH=inf")
{
    skip_no_pending_rma();
    reset_protocol(RMA_GET);
}

UCS_TEST_P(test_proto_reset, put_offload_bcopy_to_put_am_bcopy,
           "ZCOPY_THRESH=inf", "RNDV_THRESH=inf")
{
    skip_no_pending_rma();
    reset_protocol(RMA_PUT);
>>>>>>> bca427be
}

UCS_TEST_P(test_proto_reset, stream_multi_bcopy, "ZCOPY_THRESH=inf",
           "RNDV_THRESH=inf")
{
<<<<<<< HEAD
    reset_protocol(STREAM, "stream/multi/bcopy");
=======
    reset_protocol(STREAM);
>>>>>>> bca427be
}

UCS_TEST_P(test_proto_reset, rndv_am_bcopy, "ZCOPY_THRESH=inf", "RNDV_THRESH=0",
           "RNDV_SCHEME=am")
{
<<<<<<< HEAD
    reset_protocol(TAG, "rndv/am/bcopy");
=======
    reset_protocol(TAG);
>>>>>>> bca427be
}

UCS_TEST_P(test_proto_reset, eager_sync_multi_bcopy, "ZCOPY_THRESH=inf",
           "RNDV_THRESH=inf")
{
<<<<<<< HEAD
    reset_protocol(TAG, "egrsnc/multi/bcopy", true);
=======
    reset_protocol(TAG, true);
>>>>>>> bca427be
}

UCS_TEST_P(test_proto_reset, am_eager_multi_bcopy, "ZCOPY_THRESH=inf",
           "RNDV_THRESH=inf")
{
<<<<<<< HEAD
    reset_protocol(AM, "am/egr/multi/bcopy");
=======
    reset_protocol(AM);
>>>>>>> bca427be
}

UCS_TEST_P(test_proto_reset, tag_eager_multi_zcopy_to_bcopy, "ZCOPY_THRESH=0",
           "RNDV_THRESH=inf")
{
<<<<<<< HEAD
    reset_protocol(TAG, "egr/multi/bcopy");
}

UCS_TEST_SKIP_COND_P(test_proto_reset, get_offload_zcopy_to_get_am_bcopy,
                     !has_transport("ib"), "ZCOPY_THRESH=0", "RNDV_THRESH=inf",
                     "RMA_ZCOPY_MAX_SEG_SIZE=1024")
{
    reset_protocol(RMA_GET, "get/am/bcopy");
}

UCS_TEST_P(test_proto_reset, put_offload_zcopy_to_put_am_bcopy,
           "ZCOPY_THRESH=0", "RNDV_THRESH=inf", "RMA_ZCOPY_MAX_SEG_SIZE=1024")
{
    reset_protocol(RMA_PUT, "put/am/bcopy");
=======
    reset_protocol(TAG);
}

UCS_TEST_P(test_proto_reset, get_offload_zcopy_to_get_am_bcopy,
           "ZCOPY_THRESH=0", "RNDV_THRESH=inf")
{
    skip_no_pending_rma();
    reset_protocol(RMA_GET);
}

UCS_TEST_P(test_proto_reset, put_offload_zcopy_to_put_am_bcopy,
           "ZCOPY_THRESH=0", "RNDV_THRESH=inf")
{
    skip_no_pending_rma();
    reset_protocol(RMA_PUT);
>>>>>>> bca427be
}

UCS_TEST_P(test_proto_reset, stream_multi_zcopy_to_bcopy, "ZCOPY_THRESH=0",
           "RNDV_THRESH=inf")
{
<<<<<<< HEAD
    reset_protocol(STREAM, "stream/multi/bcopy");
=======
    reset_protocol(STREAM);
>>>>>>> bca427be
}

UCS_TEST_P(test_proto_reset, rndv_am_zcopy_to_bcopy, "ZCOPY_THRESH=0",
           "RNDV_THRESH=0", "RNDV_SCHEME=am")
{
<<<<<<< HEAD
    reset_protocol(TAG, "rndv/am/bcopy");
=======
    reset_protocol(TAG);
>>>>>>> bca427be
}

UCS_TEST_P(test_proto_reset, am_eager_multi_zcopy_to_bcopy, "ZCOPY_THRESH=0",
           "RNDV_THRESH=inf")
{
<<<<<<< HEAD
    reset_protocol(AM, "am/egr/multi/bcopy");
}

UCS_TEST_P(test_proto_reset, rndv_put, "RNDV_THRESH=0", "RNDV_SCHEME=put_zcopy",
           "RMA_ZCOPY_MAX_SEG_SIZE=1024")
{
    reset_protocol(TAG, "rndv/put/zcopy");
}

UCP_INSTANTIATE_TEST_CASE_TLS(test_proto_reset, ib, "ib")
UCP_INSTANTIATE_TEST_CASE_TLS(test_proto_reset, tcp, "tcp")

/* The following tests require ENABLE_DEBUG_DATA flag in order to access
 * req->recv.proto_rndv_request, which is only present with this flag. */
#if ENABLE_DEBUG_DATA
class test_proto_reset_rndv_get : public test_proto_reset {
protected:
    void wait_and_restart(void *sreq, void *rreq,
                          const std::string &expected_proto) override
    {
        ucp_request_t *req = (ucp_request_t*)rreq - 1;

        wait_for_condition(
                [req]() { return req->recv.proto_rndv_request != NULL; });

        const ucp_request_t *rndv_req = req->recv.proto_rndv_request;

        wait_for_condition([rndv_req]() {
            return rndv_req->send.state.dt_iter.offset > 0;
        });

        ASSERT_LT(rndv_req->send.state.dt_iter.offset,
                  rndv_req->send.state.dt_iter.length);

        restart(receiver().ep());

        EXPECT_STREQ(expected_proto.c_str(),
                     rndv_req->send.proto_config->proto->name);
    }
};

UCS_TEST_P(test_proto_reset_rndv_get, rndv_get_to_rtr, "RNDV_THRESH=0",
           "RNDV_SCHEME=get_zcopy", "RMA_ZCOPY_MAX_SEG_SIZE=1024")
{
    reset_protocol(TAG, "rndv/rtr");
}

UCP_INSTANTIATE_TEST_CASE_TLS(test_proto_reset_rndv_get, ib, "ib")

class test_proto_reset_atp : public test_proto_reset {
public:
    void init() override
    {
        test_proto_reset::init();
        m_msg_size = 50 * UCS_KBYTE;
    }

    void cleanup() override
    {
        test_proto_reset::cleanup();
    }

private:
    void hook_uct_cbs()
    {
        ucp_ep_h ep                = sender().ep();
        ucp_lane_index_t num_lanes = ucp_ep_config(ep)->key.num_lanes;
        uct_ep_h uct_ep;
        uct_iface_ops_t *ops;

        for (ucp_lane_index_t lane = 0; lane < num_lanes; ++lane) {
            uct_ep                = ucp_ep_get_lane(ep, lane);
            ops                   = &uct_ep->iface->ops;
            ops->ep_put_zcopy     = (uct_ep_put_zcopy_func_t)
                                    ucs_empty_function_return_no_resource;
            ops->ep_pending_add   = add_pending;
            ops->ep_pending_purge = purge_pending;
        }
    }

    void restore_uct_cbs()
    {
        ucp_ep_h ep                = sender().ep();
        ucp_lane_index_t num_lanes = ucp_ep_config(ep)->key.num_lanes;

        for (ucp_lane_index_t lane = 0; lane < num_lanes; ++lane) {
            ucp_ep_get_lane(ep, lane)->iface->ops = m_ops[lane];
        }
    }

    static ucs_status_t
    add_pending(uct_ep_h tl_ep, uct_pending_req_t *n, unsigned flag)
    {
        return UCS_OK;
    }

    static void
    purge_pending(uct_ep_h ep, uct_pending_purge_callback_t cb, void *arg)
    {
        cb(&m_req->send.uct, arg);
    }

protected:
    void wait_and_restart(void *sreq, void *rreq,
                          const std::string &expected_proto) override
    {
        ucp_request_t *req         = (ucp_request_t*)sreq - 1;
        ucp_ep_h ep                = sender().ep();
        ucp_lane_index_t num_lanes = ucp_ep_config(ep)->key.num_lanes;

        /* Backup uct ops for all lanes */
        for (ucp_lane_index_t lane = 0; lane < num_lanes; ++lane) {
            m_ops.push_back(ucp_ep_get_lane(ep, lane)->iface->ops);
        }

        hook_uct_cbs();

        /* Wait for rndv_put initialization */
        wait_for_condition([req]() {
            std::string rndv_put_zcopy_name("rndv/put/zcopy");
            return rndv_put_zcopy_name == req->send.proto_config->proto->name;
        });

        restore_uct_cbs();

        /* Wait until ATP stage starts */
        static const unsigned send_stage = 0;
        const double timeout             = 10;
        ucs_time_t deadline              = ucs::get_deadline(timeout);

        while ((req->send.proto_stage == send_stage) &&
               (ucs_get_time() < deadline)) {
            req->send.uct.func(&req->send.uct);
        }

        /* One more progress to send the first ATP */
        req->send.uct.func(&req->send.uct);

        ucp_request_t *ucp_rreq       = (ucp_request_t*)rreq - 1;
        const ucp_request_t *rndv_req = ucp_rreq->recv.proto_rndv_request;

        deadline = ucs::get_deadline(timeout);

        /* Wait until receiver gets the ATP message */
        while (rndv_req->send.state.completed_size == 0 &&
               (ucs_get_time() < deadline)) {
            receiver().progress();
        }

        m_req = req;
        hook_uct_cbs();
        restart(ep);

        EXPECT_STREQ(expected_proto.c_str(),
                     req->send.proto_config->proto->name);

        restore_uct_cbs();
    }

    static ucp_request_t *m_req;
    std::vector<uct_iface_ops> m_ops;
};

ucp_request_t *test_proto_reset_atp::m_req;

UCS_TEST_P(test_proto_reset_atp, rndv_put_to_rndv_am, "RNDV_THRESH=0",
           "RNDV_SCHEME=put_zcopy", "RMA_ZCOPY_MAX_SEG_SIZE=1024")
{
    if (count_resources(sender(), "rc_mlx5") <= 1) {
        UCS_TEST_SKIP_R("Less than 2 RC resources are found");
    }

    reset_protocol(TAG, "rndv/am/bcopy");
}

UCP_INSTANTIATE_TEST_CASE_TLS(test_proto_reset_atp, ib, "ib")

#endif
=======
    reset_protocol(AM);
}

UCS_TEST_P(test_proto_reset, rndv_put, "RNDV_THRESH=0", "RNDV_SCHEME=put_zcopy")
{
    reset_protocol(TAG);
}

UCP_INSTANTIATE_TEST_CASE(test_proto_reset)
>>>>>>> bca427be
<|MERGE_RESOLUTION|>--- conflicted
+++ resolved
@@ -10,11 +10,6 @@
 extern "C" {
 #include <ucp/core/ucp_request.inl>
 #include <ucp/core/ucp_worker.h>
-<<<<<<< HEAD
-#include <ucp/core/ucp_request.inl>
-#include <ucp/core/ucp_ep.inl>
-=======
->>>>>>> bca427be
 #include <ucp/proto/proto_common.h>
 }
 
@@ -110,35 +105,16 @@
 
 class test_proto_reset : public ucp_test {
 public:
-<<<<<<< HEAD
-    enum operation_e {
-=======
     typedef enum {
->>>>>>> bca427be
         TAG,
         RMA_GET,
         RMA_PUT,
         STREAM,
         AM
-<<<<<<< HEAD
-    };
-
-    test_proto_reset() :
-        m_msg_size(UCS_MBYTE * 10),
-        m_sbuf(m_msg_size),
-        m_rbuf(m_msg_size),
-        m_completed(0),
-        m_memh(NULL),
-        m_rkey(NULL)
-    {
-        m_pending.head  = NULL;
-        m_pending.ptail = NULL;
-=======
     } operation_t;
 
     test_proto_reset() : m_completed(false), m_am_cb_cnt(0)
     {
->>>>>>> bca427be
     }
 
     void init() override
@@ -147,11 +123,6 @@
             UCS_TEST_SKIP_R("reset is not supported for proto v1");
         }
 
-<<<<<<< HEAD
-        ucp_test::init();
-        connect();
-        init_rkey();
-=======
         if (is_self()) {
             UCS_TEST_SKIP_R("self transport has no pending queue");
         }
@@ -163,56 +134,10 @@
 
         sender().connect(&receiver(), get_ep_params());
         receiver().connect(&sender(), get_ep_params());
->>>>>>> bca427be
     }
 
     void cleanup() override
     {
-<<<<<<< HEAD
-        ucp_rkey_destroy(m_rkey);
-        ASSERT_UCS_OK(ucp_mem_unmap(receiver().ucph(), m_memh));
-        ucp_test::cleanup();
-    }
-
-    void connect()
-    {
-        ucp_request_param_t param = {0};
-        param.op_attr_mask        = UCP_OP_ATTR_FLAG_NO_IMM_CMPL;
-        static const size_t size  = 1024;
-        std::vector<char> sbuf(size);
-        std::vector<char> rbuf(size);
-
-        sender().connect(&receiver(), get_ep_params());
-        receiver().connect(&sender(), get_ep_params());
-
-        void *pre_msg = ucp_tag_send_nbx(sender().ep(), sbuf.data(), size, 0,
-                                         &param);
-        void *pre_rcv = ucp_tag_recv_nbx(receiver().worker(), rbuf.data(), size,
-                                         0, 0, &param);
-        request_wait(pre_msg);
-        request_wait(pre_rcv);
-    }
-
-    void get_stream_data()
-    {
-        size_t roffset            = 0;
-        const double timeout      = 10;
-        const ucs_time_t deadline = ucs::get_deadline(timeout);
-        ucs_status_ptr_t rdata;
-        size_t length;
-
-        do {
-            progress();
-            rdata = ucp_stream_recv_data_nb(receiver().ep(), &length);
-            if (rdata == NULL) {
-                continue;
-            }
-
-            memcpy(&m_rbuf[roffset], rdata, length);
-            roffset += length;
-            ucp_stream_data_release(receiver().ep(), rdata);
-        } while ((ucs_get_time() < deadline) && (roffset < m_rbuf.size()));
-=======
         m_rkeys.clear();
         m_rbufs.clear();
         ucp_test::cleanup();
@@ -252,24 +177,12 @@
 
             roffset += length;
         } while (roffset < rbuf.size());
->>>>>>> bca427be
     }
 
     static ucs_status_t
     am_data_cb(void *arg, const void *header, size_t header_length, void *data,
                size_t length, const ucp_am_recv_param_t *param)
     {
-<<<<<<< HEAD
-        std::vector<char> *rbuf = (std::vector<char>*)arg;
-
-        memcpy((*rbuf).data(), data, length);
-        return UCS_OK;
-    }
-
-    void *send_am()
-    {
-        ucp_request_param_t req_param = {0};
-=======
         test_proto_reset *self = (test_proto_reset*)arg;
 
         ucs_assert(length == self->m_rbufs[self->m_am_cb_cnt]->size());
@@ -282,56 +195,19 @@
     {
         ucp_request_param_t req_param = {0};
         static unsigned am_id         = 1;
->>>>>>> bca427be
         ucp_am_handler_param_t param;
         void *sreq;
 
         param.field_mask = UCP_AM_HANDLER_PARAM_FIELD_ID |
                            UCP_AM_HANDLER_PARAM_FIELD_CB |
                            UCP_AM_HANDLER_PARAM_FIELD_ARG;
-<<<<<<< HEAD
-        param.id         = 0;
-        param.cb         = am_data_cb;
-        param.arg        = &m_rbuf;
-=======
         param.id         = am_id;
         param.cb         = am_data_cb;
         param.arg        = this;
->>>>>>> bca427be
 
         ucs_status_t status;
         status = ucp_worker_set_am_recv_handler(receiver().worker(), &param);
         ASSERT_UCS_OK(status);
-<<<<<<< HEAD
-        sreq = ucp_am_send_nbx(sender().ep(), 0, NULL, 0, m_sbuf.data(),
-                               m_msg_size, &req_param);
-        return sreq;
-    }
-
-    void wait_receive(operation_e op)
-    {
-        if (op == STREAM) {
-            get_stream_data();
-        } else if (op == AM) {
-            wait_for_condition([this]() { return m_rbuf == m_sbuf; });
-            EXPECT_EQ(m_rbuf, m_sbuf);
-        }
-    }
-
-    static void flushed_cb(ucp_request_t *request)
-    {
-        test_proto_reset *self = (test_proto_reset*)request->user_data;
-        uct_pending_req_t *uct_req;
-        ucp_request_t *ucp_req;
-
-        ucs_queue_for_each_extract(uct_req, &self->m_pending, priv, 1) {
-            ucp_req = ucs_container_of(uct_req, ucp_request_t, send.uct);
-            ucp_proto_request_restart(ucp_req);
-        }
-
-        self->m_completed = 1;
-        ucp_request_complete_send(request, request->status);
-=======
 
         sreq = ucp_am_send_nbx(sender().ep(), am_id, NULL, 0, sbuf.data(),
                                sbuf.size(), &req_param);
@@ -355,7 +231,6 @@
 
         self = static_cast<test_proto_reset*>(arg);
         self->m_pending.push_back(req);
->>>>>>> bca427be
     }
 
     void restart(ucp_ep_h ep)
@@ -366,25 +241,11 @@
         param.user_data    = this;
         param.cb.send      = (ucp_send_nbx_callback_t)ucs_empty_function;
 
-<<<<<<< HEAD
-        ucs_queue_head_init(&m_pending);
-        ucp_ep_purge_lanes(ep, ucp_request_purge_enqueue_cb, &m_pending);
-
-=======
         ucp_ep_purge_lanes(ep, purge_enqueue_cb, this);
->>>>>>> bca427be
         void *request = ucp_ep_flush_internal(ep, 0, &param, NULL, flushed_cb,
                                               "ep_restart");
 
         ASSERT_FALSE(UCS_PTR_IS_ERR(request));
-<<<<<<< HEAD
-        wait_for_value(&m_completed, (unsigned)1);
-        ucp_request_release(request);
-    }
-
-    void reset_protocol(operation_e op, const std::string &output_proto,
-                        bool sync = false)
-=======
         if (request != NULL) {
             wait_for_value(&m_completed, true);
             ucp_request_release(request);
@@ -408,115 +269,15 @@
 
     void send_nb(std::vector<uint8_t> &sbuf, mapped_buffer *rbuf,
                  operation_t op, bool sync, std::vector<void*> &reqs)
->>>>>>> bca427be
     {
         ucp_request_param_t param = {0};
         void *rreq                = NULL;
         void *sreq                = NULL;
-<<<<<<< HEAD
-
-        ucs::fill_random(m_sbuf);
-        ucs::fill_random(m_rbuf);
-=======
         ucs::fill_random(sbuf);
->>>>>>> bca427be
 
         switch (op) {
         case TAG:
             param.op_attr_mask = UCP_OP_ATTR_FLAG_NO_IMM_CMPL;
-<<<<<<< HEAD
-            if (sync) {
-                sreq = ucp_tag_send_sync_nbx(sender().ep(), m_sbuf.data(),
-                                             m_msg_size, 0, &param);
-            } else {
-                sreq = ucp_tag_send_nbx(sender().ep(), m_sbuf.data(),
-                                        m_msg_size, 0, &param);
-            }
-
-            ASSERT_TRUE(UCS_PTR_IS_PTR(sreq));
-            rreq = ucp_tag_recv_nbx(receiver().worker(), m_rbuf.data(),
-                                    m_msg_size, 0, 0, &param);
-            ASSERT_TRUE(UCS_PTR_IS_PTR(rreq));
-            break;
-
-        case RMA_GET:
-            param.op_attr_mask = UCP_OP_ATTR_FLAG_NO_IMM_CMPL;
-            sreq = ucp_get_nbx(sender().ep(), m_rbuf.data(), m_msg_size,
-                               (uint64_t)m_sbuf.data(), m_rkey, &param);
-            break;
-
-        case RMA_PUT:
-            sreq = ucp_put_nbx(sender().ep(), m_rbuf.data(), m_msg_size,
-                               (uint64_t)m_sbuf.data(), m_rkey, &param);
-            break;
-
-        case STREAM:
-            param.op_attr_mask = UCP_OP_ATTR_FIELD_DATATYPE;
-            param.datatype     = ucp_dt_make_contig(1);
-            sreq = ucp_stream_send_nbx(sender().ep(), m_sbuf.data(), m_msg_size,
-                                       &param);
-            break;
-
-        case AM:
-            sreq = send_am();
-            break;
-        }
-
-        ASSERT_TRUE(UCS_PTR_IS_PTR(sreq));
-        wait_and_restart(sreq, rreq, output_proto);
-        wait_receive(op);
-
-        request_wait(sreq);
-        request_wait(rreq);
-        flush_ep(sender());
-
-        EXPECT_EQ(m_sbuf, m_rbuf);
-    }
-
-    virtual void
-    wait_and_restart(void *sreq, void *rreq, const std::string &expected_proto)
-    {
-        ucp_request_t *req                 = (ucp_request_t*)sreq - 1;
-        ucp_datatype_iter_t *dt_iter       = &req->send.state.dt_iter;
-
-        wait_for_condition([dt_iter]() { return dt_iter->offset > 0; });
-        EXPECT_LT(dt_iter->offset, dt_iter->length);
-        restart(sender().ep());
-
-        EXPECT_STREQ(expected_proto.c_str(),
-                     req->send.proto_config->proto->name);
-    }
-
-    void init_rkey()
-    {
-        const ucp_mem_map_params_t params = {
-            .field_mask = UCP_MEM_MAP_PARAM_FIELD_ADDRESS |
-                          UCP_MEM_MAP_PARAM_FIELD_LENGTH,
-            .address    = m_sbuf.data(),
-            .length     = m_sbuf.size()
-        };
-
-        ASSERT_UCS_OK(ucp_mem_map(receiver().ucph(), &params, &m_memh));
-
-        void *rkey_buffer;
-        size_t rkey_buffer_size;
-        ASSERT_UCS_OK(ucp_rkey_pack(receiver().ucph(), m_memh, &rkey_buffer,
-                                    &rkey_buffer_size));
-
-        ASSERT_UCS_OK(ucp_ep_rkey_unpack(sender().ep(), rkey_buffer, &m_rkey));
-        ucp_rkey_buffer_release(rkey_buffer);
-    }
-
-    typedef std::function<bool()> predicate_t;
-
-    void wait_for_condition(const predicate_t &predicate)
-    {
-        const double timeout      = 10;
-        const ucs_time_t deadline = ucs::get_deadline(timeout);
-
-        while (!predicate() && (ucs_get_time() < deadline)) {
-            progress();
-=======
             sreq               = (sync ? ucp_tag_send_sync_nbx :
                                                        ucp_tag_send_nbx)(sender().ep(), sbuf.data(),
                                                            sbuf.size(), 0, &param);
@@ -623,7 +384,6 @@
                 np_tls.end()) {
                 UCS_TEST_SKIP_R("RMA transport does not support pending queue");
             }
->>>>>>> bca427be
         }
     }
 
@@ -635,15 +395,6 @@
                                0, "");
     }
 
-<<<<<<< HEAD
-    size_t m_msg_size;
-    std::vector<char> m_sbuf;
-    std::vector<char> m_rbuf;
-    unsigned m_completed;
-    ucp_mem_h m_memh;
-    ucp_rkey_h m_rkey;
-    ucs_queue_head_t m_pending;
-=======
 protected:
     std::vector<std::vector<uint8_t>>           m_sbufs;
     std::vector<std::unique_ptr<mapped_buffer>> m_rbufs;
@@ -651,29 +402,11 @@
     bool                                        m_completed;
     size_t                                      m_am_cb_cnt;
     std::vector<ucp_request_t *>                m_pending;
->>>>>>> bca427be
 };
 
 UCS_TEST_P(test_proto_reset, tag_eager_multi_bcopy, "ZCOPY_THRESH=inf",
            "RNDV_THRESH=inf")
 {
-<<<<<<< HEAD
-    reset_protocol(TAG, "egr/multi/bcopy");
-}
-
-UCS_TEST_SKIP_COND_P(test_proto_reset, get_offload_bcopy_to_get_am_bcopy,
-                     !has_transport("ib"), "ZCOPY_THRESH=inf",
-                     "RNDV_THRESH=inf")
-{
-    reset_protocol(RMA_GET, "get/am/bcopy");
-}
-
-UCS_TEST_SKIP_COND_P(test_proto_reset, put_offload_bcopy_to_put_am_bcopy,
-                     !has_transport("ib"), "ZCOPY_THRESH=inf",
-                     "RNDV_THRESH=inf")
-{
-    reset_protocol(RMA_PUT, "put/am/bcopy");
-=======
     reset_protocol(TAG);
 }
 
@@ -689,68 +422,35 @@
 {
     skip_no_pending_rma();
     reset_protocol(RMA_PUT);
->>>>>>> bca427be
 }
 
 UCS_TEST_P(test_proto_reset, stream_multi_bcopy, "ZCOPY_THRESH=inf",
            "RNDV_THRESH=inf")
 {
-<<<<<<< HEAD
-    reset_protocol(STREAM, "stream/multi/bcopy");
-=======
     reset_protocol(STREAM);
->>>>>>> bca427be
 }
 
 UCS_TEST_P(test_proto_reset, rndv_am_bcopy, "ZCOPY_THRESH=inf", "RNDV_THRESH=0",
            "RNDV_SCHEME=am")
 {
-<<<<<<< HEAD
-    reset_protocol(TAG, "rndv/am/bcopy");
-=======
     reset_protocol(TAG);
->>>>>>> bca427be
 }
 
 UCS_TEST_P(test_proto_reset, eager_sync_multi_bcopy, "ZCOPY_THRESH=inf",
            "RNDV_THRESH=inf")
 {
-<<<<<<< HEAD
-    reset_protocol(TAG, "egrsnc/multi/bcopy", true);
-=======
     reset_protocol(TAG, true);
->>>>>>> bca427be
 }
 
 UCS_TEST_P(test_proto_reset, am_eager_multi_bcopy, "ZCOPY_THRESH=inf",
            "RNDV_THRESH=inf")
 {
-<<<<<<< HEAD
-    reset_protocol(AM, "am/egr/multi/bcopy");
-=======
     reset_protocol(AM);
->>>>>>> bca427be
 }
 
 UCS_TEST_P(test_proto_reset, tag_eager_multi_zcopy_to_bcopy, "ZCOPY_THRESH=0",
            "RNDV_THRESH=inf")
 {
-<<<<<<< HEAD
-    reset_protocol(TAG, "egr/multi/bcopy");
-}
-
-UCS_TEST_SKIP_COND_P(test_proto_reset, get_offload_zcopy_to_get_am_bcopy,
-                     !has_transport("ib"), "ZCOPY_THRESH=0", "RNDV_THRESH=inf",
-                     "RMA_ZCOPY_MAX_SEG_SIZE=1024")
-{
-    reset_protocol(RMA_GET, "get/am/bcopy");
-}
-
-UCS_TEST_P(test_proto_reset, put_offload_zcopy_to_put_am_bcopy,
-           "ZCOPY_THRESH=0", "RNDV_THRESH=inf", "RMA_ZCOPY_MAX_SEG_SIZE=1024")
-{
-    reset_protocol(RMA_PUT, "put/am/bcopy");
-=======
     reset_protocol(TAG);
 }
 
@@ -766,212 +466,23 @@
 {
     skip_no_pending_rma();
     reset_protocol(RMA_PUT);
->>>>>>> bca427be
 }
 
 UCS_TEST_P(test_proto_reset, stream_multi_zcopy_to_bcopy, "ZCOPY_THRESH=0",
            "RNDV_THRESH=inf")
 {
-<<<<<<< HEAD
-    reset_protocol(STREAM, "stream/multi/bcopy");
-=======
     reset_protocol(STREAM);
->>>>>>> bca427be
 }
 
 UCS_TEST_P(test_proto_reset, rndv_am_zcopy_to_bcopy, "ZCOPY_THRESH=0",
            "RNDV_THRESH=0", "RNDV_SCHEME=am")
 {
-<<<<<<< HEAD
-    reset_protocol(TAG, "rndv/am/bcopy");
-=======
     reset_protocol(TAG);
->>>>>>> bca427be
 }
 
 UCS_TEST_P(test_proto_reset, am_eager_multi_zcopy_to_bcopy, "ZCOPY_THRESH=0",
            "RNDV_THRESH=inf")
 {
-<<<<<<< HEAD
-    reset_protocol(AM, "am/egr/multi/bcopy");
-}
-
-UCS_TEST_P(test_proto_reset, rndv_put, "RNDV_THRESH=0", "RNDV_SCHEME=put_zcopy",
-           "RMA_ZCOPY_MAX_SEG_SIZE=1024")
-{
-    reset_protocol(TAG, "rndv/put/zcopy");
-}
-
-UCP_INSTANTIATE_TEST_CASE_TLS(test_proto_reset, ib, "ib")
-UCP_INSTANTIATE_TEST_CASE_TLS(test_proto_reset, tcp, "tcp")
-
-/* The following tests require ENABLE_DEBUG_DATA flag in order to access
- * req->recv.proto_rndv_request, which is only present with this flag. */
-#if ENABLE_DEBUG_DATA
-class test_proto_reset_rndv_get : public test_proto_reset {
-protected:
-    void wait_and_restart(void *sreq, void *rreq,
-                          const std::string &expected_proto) override
-    {
-        ucp_request_t *req = (ucp_request_t*)rreq - 1;
-
-        wait_for_condition(
-                [req]() { return req->recv.proto_rndv_request != NULL; });
-
-        const ucp_request_t *rndv_req = req->recv.proto_rndv_request;
-
-        wait_for_condition([rndv_req]() {
-            return rndv_req->send.state.dt_iter.offset > 0;
-        });
-
-        ASSERT_LT(rndv_req->send.state.dt_iter.offset,
-                  rndv_req->send.state.dt_iter.length);
-
-        restart(receiver().ep());
-
-        EXPECT_STREQ(expected_proto.c_str(),
-                     rndv_req->send.proto_config->proto->name);
-    }
-};
-
-UCS_TEST_P(test_proto_reset_rndv_get, rndv_get_to_rtr, "RNDV_THRESH=0",
-           "RNDV_SCHEME=get_zcopy", "RMA_ZCOPY_MAX_SEG_SIZE=1024")
-{
-    reset_protocol(TAG, "rndv/rtr");
-}
-
-UCP_INSTANTIATE_TEST_CASE_TLS(test_proto_reset_rndv_get, ib, "ib")
-
-class test_proto_reset_atp : public test_proto_reset {
-public:
-    void init() override
-    {
-        test_proto_reset::init();
-        m_msg_size = 50 * UCS_KBYTE;
-    }
-
-    void cleanup() override
-    {
-        test_proto_reset::cleanup();
-    }
-
-private:
-    void hook_uct_cbs()
-    {
-        ucp_ep_h ep                = sender().ep();
-        ucp_lane_index_t num_lanes = ucp_ep_config(ep)->key.num_lanes;
-        uct_ep_h uct_ep;
-        uct_iface_ops_t *ops;
-
-        for (ucp_lane_index_t lane = 0; lane < num_lanes; ++lane) {
-            uct_ep                = ucp_ep_get_lane(ep, lane);
-            ops                   = &uct_ep->iface->ops;
-            ops->ep_put_zcopy     = (uct_ep_put_zcopy_func_t)
-                                    ucs_empty_function_return_no_resource;
-            ops->ep_pending_add   = add_pending;
-            ops->ep_pending_purge = purge_pending;
-        }
-    }
-
-    void restore_uct_cbs()
-    {
-        ucp_ep_h ep                = sender().ep();
-        ucp_lane_index_t num_lanes = ucp_ep_config(ep)->key.num_lanes;
-
-        for (ucp_lane_index_t lane = 0; lane < num_lanes; ++lane) {
-            ucp_ep_get_lane(ep, lane)->iface->ops = m_ops[lane];
-        }
-    }
-
-    static ucs_status_t
-    add_pending(uct_ep_h tl_ep, uct_pending_req_t *n, unsigned flag)
-    {
-        return UCS_OK;
-    }
-
-    static void
-    purge_pending(uct_ep_h ep, uct_pending_purge_callback_t cb, void *arg)
-    {
-        cb(&m_req->send.uct, arg);
-    }
-
-protected:
-    void wait_and_restart(void *sreq, void *rreq,
-                          const std::string &expected_proto) override
-    {
-        ucp_request_t *req         = (ucp_request_t*)sreq - 1;
-        ucp_ep_h ep                = sender().ep();
-        ucp_lane_index_t num_lanes = ucp_ep_config(ep)->key.num_lanes;
-
-        /* Backup uct ops for all lanes */
-        for (ucp_lane_index_t lane = 0; lane < num_lanes; ++lane) {
-            m_ops.push_back(ucp_ep_get_lane(ep, lane)->iface->ops);
-        }
-
-        hook_uct_cbs();
-
-        /* Wait for rndv_put initialization */
-        wait_for_condition([req]() {
-            std::string rndv_put_zcopy_name("rndv/put/zcopy");
-            return rndv_put_zcopy_name == req->send.proto_config->proto->name;
-        });
-
-        restore_uct_cbs();
-
-        /* Wait until ATP stage starts */
-        static const unsigned send_stage = 0;
-        const double timeout             = 10;
-        ucs_time_t deadline              = ucs::get_deadline(timeout);
-
-        while ((req->send.proto_stage == send_stage) &&
-               (ucs_get_time() < deadline)) {
-            req->send.uct.func(&req->send.uct);
-        }
-
-        /* One more progress to send the first ATP */
-        req->send.uct.func(&req->send.uct);
-
-        ucp_request_t *ucp_rreq       = (ucp_request_t*)rreq - 1;
-        const ucp_request_t *rndv_req = ucp_rreq->recv.proto_rndv_request;
-
-        deadline = ucs::get_deadline(timeout);
-
-        /* Wait until receiver gets the ATP message */
-        while (rndv_req->send.state.completed_size == 0 &&
-               (ucs_get_time() < deadline)) {
-            receiver().progress();
-        }
-
-        m_req = req;
-        hook_uct_cbs();
-        restart(ep);
-
-        EXPECT_STREQ(expected_proto.c_str(),
-                     req->send.proto_config->proto->name);
-
-        restore_uct_cbs();
-    }
-
-    static ucp_request_t *m_req;
-    std::vector<uct_iface_ops> m_ops;
-};
-
-ucp_request_t *test_proto_reset_atp::m_req;
-
-UCS_TEST_P(test_proto_reset_atp, rndv_put_to_rndv_am, "RNDV_THRESH=0",
-           "RNDV_SCHEME=put_zcopy", "RMA_ZCOPY_MAX_SEG_SIZE=1024")
-{
-    if (count_resources(sender(), "rc_mlx5") <= 1) {
-        UCS_TEST_SKIP_R("Less than 2 RC resources are found");
-    }
-
-    reset_protocol(TAG, "rndv/am/bcopy");
-}
-
-UCP_INSTANTIATE_TEST_CASE_TLS(test_proto_reset_atp, ib, "ib")
-
-#endif
-=======
     reset_protocol(AM);
 }
 
@@ -980,5 +491,4 @@
     reset_protocol(TAG);
 }
 
-UCP_INSTANTIATE_TEST_CASE(test_proto_reset)
->>>>>>> bca427be
+UCP_INSTANTIATE_TEST_CASE(test_proto_reset)
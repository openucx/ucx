/**
* Copyright (c) NVIDIA CORPORATION & AFFILIATES, 2001-2014. ALL RIGHTS RESERVED.
* See file LICENSE for terms.
*/

#include "ucp_test.h"
#include <common/test_helpers.h>
#include <ifaddrs.h>
#include <sys/poll.h>

extern "C" {
#include <ucp/core/ucp_worker.inl>
#include <ucp/core/ucp_ep.inl>
#if HAVE_IB
#include <uct/ib/ud/base/ud_iface.h>
#endif
#include <ucs/arch/atomic.h>
}

#include <queue>

namespace ucp {
const uint32_t MAGIC = 0xd7d7d7d7U;
}

std::ostream& operator<<(std::ostream& os,
                         const std::vector<std::string>& str_vector)
{
    for (std::vector<std::string>::const_iterator iter = str_vector.begin();
         iter != str_vector.end(); ++iter) {
        if (iter != str_vector.begin()) {
            os << ",";
        }
        os << *iter;
    }

    return os;
}

std::ostream& operator<<(std::ostream& os, const ucp_test_param& test_param)
{
    os << test_param.transports;

    for (size_t i = 0; i < test_param.variant.values.size(); ++i) {
        const std::string& name = test_param.variant.values[i].name;
        if (!name.empty()) {
            os << "/" << name;
        }
    }

    return os;
}

const ucp_datatype_t ucp_test::DATATYPE     = ucp_dt_make_contig(1);
const ucp_datatype_t ucp_test::DATATYPE_IOV = ucp_dt_make_iov();

ucp_test::ucp_test() {
    ucs_status_t status;
    status = ucp_config_read(NULL, NULL, &m_ucp_config);
    ASSERT_UCS_OK(status);
}

ucp_test::~ucp_test() {

    for (ucs::ptr_vector<entity>::const_iterator iter = entities().begin();
         iter != entities().end(); ++iter)
    {
        try {
            // suppress Coverity warning about throwing an exception from the
            // function which is marked as noexcept
            (*iter)->warn_existing_eps();
        } catch (const std::exception &e) {
            UCS_TEST_MESSAGE << "got \"" << e.what() << "\" exception when"
                    << " checking existing endpoints";
        }
    }
    ucp_config_release(m_ucp_config);
}

void ucp_test::cleanup() {
    /* disconnect before destroying the entities */
    for (ucs::ptr_vector<entity>::const_iterator iter = entities().begin();
         iter != entities().end(); ++iter)
    {
        disconnect(**iter);
    }

    for (ucs::ptr_vector<entity>::const_iterator iter = entities().begin();
         iter != entities().end(); ++iter)
    {
        (*iter)->cleanup();
    }

    m_entities.clear();
}

void ucp_test::init() {
    test_base::init();

    create_entity();
    if (!is_self()) {
        create_entity();
    }
}

static bool check_transport(const std::string check_tl_name,
                            const std::vector<std::string>& tl_names) {
    return (std::find(tl_names.begin(), tl_names.end(),
                      check_tl_name) != tl_names.end());
}

bool ucp_test::has_transport(const std::string& tl_name) const {
    return check_transport(tl_name, GetParam().transports);
}

bool ucp_test::has_any_transport(const std::vector<std::string>& tl_names) const {
    const std::vector<std::string>& all_tl_names = GetParam().transports;

    return std::find_first_of(all_tl_names.begin(), all_tl_names.end(),
                              tl_names.begin(),     tl_names.end()) !=
           all_tl_names.end();
}

bool ucp_test::has_any_transport(const std::string *tls, size_t tl_size) const {
    const std::vector<std::string> tl_names(tls, tls + tl_size);
    return has_any_transport(tl_names);
}

bool ucp_test::is_self() const {
    return "self" == GetParam().transports.front();
}

ucp_test_base::entity* ucp_test::create_entity(bool add_in_front) {
    return create_entity(add_in_front, GetParam());
}

ucp_test_base::entity*
ucp_test::create_entity(bool add_in_front, const ucp_test_param &test_param) {
    entity *e = new entity(test_param, m_ucp_config, get_worker_params(), this);
    if (add_in_front) {
        m_entities.push_front(e);
    } else {
        m_entities.push_back(e);
    }
    return e;
}

ucp_worker_params_t ucp_test::get_worker_params() {
    ucp_worker_params_t params;
    memset(&params, 0, sizeof(params));
    params.field_mask  = UCP_WORKER_PARAM_FIELD_THREAD_MODE;
    params.thread_mode = UCS_THREAD_MODE_MULTI;
    return params;
}

ucp_ep_params_t ucp_test::get_ep_params() {
    ucp_ep_params_t params;
    memset(&params, 0, sizeof(params));
    return params;
}

unsigned ucp_test::progress(const std::vector<entity*> &entities,
                            int worker_index) const
{
    unsigned count = 0;
    for (auto e : entities) {
        count += e->progress(worker_index);
        sched_yield();
    }

    return count;
}

unsigned ucp_test::progress(int worker_index) const {
    return progress(entities(), worker_index);
}

void ucp_test::short_progress_loop(int worker_index) const {
    for (unsigned i = 0; i < 100; ++i) {
        progress(worker_index);
        usleep(100);
    }
}

void ucp_test::flush_ep(const entity &e, int worker_index, int ep_index)
{
    void *request = e.flush_ep_nb(worker_index, ep_index);
    request_wait(request, {}, worker_index);
}

void ucp_test::flush_worker(const entity &e, int worker_index,
                            const std::vector<entity*> &entities)
{
    void *request = e.flush_worker_nb(worker_index);
    request_wait(request, entities, worker_index, false);
}

void ucp_test::flush_workers()
{
    for (ucs::ptr_vector<entity>::const_iterator iter = entities().begin();
         iter != entities().end(); ++iter) {
        const entity &e = **iter;
        for (int i = 0; i < e.get_num_workers(); i++) {
            flush_worker(e, i);
        }
    }
}

void ucp_test::disconnect(entity &e)
{
    bool has_failed_entity = std::any_of(entities().begin(), entities().end(),
                                         [](const entity *en) {
                                             return en->get_err_num() > 0;
                                         });

    for (int i = 0; i < e.get_num_workers(); i++) {
        if (!has_failed_entity) {
            flush_worker(e, i);
        }

        e.close_all_eps(*this, i,
                        has_failed_entity ? UCP_EP_CLOSE_FLAG_FORCE : 0);
    }
}

ucp_tag_message_h ucp_test::message_wait(entity& e, ucp_tag_t tag,
                                         ucp_tag_t tag_mask,
                                         ucp_tag_recv_info_t *info, int remove,
                                         int worker_index)
{
    ucs_time_t deadline = ucs::get_deadline();
    ucp_tag_message_h message;
    do {
        progress(worker_index);
        message = ucp_tag_probe_nb(e.worker(worker_index), tag, tag_mask,
                                   remove, info);
    } while ((message == NULL) && (ucs_get_time() < deadline));

    return message;
}

void ucp_test::check_events(const std::vector<entity*> &entities, bool wakeup,
                            int worker_index)
{
    if (progress(entities, worker_index)) {
        return;
    }

    if (wakeup) {
        int ret = wait_for_wakeup(entities, -1, worker_index);
        EXPECT_GE(ret, 1);
    }
}

ucs_status_t
ucp_test::request_progress(void *req, const std::vector<entity*> &entities,
                           double timeout, int worker_index)
{
    ucs_time_t loop_end_limit = ucs_get_time() + ucs_time_from_sec(timeout);
    ucs_status_t status;
    do {
        progress(entities, worker_index);
        status = ucp_request_check_status(req);
    } while ((status == UCS_INPROGRESS) &&
             (ucs_get_time() < loop_end_limit));

    return status;
}

ucs_status_t ucp_test::request_process(void *req, int worker_index, bool wait,
                                       bool wakeup,
                                       const std::vector<entity*> &entity_list)
{
    if (req == NULL) {
        return UCS_OK;
    }

    if (UCS_PTR_IS_ERR(req)) {
        ucs_error("operation returned error: %s",
                  ucs_status_string(UCS_PTR_STATUS(req)));
        return UCS_PTR_STATUS(req);
    }

    ucs_time_t deadline = ucs::get_deadline();
    while (wait &&
           (ucp_request_check_status(req) == UCS_INPROGRESS) &&
           (ucs_get_time() < deadline)) {
        check_events(entity_list.empty() ? entities() : entity_list, wakeup,
                     worker_index);
    }

    ucs_status_t status = ucp_request_check_status(req);
    if (status == UCS_INPROGRESS) {
        if (wait) {
            ucs_error("request %p did not complete on time", req);
        }
    } else if (status != UCS_OK) {
        /* UCS errors are suppressed in case of error handling tests */
        ucs_error("request %p completed with error %s", req,
                  ucs_status_string(status));
    }

    ucp_request_release(req);
    return status;
}

ucs_status_t ucp_test::request_wait(void *req,
                                    const std::vector<entity*> &entities,
                                    int worker_index, bool wakeup)
{
    return request_process(req, worker_index, true, wakeup, entities);
}

ucs_status_t ucp_test::requests_wait(std::vector<void*> &reqs,
                                     int worker_index)
{
    ucs_status_t ret_status = UCS_OK;

    while (!reqs.empty()) {
        ucs_status_t status = request_wait(reqs.back(), {}, worker_index);
        if (ret_status == UCS_OK) {
            // Save the first failure
            ret_status = status;
        }
        reqs.pop_back();
    }

    return ret_status;
}

ucs_status_t
ucp_test::requests_wait(const std::initializer_list<void*> reqs_list,
                        int worker_index)
{
    std::vector<void*> reqs(reqs_list);
    return requests_wait(reqs, worker_index);
}

void ucp_test::request_release(void *req)
{
    request_process(req, 0, false);
}

void ucp_test::request_cancel(entity &e, void *req)
{
    if (UCS_PTR_IS_PTR(req)) {
        ucp_request_cancel(e.worker(), req);
        ucp_request_free(req);
    }
}

int ucp_test::wait_for_wakeup(const std::vector<entity*> &entities,
                              int poll_timeout, int worker_index)
{
    int total_ret = 0, ret;
    std::vector<int> efds;

    for (auto e : entities) {
        ucp_worker_h worker = e->worker(worker_index);
        int efd;

        ASSERT_UCS_OK(ucp_worker_get_efd(worker, &efd));
        efds.push_back(efd);

        ucs_status_t status = ucp_worker_arm(worker);
        if (status == UCS_ERR_BUSY) {
            ++total_ret;
        } else {
            ASSERT_UCS_OK(status);
        }
    }

    if (total_ret > 0) {
        return total_ret;
    }

    std::vector<struct pollfd> pfd;
    for (int fd : efds) {
        pfd.push_back({ fd, POLLIN });
    }

    do {
        ret = poll(&pfd[0], efds.size(), poll_timeout);
        if (ret > 0) {
            total_ret += ret;
        }
    } while ((ret < 0) && (errno == EINTR));

    if (ret < 0) {
        UCS_TEST_MESSAGE << "poll() failed: " << strerror(errno);
    }

    return total_ret;
}

int ucp_test::max_connections() {
    if (has_transport("tcp")) {
        return ucs::max_tcp_connections();
    } else {
        return std::numeric_limits<int>::max();
    }
}

void ucp_test::configure_peer_failure_settings()
{
    /* Set small TL timeouts to reduce testing time */
    m_env.push_back(new ucs::scoped_setenv("UCX_RC_TIMEOUT",     "10ms"));
    m_env.push_back(new ucs::scoped_setenv("UCX_RC_RNR_TIMEOUT", "10ms"));
    m_env.push_back(new ucs::scoped_setenv("UCX_RC_RETRY_COUNT", "2"));
}

bool ucp_test::is_proto_enabled() const
{
    return m_ucp_config->ctx.proto_enable;
}

void ucp_test::set_ucp_config(ucp_config_t *config, const std::string& tls)
{
    ucs_status_t status;

    status = ucp_config_modify(config, "TLS", tls.c_str());
    if (status != UCS_OK) {
        UCS_TEST_ABORT("Failed to set UCX transports");
    }
    status = ucp_config_modify(config, "WARN_INVALID_CONFIG", "n");
    if (status != UCS_OK) {
        UCS_TEST_ABORT("Failed to set UCX to ignore invalid configuration");
    }
}

ucp_test_variant& ucp_test::add_variant(std::vector<ucp_test_variant>& variants,
                                        const ucp_params_t& ctx_params,
                                        int thread_type) {
    variants.push_back(ucp_test_variant());
    ucp_test_variant& variant = variants.back();
    variant.ctx_params        = ctx_params;
    variant.thread_type       = thread_type;
    return variant;
}

ucp_test_variant& ucp_test::add_variant(std::vector<ucp_test_variant>& variants,
                                        uint64_t ctx_features, int thread_type)
{
    ucp_params_t ctx_params = {};
    ctx_params.field_mask   = UCP_PARAM_FIELD_FEATURES;
    ctx_params.features     = ctx_features;
    return add_variant(variants, ctx_params, thread_type);
}

int ucp_test::get_variant_value(unsigned index) const {
    if (GetParam().variant.values.size() <= index) {
        return DEFAULT_PARAM_VARIANT;
    }
    return GetParam().variant.values.at(index).value;
}

const ucp_params_t& ucp_test::get_variant_ctx_params() const {
    return GetParam().variant.ctx_params;
}

int ucp_test::get_variant_thread_type() const {
    return GetParam().variant.thread_type;
}

void ucp_test::add_variant_value(std::vector<ucp_test_variant_value>& values,
                                 int value, const std::string& name)
{
    ucp_test_variant_value entry = {value, name};
    values.push_back(entry);
}

void ucp_test::add_variant_with_value(std::vector<ucp_test_variant>& variants,
                                      uint64_t ctx_features, int value,
                                      const std::string& name, int thread_type)
{
    add_variant_value(add_variant(variants, ctx_features, thread_type).values,
                      value, name);
}

void ucp_test::add_variant_with_value(std::vector<ucp_test_variant>& variants,
                                      const ucp_params_t& ctx_params, int value,
                                      const std::string& name, int thread_type)
{
    add_variant_value(add_variant(variants, ctx_params, thread_type).values,
                      value, name);
}

void ucp_test::add_variant_values(std::vector<ucp_test_variant>& variants,
                                  get_variants_func_t generator, int value,
                                  const std::string& name)
{
    std::vector<ucp_test_variant> tmp_variants;
    generator(tmp_variants);
    for (std::vector<ucp_test_variant>::const_iterator iter = tmp_variants.begin();
         iter != tmp_variants.end(); ++iter) {
        variants.push_back(*iter);
        add_variant_value(variants.back().values, value, name);
    }
}

void ucp_test::add_variant_values(std::vector<ucp_test_variant>& variants,
                                  get_variants_func_t generator, uint64_t bitmap,
                                  const char **names)
{
    int value;
    ucs_for_each_bit(value, bitmap) {
        add_variant_values(variants, generator, value, names[value]);
    }
}

void ucp_test::add_variant_memtypes(std::vector<ucp_test_variant>& variants,
                                    get_variants_func_t generator,
                                    uint64_t mem_types_mask)
{
    for (auto mem_type : mem_buffer::supported_mem_types()) {
        if (UCS_BIT(mem_type) & mem_types_mask) {
            add_variant_values(variants, generator, mem_type,
                               ucs_memory_type_names[mem_type]);
        }
    }
}

std::vector<ucp_test_param>
ucp_test::enum_test_params(const std::vector<ucp_test_variant>& variants,
                           const std::string& tls) {
    std::vector<ucp_test_param> result;

    if (!check_tls(tls)) {
        goto out;
    }

    for (std::vector<ucp_test_variant>::const_iterator iter = variants.begin();
         iter != variants.end(); ++iter) {

        result.push_back(ucp_test_param());
        result.back().variant = *iter;

        /* split transports to a vector */
        std::stringstream ss(tls);
        while (ss.good()) {
            std::string tl_name;
            std::getline(ss, tl_name, ',');
            result.back().transports.push_back(tl_name);
        }
    }

out:
    return result;
}

void ucp_test::modify_config(const std::string& name, const std::string& value,
                             modify_config_mode_t mode)
{
    ucs_status_t status;

    if (mode == IGNORE_IF_NOT_EXIST) {
        (void)ucp_config_modify(m_ucp_config, name.c_str(), value.c_str());
    } else {
        status = ucp_config_modify_internal(m_ucp_config, name.c_str(),
                                            value.c_str());
        if (status == UCS_ERR_NO_ELEM) {
            test_base::modify_config(name, value, mode);
        } else if (status != UCS_OK) {
            UCS_TEST_ABORT("Couldn't modify ucp config parameter: "
                           << name.c_str() << " to " << value.c_str() << ": "
                           << ucs_status_string(status));
        }
    }
}

bool ucp_test::check_tls(const std::string& tls)
{
    typedef std::map<std::string, bool> cache_t;
    static cache_t cache;

    cache_t::iterator iter = cache.find(tls);
    if (iter != cache.end()) {
        return iter->second;
    }

    if (RUNNING_ON_VALGRIND && (tls == "ud_v")) {
        UCS_TEST_MESSAGE << "Skip UCP UD verbs tests with valgrind";
        return cache[tls] = false;
    }

    ucs::handle<ucp_config_t*> config;
    UCS_TEST_CREATE_HANDLE(ucp_config_t*, config, ucp_config_release,
                           ucp_config_read, NULL, NULL);
    set_ucp_config(config, tls);

    ucp_context_h ucph;
    ucs_status_t status;
    {
        scoped_log_handler slh(hide_errors_logger);
        ucp_params_t ctx_params = {};
        ctx_params.field_mask   = UCP_PARAM_FIELD_FEATURES;
        ctx_params.features     = UCP_FEATURE_TAG |
                                  UCP_FEATURE_RMA |
                                  UCP_FEATURE_STREAM |
                                  UCP_FEATURE_AM |
                                  UCP_FEATURE_AMO32 |
                                  UCP_FEATURE_AMO64;
        status = ucp_init(&ctx_params, config, &ucph);
    }
    if (status == UCS_OK) {
        ucp_cleanup(ucph);
    } else if (status == UCS_ERR_NO_DEVICE) {
        UCS_TEST_MESSAGE << tls << " is not available";
    } else {
        UCS_TEST_ABORT("Failed to create context (TLS=" << tls << "): "
                       << ucs_status_string(status));
    }

    return cache[tls] = (status == UCS_OK);
}

unsigned ucp_test::mt_num_threads()
{
#if _OPENMP && ENABLE_MT
    /* Assume each thread can create two workers (sender and receiver entity),
       and each worker can open up to 64 files */
    return std::min(omp_get_max_threads(), ucs_sys_max_open_files() / (64 * 2));
#else
    return 1;
#endif
}

ucp_test_base::entity::entity(const ucp_test_param& test_param,
                              ucp_config_t* ucp_config,
                              const ucp_worker_params_t& worker_params,
                              const ucp_test_base *test_owner) :
        m_err_cntr(0), m_rejected_cntr(0), m_accept_err_cntr(0),
        m_test(test_owner)
{
    const int thread_type                   = test_param.variant.thread_type;
    ucp_params_t local_ctx_params           = test_param.variant.ctx_params;
    ucp_worker_params_t local_worker_params = worker_params;
    int num_workers;

    if (thread_type == MULTI_THREAD_CONTEXT) {
        /* Test multi-threading on context level, so create multiple workers
           which share the context */
        num_workers                        = ucp_test::mt_num_threads();
        local_ctx_params.field_mask       |= UCP_PARAM_FIELD_MT_WORKERS_SHARED;
        local_ctx_params.mt_workers_shared = 1;
    } else {
        /* Test multi-threading on worker level, so create a single worker */
        num_workers = 1;
    }

    /* Set thread mode according to variant.thread_type, unless it's already set
       in worker_params */
    if (!(worker_params.field_mask & UCP_WORKER_PARAM_FIELD_THREAD_MODE) &&
        (thread_type == MULTI_THREAD_WORKER)) {
        local_worker_params.thread_mode = UCS_THREAD_MODE_MULTI;
        local_worker_params.field_mask |= UCP_WORKER_PARAM_FIELD_THREAD_MODE;
    }

    /* Set transports configuration */
    std::stringstream ss;
    ss << test_param.transports;
    ucp_test::set_ucp_config(ucp_config, ss.str());

    {
        scoped_log_handler slh(hide_errors_logger);
        UCS_TEST_CREATE_HANDLE_IF_SUPPORTED(ucp_context_h, m_ucph, ucp_cleanup,
                                            ucp_init, &local_ctx_params,
                                            ucp_config);
    }

    m_workers.resize(num_workers);
    for (int i = 0; i < num_workers; i++) {
        /* We could have "invalid configuration" errors only when used
           ucp_config_modify(), in which case we wanted to ignore them. */
        scoped_log_handler slh(hide_config_warns_logger);
        UCS_TEST_CREATE_HANDLE(ucp_worker_h, m_workers[i].first,
                               ucp_worker_destroy, ucp_worker_create, m_ucph,
                               &local_worker_params);
    }
}

ucp_test_base::entity::~entity() {
    cleanup();
}

void ucp_test_base::entity::connect(const entity* other,
                                    const ucp_ep_params_t& ep_params,
                                    int ep_idx, int do_set_ep) {
    assert(get_num_workers() == other->get_num_workers());
    for (unsigned i = 0; i < unsigned(get_num_workers()); i++) {
        ucs_status_t status;
        ucp_address_t *address;
        size_t address_length;
        ucp_ep_h ep;

        status = ucp_worker_get_address(other->worker(i), &address, &address_length);
        ASSERT_UCS_OK(status);

        {
            scoped_log_handler slh(hide_errors_logger);

            ucp_ep_params_t local_ep_params = ep_params;
            local_ep_params.field_mask |= UCP_EP_PARAM_FIELD_REMOTE_ADDRESS;
            local_ep_params.address     = address;

            status = ucp_ep_create(m_workers[i].first, &local_ep_params, &ep);
        }

        if (status == UCS_ERR_UNREACHABLE) {
            ucp_worker_release_address(other->worker(i), address);
            UCS_TEST_SKIP_R(m_errors.empty() ? "Unreachable" : m_errors.back());
        }

        ASSERT_UCS_OK(status, << " (" << m_errors.back() << ")");

        if (do_set_ep) {
            set_ep(ep, i, ep_idx);
        }

        ucp_worker_release_address(other->worker(i), address);
    }
}

/*
 * Checks if the client's address matches any IP address on the server's side.
 */
bool ucp_test_base::entity::verify_client_address(struct sockaddr_storage
                                                  *client_address)
{
    struct ifaddrs* ifaddrs;

    if (getifaddrs(&ifaddrs) != 0) {
        return false;
    }

    for (struct ifaddrs *ifa = ifaddrs; ifa != NULL; ifa = ifa->ifa_next) {
        if (ucs_netif_flags_is_active(ifa->ifa_flags) &&
            ucs::is_inet_addr(ifa->ifa_addr))
        {
            if (!ucs_sockaddr_ip_cmp((const struct sockaddr*)client_address,
                                     ifa->ifa_addr)) {
                freeifaddrs(ifaddrs);
                return true;
            }
        }
    }

    freeifaddrs(ifaddrs);
    return false;
}

void ucp_test_base::entity::accept(int worker_index,
                                   ucp_conn_request_h conn_request)
{
    ucp_worker_h ucp_worker   = worker(worker_index);
    ucp_ep_params_t ep_params = *m_server_ep_params;
    ucp_conn_request_attr_t attr;
    ucs_status_t status;
    ucp_ep_h ep;

    attr.field_mask = UCP_CONN_REQUEST_ATTR_FIELD_CLIENT_ADDR;
    status = ucp_conn_request_query(conn_request, &attr);
    EXPECT_TRUE((status == UCS_OK) || (status == UCS_ERR_UNSUPPORTED));
    if (status == UCS_OK) {
        EXPECT_TRUE(verify_client_address(&attr.client_address));
    }

    ep_params.field_mask  |= UCP_EP_PARAM_FIELD_CONN_REQUEST |
                             UCP_EP_PARAM_FIELD_USER_DATA;
    ep_params.user_data    = reinterpret_cast<void*>(this);
    ep_params.conn_request = conn_request;

    status = ucp_ep_create(ucp_worker, &ep_params, &ep);
    if (status == UCS_ERR_UNREACHABLE) {
        UCS_TEST_SKIP_R("Skipping due an unreachable destination (unsupported "
                        "feature or no supported transport to send partial "
                        "worker address)");
    } else if (status != UCS_OK) {
        ++m_accept_err_cntr;
        return;
    }

    set_ep(ep, worker_index, std::numeric_limits<int>::max());
}


void* ucp_test_base::entity::modify_ep(const ucp_ep_params_t& ep_params,
                                      int worker_idx, int ep_idx) {
    return ucp_ep_modify_nb(ep(worker_idx, ep_idx), &ep_params);
}


void ucp_test_base::entity::set_ep(ucp_ep_h ep, int worker_index, int ep_index)
{
    if (ep_index < get_num_eps(worker_index)) {
        m_workers[worker_index].second[ep_index].reset(ep, ep_destructor, this);
    } else {
        m_workers[worker_index].second.push_back(
                        ucs::handle<ucp_ep_h, entity *>(ep, ucp_ep_destroy));
    }
}

ucs_log_func_rc_t ucp_test_base::entity::hide_config_warns_logger(
        const char *file, unsigned line, const char *function,
        ucs_log_level_t level, const ucs_log_component_config_t *comp_conf,
        const char *message, va_list ap)
{
    if (strstr(message, "invalid configuration") == NULL) {
        return UCS_LOG_FUNC_RC_CONTINUE;
    }

    return common_logger(UCS_LOG_LEVEL_WARN, false, m_warnings,
                         std::numeric_limits<size_t>::max(), file, line,
                         function, level, comp_conf, message, ap);
}

void ucp_test_base::entity::empty_send_completion(void *r, ucs_status_t status) {
}

void ucp_test_base::entity::accept_ep_cb(ucp_ep_h ep, void *arg) {
    entity *self = reinterpret_cast<entity*>(arg);
    int worker_index = 0; /* TODO pass worker index in arg */

    /* take error handler from test fixture and add user data */
    ucp_ep_params_t ep_params = *self->m_server_ep_params;
    ep_params.field_mask &= UCP_EP_PARAM_FIELD_ERR_HANDLER;
    ep_params.field_mask |= UCP_EP_PARAM_FIELD_USER_DATA;
    ep_params.user_data   = reinterpret_cast<void*>(self);

    void *req = ucp_ep_modify_nb(ep, &ep_params);
    ASSERT_UCS_PTR_OK(req); /* don't expect this operation to block */

    self->set_ep(ep, worker_index, self->get_num_eps(worker_index));
}

void ucp_test_base::entity::accept_conn_cb(ucp_conn_request_h conn_req, void* arg)
{
    entity *self = reinterpret_cast<entity*>(arg);
    self->m_conn_reqs.push(conn_req);
}

void ucp_test_base::entity::reject_conn_cb(ucp_conn_request_h conn_req, void* arg)
{
    entity *self = reinterpret_cast<entity*>(arg);
    ucp_listener_reject(self->m_listener, conn_req);
    self->m_rejected_cntr++;
}

void* ucp_test_base::entity::flush_ep_nb(int worker_index, int ep_index) const {
    return ucp_ep_flush_nb(ep(worker_index, ep_index), 0, empty_send_completion);
}

void* ucp_test_base::entity::flush_worker_nb(int worker_index) const {
    if (worker(worker_index) == NULL) {
        return NULL;
    }
    return ucp_worker_flush_nb(worker(worker_index), 0, empty_send_completion);
}

void ucp_test_base::entity::fence(int worker_index) const {
    ucs_status_t status = ucp_worker_fence(worker(worker_index));
    ASSERT_UCS_OK(status);
}

void *ucp_test_base::entity::disconnect_nb(int worker_index, int ep_index,
                                           uint32_t close_flags)
{
    ucp_ep_h ep = revoke_ep(worker_index, ep_index);
    if (ep == NULL) {
        return NULL;
    }

    void *req = ep_close_nbx(ep, close_flags);
    if (UCS_PTR_IS_PTR(req)) {
        m_close_ep_reqs.push_back(req);
        return req;
    }

    /* close request can be completed with any status depends on peer state */
    return NULL;
}

void ucp_test_base::entity::close_ep_req_free(void *close_req) {
    if (close_req == NULL) {
        return;
    }

    ucs_status_t status = UCS_PTR_IS_ERR(close_req) ? UCS_PTR_STATUS(close_req) :
                          ucp_request_check_status(close_req);
    ASSERT_NE(UCS_INPROGRESS, status) << "free not completed EP close request: "
                                      << close_req;
    if (status != UCS_OK) {
        UCS_TEST_MESSAGE << "ucp_ep_close_nbx completed with status "
                         << ucs_status_string(status);
    }

    m_close_ep_reqs.erase(std::find(m_close_ep_reqs.begin(),
                                    m_close_ep_reqs.end(), close_req));
    ucp_request_free(close_req);
}

void ucp_test_base::entity::close_all_eps(const ucp_test &test, int worker_idx,
                                          uint32_t close_flags)
{
    for (int j = 0; j < get_num_eps(worker_idx); j++) {
        disconnect_nb(worker_idx, j, close_flags);
    }

    ucs_time_t deadline = ucs::get_deadline();
    while (!m_close_ep_reqs.empty() && (ucs_get_time() < deadline)) {
        void *req = m_close_ep_reqs.front();
        while (!is_request_completed(req)) {
            test.progress(worker_idx);
        }

        close_ep_req_free(req);
    }

    EXPECT_TRUE(m_close_ep_reqs.empty()) << m_close_ep_reqs.size()
                                         << " endpoints were not closed";
}

void ucp_test_base::entity::destroy_worker(int worker_index) {
    for (size_t i = 0; i < m_workers[worker_index].second.size(); ++i) {
        m_workers[worker_index].second[i].revoke();
    }
    m_workers[worker_index].first.reset();
}

ucp_ep_h ucp_test_base::entity::ep(int worker_index, int ep_index) const {
    if (size_t(worker_index) < m_workers.size()) {
        if (size_t(ep_index) < m_workers[worker_index].second.size()) {
            return m_workers[worker_index].second[ep_index];
        }
    }
    return NULL;
}

ucp_ep_h ucp_test_base::entity::revoke_ep(int worker_index, int ep_index) const {
    ucp_ep_h ucp_ep = ep(worker_index, ep_index);

    if (ucp_ep) {
        m_workers[worker_index].second[ep_index].revoke();
    }

    return ucp_ep;
}

ucs_status_t ucp_test_base::entity::listen(listen_cb_type_t cb_type,
                                           const struct sockaddr* saddr,
                                           socklen_t addrlen,
                                           const ucp_ep_params_t& ep_params,
                                           ucp_listener_conn_handler_t* custom_cb,
                                           int worker_index)
{
    ucp_listener_params_t params;
    ucp_listener_h        listener;

    params.field_mask             = UCP_LISTENER_PARAM_FIELD_SOCK_ADDR;
    params.sockaddr.addr          = saddr;
    params.sockaddr.addrlen       = addrlen;

    switch (cb_type) {
    case LISTEN_CB_EP:
        params.field_mask        |= UCP_LISTENER_PARAM_FIELD_ACCEPT_HANDLER;
        params.accept_handler.cb  = accept_ep_cb;
        params.accept_handler.arg = reinterpret_cast<void*>(this);
        break;
    case LISTEN_CB_CONN:
        params.field_mask        |= UCP_LISTENER_PARAM_FIELD_CONN_HANDLER;
        params.conn_handler.cb    = accept_conn_cb;
        params.conn_handler.arg   = reinterpret_cast<void*>(this);
        break;
    case LISTEN_CB_REJECT:
        params.field_mask        |= UCP_LISTENER_PARAM_FIELD_CONN_HANDLER;
        params.conn_handler.cb    = reject_conn_cb;
        params.conn_handler.arg   = reinterpret_cast<void*>(this);
        break;
    case LISTEN_CB_CUSTOM:
        params.field_mask        |= UCP_LISTENER_PARAM_FIELD_CONN_HANDLER;
        params.conn_handler.cb    = custom_cb->cb;
        params.conn_handler.arg   = custom_cb->arg;
        break;
    default:
        UCS_TEST_ABORT("invalid test parameter");
    }

    m_server_ep_params.reset(new ucp_ep_params_t(ep_params),
                             ucs::deleter<ucp_ep_params_t>);

    ucs_status_t status;
    {
        scoped_log_handler wrap_err(wrap_errors_logger);
        status = ucp_listener_create(worker(worker_index), &params, &listener);
    }

    if (status == UCS_OK) {
        m_listener.reset(listener, ucp_listener_destroy);
    } else {
        /* throw error if status is not (UCS_OK or UCS_ERR_UNREACHABLE or
         * UCS_ERR_BUSY).
         * UCS_ERR_INVALID_PARAM may also return but then the test should fail */
        EXPECT_TRUE((status == UCS_ERR_UNREACHABLE) ||
                    (status == UCS_ERR_BUSY)) << ucs_status_string(status);
    }

    return status;
}

ucp_worker_h ucp_test_base::entity::worker(int worker_index) const {
    if (worker_index < get_num_workers()) {
        return m_workers[worker_index].first;
    } else {
        return NULL;
    }
}

ucp_context_h ucp_test_base::entity::ucph() const {
    return m_ucph;
}

ucp_listener_h ucp_test_base::entity::listenerh() const {
    return m_listener;
}

unsigned ucp_test_base::entity::progress(int worker_index)
{
    ucp_worker_h ucp_worker = worker(worker_index);

    if (ucp_worker == NULL) {
        return 0;
    }

    unsigned progress_count = 0;
    if (!m_conn_reqs.empty()) {
        ucp_conn_request_h conn_req = m_conn_reqs.back();
        m_conn_reqs.pop();
        accept(worker_index, conn_req);
        ++progress_count;
    }

    return progress_count + ucp_worker_progress(ucp_worker);
}

ucp_mem_h ucp_test_base::entity::mem_map(void *address, size_t length)
{
    ucp_mem_map_params_t params;

    params.field_mask = UCP_MEM_MAP_PARAM_FIELD_ADDRESS |
                        UCP_MEM_MAP_PARAM_FIELD_LENGTH;
    params.address    = address;
    params.length     = length;

    ucp_mem_h memh;
    ucs_status_t status = ucp_mem_map(ucph(), &params, &memh);
    ASSERT_UCS_OK(status);

    return memh;
}

void ucp_test_base::entity::mem_unmap(ucp_mem_h memh)
{
    ucs_status_t status = ucp_mem_unmap(ucph(), memh);
    ASSERT_UCS_OK(status);
}

int ucp_test_base::entity::get_num_workers() const
{
    return m_workers.size();
}

int ucp_test_base::entity::get_num_eps(int worker_index) const {
    return m_workers[worker_index].second.size();
}

void ucp_test_base::entity::add_err(ucs_status_t status) {
    switch (status) {
    case UCS_ERR_REJECTED:
        ++m_rejected_cntr;
        /* fall through */
    default:
        ++m_err_cntr;
    }

    EXPECT_EQ(1ul, m_err_cntr) << "error callback is called more than once";
}

const size_t &ucp_test_base::entity::get_err_num_rejected() const {
    return m_rejected_cntr;
}

const size_t &ucp_test_base::entity::get_err_num() const {
    return m_err_cntr;
}

const size_t &ucp_test_base::entity::get_accept_err_num() const {
    return m_accept_err_cntr;
}

void ucp_test_base::entity::warn_existing_eps() const {
    for (size_t worker_index = 0; worker_index < m_workers.size(); ++worker_index) {
        for (size_t ep_index = 0; ep_index < m_workers[worker_index].second.size();
             ++ep_index) {
            ADD_FAILURE() << "ep(" << worker_index << "," << ep_index <<
                             ")=" << m_workers[worker_index].second[ep_index].get() <<
                             " was not destroyed during test cleanup()";
        }
    }
}

double ucp_test_base::entity::set_ib_ud_peer_timeout(double timeout_sec)
{
    double prev_timeout_sec = 0.;
#if HAVE_IB
    for (ucp_rsc_index_t rsc_index = 0;
         rsc_index < ucph()->num_tls; ++rsc_index) {
        ucp_worker_iface_t *wiface = ucp_worker_iface(worker(), rsc_index);
        // check if the iface is ud transport
        if (wiface->iface->ops.iface_flush == uct_ud_iface_flush) {
            uct_ud_iface_t *iface =
                ucs_derived_of(wiface->iface, uct_ud_iface_t);

            uct_ud_enter(iface);
            if (!prev_timeout_sec) {
                prev_timeout_sec = ucs_time_to_sec(iface->config.peer_timeout);
            }

            iface->config.peer_timeout = ucs_time_from_sec(timeout_sec);
            uct_ud_leave(iface);
        }
    }
#endif
    return prev_timeout_sec;
}

void ucp_test_base::entity::cleanup() {
    m_listener.reset();
    m_workers.clear();
}

void ucp_test_base::entity::ep_destructor(ucp_ep_h ep, entity *e)
{
    ucs_status_ptr_t req = ucp_disconnect_nb(ep);
    if (!UCS_PTR_IS_PTR(req)) {
        return;
    }

    ucs_status_t        status;
    ucp_tag_recv_info_t info;
    do {
        const ucp_test *test = dynamic_cast<const ucp_test*>(e->m_test);
        ASSERT_TRUE(test != NULL);

        test->progress();
        status = ucp_request_test(req, &info);
    } while (status == UCS_INPROGRESS);
    EXPECT_EQ(UCS_OK, status);
    ucp_request_release(req);
}

bool ucp_test_base::entity::has_lane_with_caps(uint64_t caps) const
{
    ucp_ep_h ep         = this->ep();
    ucp_worker_h worker = this->worker();
    ucp_lane_index_t lane;
    uct_iface_attr_t *iface_attr;

    for (lane = 0; lane < ucp_ep_config(ep)->key.num_lanes; lane++) {
        iface_attr = ucp_worker_iface_get_attr(worker,
                                               ucp_ep_get_rsc_index(ep, lane));
        if (ucs_test_all_flags(iface_attr->cap.flags, caps)) {
            return true;
        }
    }

    return false;
}

bool ucp_test_base::entity::is_conn_reqs_queue_empty() const
{
    return m_conn_reqs.empty();
}

bool ucp_test_base::is_request_completed(void *request) {
    return (request == NULL) ||
           (ucp_request_check_status(request) != UCS_INPROGRESS);
}

void *ucp_test_base::ep_close_nbx(ucp_ep_h ep, uint32_t flags)
{
    ucp_request_param_t param;
    param.op_attr_mask = UCP_OP_ATTR_FIELD_FLAGS;
    param.flags        = flags;
    return ucp_ep_close_nbx(ep, &param);
}

ucp_test::mapped_buffer::mapped_buffer(size_t size, const entity& entity,
                                       int flags, ucs_memory_type_t mem_type) :
    mem_buffer(size, mem_type), m_entity(entity), m_memh(NULL),
    m_rkey_buffer(NULL)
{
    ucs_status_t status;

    if (flags & (UCP_MEM_MAP_ALLOCATE|UCP_MEM_MAP_FIXED)) {
        UCS_TEST_ABORT("mapped_buffer does not support allocation by UCP");
    }

    ucp_mem_map_params_t params;
    params.field_mask = UCP_MEM_MAP_PARAM_FIELD_ADDRESS |
                        UCP_MEM_MAP_PARAM_FIELD_LENGTH |
                        UCP_MEM_MAP_PARAM_FIELD_FLAGS;
    params.flags      = flags;
    params.address    = ptr();
    params.length     = size;

    status = ucp_mem_map(m_entity.ucph(), &params, &m_memh);
    ASSERT_UCS_OK(status);

    size_t rkey_buffer_size;
    status = ucp_rkey_pack(m_entity.ucph(), m_memh, &m_rkey_buffer,
                           &rkey_buffer_size);
    ASSERT_UCS_OK(status);
}

ucp_test::mapped_buffer::~mapped_buffer()
{
    ucp_rkey_buffer_release(m_rkey_buffer);
    ucs_status_t status = ucp_mem_unmap(m_entity.ucph(), m_memh);
    if (status != UCS_OK) {
        ucs_warn("failed to unmap memh=%p: %s", m_memh,
                 ucs_status_string(status));
    }
}

ucs::handle<ucp_rkey_h> ucp_test::mapped_buffer::rkey(const entity& entity) const
{
    ucp_rkey_h rkey;

    ucs_status_t status = ucp_ep_rkey_unpack(entity.ep(), m_rkey_buffer, &rkey);
    ASSERT_UCS_OK(status);
    return ucs::handle<ucp_rkey_h>(rkey, ucp_rkey_destroy);
}

void ucp_test::mapped_buffer::rkey(const entity& entity, ucs::handle<ucp_rkey_h> &rkey) const
{
    ucp_rkey_h ucp_rkey;

    ASSERT_UCS_OK(ucp_ep_rkey_unpack(entity.ep(), m_rkey_buffer, &ucp_rkey));
    rkey.reset(ucp_rkey, ucp_rkey_destroy);
}

ucp_mem_h ucp_test::mapped_buffer::memh() const
{
    return m_memh;
}

void test_ucp_context::get_test_variants(std::vector<ucp_test_variant> &variants)
{
    add_variant(variants, UCP_FEATURE_TAG | UCP_FEATURE_WAKEUP);
}

void ucp_test::disable_keepalive()
{
    modify_config("KEEPALIVE_INTERVAL", "inf");
}

bool ucp_test::check_reg_mem_types(const entity& e, ucs_memory_type_t mem_type) {
    for (ucp_lane_index_t lane = 0; lane < ucp_ep_num_lanes(e.ep()); lane++) {
        if (ucp_ep_md_attr(e.ep(), lane)->reg_mem_types & UCS_BIT(mem_type)) {
            return true;
        }
    }

    return false;
}

size_t ucp_test::count_resources(const ucp_test_base::entity &e,
                                 const std::string &tl_name) const
{
    return std::count_if(e.ucph()->tl_rscs,
                         e.ucph()->tl_rscs + e.ucph()->num_tls,
                         [&](const ucp_tl_resource_desc_t &rsc) {
                             return tl_name == rsc.tl_rsc.tl_name;
                         });
<<<<<<< HEAD
=======
}

bool ucp_test::has_resource(const ucp_test_base::entity &e,
                            const std::string &tl_name) const
{
    return count_resources(e, tl_name) != 0;
>>>>>>> bca427be
}<|MERGE_RESOLUTION|>--- conflicted
+++ resolved
@@ -1282,13 +1282,10 @@
                          [&](const ucp_tl_resource_desc_t &rsc) {
                              return tl_name == rsc.tl_rsc.tl_name;
                          });
-<<<<<<< HEAD
-=======
 }
 
 bool ucp_test::has_resource(const ucp_test_base::entity &e,
                             const std::string &tl_name) const
 {
     return count_resources(e, tl_name) != 0;
->>>>>>> bca427be
 }
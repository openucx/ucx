--- conflicted
+++ resolved
@@ -1,516 +1,507 @@
-/**
-* Copyright (c) NVIDIA CORPORATION & AFFILIATES, 2001-2024. ALL RIGHTS RESERVED.
-*
-* See file LICENSE for terms.
-*/
-
-#include "ucp_test.h"
-#include "common/test.h"
-
-extern "C" {
-#include <ucp/core/ucp_ep.inl>
-#include <ucp/wireup/address.h>
-#include <ucp/wireup/wireup_ep.h>
-}
-
-class test_ucp_ep_reconfig : public ucp_test {
-protected:
-    using address_t        = std::pair<void*, ucp_unpacked_address_t>;
-    using address_p        = std::unique_ptr<address_t, void (*)(address_t*)>;
-    using limits           = std::numeric_limits<unsigned>;
-    using mem_buffer_p     = std::unique_ptr<mem_buffer>;
-    using mem_buffer_vec_t = std::vector<mem_buffer_p>;
-
-    class entity : public ucp_test_base::entity {
-    public:
-        entity(const ucp_test_param &test_param, ucp_config_t *ucp_config,
-               const ucp_worker_params_t &worker_params,
-               const ucp_test_base *test_owner, bool exclude_ifaces) :
-            ucp_test_base::entity(test_param, ucp_config, worker_params,
-                                  test_owner),
-            m_exclude_ifaces(exclude_ifaces)
-        {
-        }
-
-        void connect(const ucp_test_base::entity *other,
-                     const ucp_ep_params_t &ep_params, int ep_idx = 0,
-                     int do_set_ep = 1) override;
-
-        void
-        verify_configuration(const entity &other, unsigned reused_rscs) const;
-
-        bool is_reconfigured() const
-        {
-            return m_cfg_index != ep()->cfg_index;
-        }
-
-        unsigned num_reused_rscs() const
-        {
-            return m_num_reused_rscs;
-        }
-
-    private:
-        void store_config();
-        ucp_tl_bitmap_t
-        ep_tl_bitmap(unsigned max_num_rscs = limits::max()) const;
-        address_p get_address(const ucp_tl_bitmap_t &tl_bitmap) const;
-        bool is_lane_connected(ucp_ep_h ep, ucp_lane_index_t lane_idx,
-                               const entity &other) const;
-        ucp_tl_bitmap_t reduced_tl_bitmap() const;
-        unsigned num_shm_lanes() const;
-
-        ucp_worker_cfg_index_t m_cfg_index       = UCP_WORKER_CFG_INDEX_NULL;
-        unsigned               m_num_reused_rscs = 0;
-        std::vector<uct_ep_h>  m_uct_eps;
-        bool                   m_exclude_ifaces;
-    };
-
-<<<<<<< HEAD
-=======
-    void init_buffers(mem_buffer_vec_t &sbufs, mem_buffer_vec_t &rbufs,
-                      size_t size, bool bidirectional);
-
-    void pattern_check(const mem_buffer_vec_t &rbufs) const;
-
->>>>>>> 92cb1dd6
-    bool is_single_transport() const
-    {
-        return GetParam().transports.size() == 1;
-    }
-
-    void create_entity(bool push_front, bool exclude_ifaces)
-    {
-        auto e = new entity(GetParam(), m_ucp_config, get_worker_params(), this,
-                            exclude_ifaces);
-
-        if (push_front) {
-            m_entities.push_front(e);
-        } else {
-            m_entities.push_back(e);
-        }
-    }
-
-    virtual void create_entities_and_connect()
-    {
-        create_entity(true, true);
-        create_entity(false, true);
-        sender().connect(&receiver(), get_ep_params());
-        receiver().connect(&sender(), get_ep_params());
-    }
-
-public:
-    virtual void init()
-    {
-        ucp_test::init();
-
-        /* num_tls = single device + UD */
-        if (sender().ucph()->num_tls <= 2) {
-            UCS_TEST_SKIP_R("test requires at least 2 ifaces to work");
-        }
-
-        if (has_transport("tcp")) {
-            UCS_TEST_SKIP_R("TODO: fix lane matching functionality in case "
-                            "there's matching remote MDs and different "
-                            "sys_devs");
-        }
-
-        if (has_transport("gga")) {
-            UCS_TEST_SKIP_R("TODO: add support for GGA");
-        }
-    }
-
-    static void get_test_variants(std::vector<ucp_test_variant> &variants)
-    {
-        add_variant_with_value(variants, UCP_FEATURE_TAG, 0, "");
-        add_variant_with_value(variants, UCP_FEATURE_TAG, 1, "reuse");
-    }
-
-    void run(bool bidirectional = false);
-    virtual ucp_tl_bitmap_t tl_bitmap();
-
-    bool reuse_lanes() const
-    {
-        return get_variant_value();
-    }
-
-    void send_message(const ucp_test_base::entity &e1,
-                      const ucp_test_base::entity &e2, const mem_buffer *sbuf,
-                      const mem_buffer *rbuf, std::vector<void*> &reqs)
-    {
-        const ucp_request_param_t param = {
-            .op_attr_mask = UCP_OP_ATTR_FLAG_NO_IMM_CMPL
-        };
-
-        void *sreq = ucp_tag_send_nbx(e1.ep(), sbuf->ptr(), sbuf->size(), 0,
-                                      &param);
-        void *sreq_sync = ucp_tag_send_sync_nbx(e1.ep(), sbuf->ptr(),
-                                                sbuf->size(), 0, &param);
-        reqs.insert(reqs.end(), {sreq, sreq_sync});
-
-        for (unsigned iter = 0; iter < 2; iter++) {
-            void *rreq = ucp_tag_recv_nbx(e2.worker(), rbuf->ptr(),
-                                          rbuf->size(), 0, 0, &param);
-            reqs.push_back(rreq);
-        }
-    }
-
-    void send_recv(bool bidirectional)
-    {
-/* TODO: remove this when 100MB asan bug is solved */
-#ifdef __SANITIZE_ADDRESS__
-        static const size_t msg_sizes[] = {8, 1024, 16384, 32768};
-#else
-        static const size_t msg_sizes[] = {8, 1024, 16384, UCS_MBYTE};
-#endif
-
-        for (auto msg_size : msg_sizes) {
-            std::vector<void*> reqs;
-            mem_buffer_vec_t sbufs, rbufs;
-
-            init_buffers(sbufs, rbufs, msg_size, bidirectional);
-
-            for (unsigned i = 0; i < num_iterations; ++i) {
-                send_message(sender(), receiver(), sbufs[i].get(),
-                             rbufs[i].get(), reqs);
-
-                if (bidirectional) {
-                    send_message(receiver(), sender(),
-                                 sbufs[i + num_iterations].get(),
-                                 rbufs[i + num_iterations].get(), reqs);
-                }
-            }
-
-            requests_wait(reqs);
-            pattern_check(rbufs);
-        }
-    }
-
-    static constexpr unsigned num_iterations = 1000;
-};
-
-void test_ucp_ep_reconfig::entity::store_config()
-{
-    for (ucp_lane_index_t lane = 0; lane < ucp_ep_num_lanes(ep()); ++lane) {
-        uct_ep_h uct_ep = ucp_ep_get_lane(ep(), lane);
-
-        /* Store UCT endpoints in order to compare with next configuration */
-        if (ucp_wireup_ep_test(uct_ep)) {
-            m_uct_eps.push_back(ucp_wireup_ep(uct_ep)->super.uct_ep);
-        } else {
-            m_uct_eps.push_back(uct_ep);
-        }
-    }
-
-    m_cfg_index = ep()->cfg_index;
-
-    /* Calculate number of reused resources by:
-     * 1) Count number of resources used in EP configuration.
-     * 2) Take half of total resources to be reused.
-     * 3) For asymmetric mode, only SHM resources are reused. */
-    auto num_reused   = UCS_STATIC_BITMAP_POPCOUNT(ep_tl_bitmap()) / 2;
-    auto test         = static_cast<const test_ucp_ep_reconfig*>(m_test);
-    m_num_reused_rscs = m_exclude_ifaces ?
-                                (test->reuse_lanes() ? num_reused : 0) :
-                                num_shm_lanes();
-}
-
-unsigned test_ucp_ep_reconfig::entity::num_shm_lanes() const
-{
-    unsigned num_shm = 0;
-    auto tl_bitmap   = ep_tl_bitmap();
-    ucp_rsc_index_t rsc_idx;
-
-    UCS_STATIC_BITMAP_FOR_EACH_BIT(rsc_idx, &tl_bitmap) {
-        num_shm += (ucph()->tl_rscs[rsc_idx].tl_rsc.dev_type ==
-                    UCT_DEVICE_TYPE_SHM);
-    }
-
-    return num_shm;
-}
-
-ucp_tl_bitmap_t
-test_ucp_ep_reconfig::entity::ep_tl_bitmap(unsigned max_num_rscs) const
-{
-    ucp_tl_bitmap_t tl_bitmap = UCS_STATIC_BITMAP_ZERO_INITIALIZER;
-    unsigned rsc_count        = 0;
-
-    for (auto lane = 0; lane < ucp_ep_num_lanes(ep()); ++lane) {
-        auto rsc_index = ucp_ep_get_rsc_index(ep(), lane);
-        if (UCS_STATIC_BITMAP_GET(tl_bitmap, rsc_index)) {
-            continue;
-        }
-
-        if (rsc_count++ >= max_num_rscs) {
-            break;
-        }
-
-        UCS_STATIC_BITMAP_SET(&tl_bitmap, rsc_index);
-    }
-
-    return tl_bitmap;
-}
-
-ucp_tl_bitmap_t test_ucp_ep_reconfig::entity::reduced_tl_bitmap() const
-{
-    if ((ep() == NULL) || !m_exclude_ifaces) {
-        /* Take bitmap from test */
-        return ((test_ucp_ep_reconfig*)m_test)->tl_bitmap();
-    }
-
-    /* Use only resources not already in use, or part of reuse bitmap */
-    auto reused_bitmap = ep_tl_bitmap(num_reused_rscs());
-    return UCS_STATIC_BITMAP_OR(UCS_STATIC_BITMAP_NOT(ep_tl_bitmap()),
-                                reused_bitmap);
-}
-
-void test_ucp_ep_reconfig::entity::connect(const ucp_test_base::entity *other,
-                                           const ucp_ep_params_t &ep_params,
-                                           int ep_idx, int do_set_ep)
-{
-    auto r_other                    = static_cast<const entity*>(other);
-    auto worker_addr                = r_other->get_address(ucp_tl_bitmap_max);
-    const ucp_tl_bitmap_t tl_bitmap = r_other->reduced_tl_bitmap();
-    unsigned addr_indices[UCP_MAX_LANES];
-    ucp_ep_h ucp_ep;
-
-    UCS_ASYNC_BLOCK(&worker()->async);
-    ASSERT_UCS_OK(ucp_ep_create_to_worker_addr(worker(), &tl_bitmap,
-                                               &worker_addr->second,
-                                               UCP_EP_INIT_CREATE_AM_LANE,
-                                               "reconfigure test", addr_indices,
-                                               &ucp_ep));
-
-    ucp_ep->conn_sn = 0;
-    ASSERT_TRUE(ucp_ep_match_insert(worker(), ucp_ep, worker_addr->second.uuid,
-                                    ucp_ep->conn_sn, UCS_CONN_MATCH_QUEUE_EXP));
-    m_workers[0].second.push_back(
-            ucs::handle<ucp_ep_h, ucp_test_base::entity*>(ucp_ep,
-                                                          ucp_ep_destroy));
-
-    if (!(ucp_ep->flags & UCP_EP_FLAG_LOCAL_CONNECTED)) {
-        ASSERT_UCS_OK(ucp_wireup_send_request(ucp_ep));
-    }
-
-    store_config();
-    UCS_ASYNC_UNBLOCK(&worker()->async);
-}
-
-bool test_ucp_ep_reconfig::entity::is_lane_connected(ucp_ep_h ep,
-                                                     ucp_lane_index_t lane_idx,
-                                                     const entity &other) const
-{
-    const auto lane     = &ucp_ep_config(ep)->key.lanes[lane_idx];
-    const auto resource = &ucph()->tl_rscs[ucp_ep_get_rsc_index(ep, lane_idx)];
-    auto addr           = other.get_address(other.ep_tl_bitmap());
-    const ucp_address_entry_t *ae;
-
-    ucs_carray_for_each(ae, addr->second.address_list,
-                        addr->second.address_count) {
-        if ((resource->tl_name_csum == ae->tl_name_csum) &&
-            ucp_wireup_is_lane_connected(ep, lane_idx, ae)) {
-            EXPECT_EQ(ae->sys_dev, lane->dst_sys_dev);
-            EXPECT_EQ(ae->md_index, lane->dst_md_index);
-            return true;
-        }
-    }
-
-    return false;
-}
-
-void test_ucp_ep_reconfig::entity::verify_configuration(
-        const entity &other, unsigned expected_reused_rscs) const
-{
-    unsigned reused_lanes            = 0;
-    const ucp_lane_index_t num_lanes = ucp_ep_num_lanes(ep());
-    ucp_tl_bitmap_t reused_rscs      = UCS_STATIC_BITMAP_ZERO_INITIALIZER;
-
-    for (ucp_lane_index_t lane = 0; lane < num_lanes; ++lane) {
-        /* Verify local and remote lanes are identical */
-        EXPECT_TRUE(is_lane_connected(ep(), lane, other));
-
-        /* Verify correct number of reused lanes */
-        auto uct_ep = ucp_ep_get_lane(ep(), lane);
-        auto it     = std::find(m_uct_eps.begin(), m_uct_eps.end(), uct_ep);
-        if (it == m_uct_eps.end()) {
-            continue;
-        }
-
-        reused_lanes++;
-        UCS_STATIC_BITMAP_SET(&reused_rscs, ucp_ep_get_rsc_index(ep(), lane));
-    }
-
-    if (is_reconfigured()) {
-        EXPECT_EQ(expected_reused_rscs,
-                  UCS_STATIC_BITMAP_POPCOUNT(reused_rscs));
-    } else {
-        EXPECT_EQ(num_lanes, reused_lanes);
-    }
-}
-
-test_ucp_ep_reconfig::address_p
-test_ucp_ep_reconfig::entity::get_address(const ucp_tl_bitmap_t &tl_bitmap) const
-{
-    size_t addr_len;
-
-    /* Initialize std::unique_ptr with custom deleter */
-    address_p address(new address_t(nullptr, {0}), [](address_t *addr) {
-        ucs_free(addr->first);
-        ucs_free(addr->second.address_list);
-        delete addr;
-    });
-
-    unsigned flags = ucp_worker_default_address_pack_flags(worker());
-    ASSERT_UCS_OK(ucp_address_pack(worker(), ep(), &tl_bitmap, flags,
-                                   ucph()->config.ext.worker_addr_version, NULL,
-                                   UINT_MAX, &addr_len, &address->first));
-
-    ASSERT_UCS_OK(ucp_address_unpack(worker(), address->first, flags,
-                                     &address->second));
-    return address;
-}
-
-<<<<<<< HEAD
-ucp_tl_bitmap_t test_ucp_ep_reconfig::tl_bitmap()
-{
-    if (!is_single_transport()) {
-        return ucp_tl_bitmap_max;
-    }
-
-    /* For single transport, half of the resources should be reserved for
-     * receiver side to use */
-    ucp_tl_bitmap_t tl_bitmap = UCS_STATIC_BITMAP_ZERO_INITIALIZER;
-    size_t num_tls            = 0;
-    ucp_rsc_index_t rsc_idx;
-
-    UCS_STATIC_BITMAP_FOR_EACH_BIT(rsc_idx, &sender().ucph()->tl_bitmap) {
-        if (++num_tls > (sender().ucph()->num_tls / 2)) {
-            UCS_STATIC_BITMAP_SET(&tl_bitmap, rsc_idx);
-        }
-    }
-
-    return tl_bitmap;
-=======
-void test_ucp_ep_reconfig::init_buffers(mem_buffer_vec_t &sbufs,
-                                        mem_buffer_vec_t &rbufs, size_t size,
-                                        bool bidirectional)
-{
-    auto num_bufs = bidirectional ? (2 * num_iterations) : num_iterations;
-
-    for (unsigned i = 0; i < num_bufs; ++i) {
-        sbufs.push_back(
-                mem_buffer_p(new mem_buffer(size, UCS_MEMORY_TYPE_HOST, i)));
-        rbufs.push_back(mem_buffer_p(
-                new mem_buffer(size, UCS_MEMORY_TYPE_HOST, ucs::rand())));
-    }
-}
-
-void test_ucp_ep_reconfig::pattern_check(const mem_buffer_vec_t &rbufs) const
-{
-    for (unsigned i = 0; i < rbufs.size(); ++i) {
-        rbufs[i]->pattern_check(i);
-    }
->>>>>>> 92cb1dd6
-}
-
-void test_ucp_ep_reconfig::run(bool bidirectional)
-{
-    create_entities_and_connect();
-    send_recv(bidirectional);
-
-    auto r_sender   = static_cast<const entity*>(&sender());
-    auto r_receiver = static_cast<const entity*>(&receiver());
-
-    EXPECT_NE(r_sender->is_reconfigured(), r_receiver->is_reconfigured());
-
-    r_sender->verify_configuration(*r_receiver, r_sender->num_reused_rscs());
-    r_receiver->verify_configuration(*r_sender, r_sender->num_reused_rscs());
-}
-
-UCS_TEST_P(test_ucp_ep_reconfig, basic)
-{
-    if (has_transport("shm")) {
-        UCS_TEST_SKIP_R("TODO: add support for reconfiguration of separate "
-                        "wireup and AM lanes");
-    }
-
-    run();
-}
-
-UCS_TEST_P(test_ucp_ep_reconfig, request_reset, "PROTO_REQUEST_RESET=y")
-{
-    run();
-}
-
-UCS_TEST_P(test_ucp_ep_reconfig, resolve_remote_id)
-{
-    if (has_transport("dc_x")) {
-        /* Avoid creating odd number of lanes due to AM lane separation */
-        modify_config("MAX_RNDV_LANES", "0");
-    }
-
-    if (has_transport("shm")) {
-        UCS_TEST_SKIP_R("AM messages might be sent before reconfiguration"
-                        "(would be supported in next PR)");
-    }
-
-    run(true);
-}
-
-UCP_INSTANTIATE_TEST_CASE(test_ucp_ep_reconfig);
-
-class test_reconfig_asymmetric : public test_ucp_ep_reconfig {
-protected:
-    void create_entities_and_connect() override
-    {
-        create_entity(true, false);
-
-        modify_config("NUM_EPS", "200");
-        create_entity(false, false);
-
-        sender().connect(&receiver(), get_ep_params());
-        receiver().connect(&sender(), get_ep_params());
-    }
-
-    ucp_tl_bitmap_t tl_bitmap() override
-    {
-        return ucp_tl_bitmap_max;
-    }
-
-    void init() override
-    {
-        static const std::string ib_tls[] = {"rc_mlx5", "dc_mlx5", "rc_verbs",
-                                             "ud_verbs", "ud_mlx5"};
-
-        test_ucp_ep_reconfig::init();
-        bool has_ib = std::any_of(ib_tls,
-                                  ib_tls + ucs_static_array_size(ib_tls),
-                                  [&](const std::string &tl_name) {
-                                      return has_resource(sender(), tl_name);
-                                  });
-
-        if (!has_ib) {
-            /* In case there's no IB devices, new config will be identical to
-             * old config (thus no reconfiguration will be triggered). */
-            UCS_TEST_SKIP_R("No IB devices found");
-        }
-    }
-};
-
-UCS_TEST_SKIP_COND_P(test_reconfig_asymmetric, basic, !has_transport("ib"))
-{
-    run();
-}
-
-UCS_TEST_SKIP_COND_P(test_reconfig_asymmetric, request_reset,
-                     !has_transport("ib"), "PROTO_REQUEST_RESET=y")
-{
-    run();
-}
-
-UCS_TEST_SKIP_COND_P(test_reconfig_asymmetric, resolve_remote_id,
-                     !has_transport("ib"))
-{
-    run(true);
-}
-
-UCP_INSTANTIATE_TEST_CASE_TLS(test_reconfig_asymmetric, shm_ib, "shm,ib");
+/**
+* Copyright (c) NVIDIA CORPORATION & AFFILIATES, 2001-2024. ALL RIGHTS RESERVED.
+*
+* See file LICENSE for terms.
+*/
+
+#include "ucp_test.h"
+#include "common/test.h"
+
+extern "C" {
+#include <ucp/core/ucp_ep.inl>
+#include <ucp/wireup/address.h>
+#include <ucp/wireup/wireup_ep.h>
+}
+
+class test_ucp_ep_reconfig : public ucp_test {
+protected:
+    using address_t        = std::pair<void*, ucp_unpacked_address_t>;
+    using address_p        = std::unique_ptr<address_t, void (*)(address_t*)>;
+    using limits           = std::numeric_limits<unsigned>;
+    using mem_buffer_p     = std::unique_ptr<mem_buffer>;
+    using mem_buffer_vec_t = std::vector<mem_buffer_p>;
+
+    class entity : public ucp_test_base::entity {
+    public:
+        entity(const ucp_test_param &test_param, ucp_config_t *ucp_config,
+               const ucp_worker_params_t &worker_params,
+               const ucp_test_base *test_owner, bool exclude_ifaces) :
+            ucp_test_base::entity(test_param, ucp_config, worker_params,
+                                  test_owner),
+            m_exclude_ifaces(exclude_ifaces)
+        {
+        }
+
+        void connect(const ucp_test_base::entity *other,
+                     const ucp_ep_params_t &ep_params, int ep_idx = 0,
+                     int do_set_ep = 1) override;
+
+        void
+        verify_configuration(const entity &other, unsigned reused_rscs) const;
+
+        bool is_reconfigured() const
+        {
+            return m_cfg_index != ep()->cfg_index;
+        }
+
+        unsigned num_reused_rscs() const
+        {
+            return m_num_reused_rscs;
+        }
+
+    private:
+        void store_config();
+        ucp_tl_bitmap_t
+        ep_tl_bitmap(unsigned max_num_rscs = limits::max()) const;
+        address_p get_address(const ucp_tl_bitmap_t &tl_bitmap) const;
+        bool is_lane_connected(ucp_ep_h ep, ucp_lane_index_t lane_idx,
+                               const entity &other) const;
+        ucp_tl_bitmap_t reduced_tl_bitmap() const;
+        unsigned num_shm_lanes() const;
+
+        ucp_worker_cfg_index_t m_cfg_index       = UCP_WORKER_CFG_INDEX_NULL;
+        unsigned               m_num_reused_rscs = 0;
+        std::vector<uct_ep_h>  m_uct_eps;
+        bool                   m_exclude_ifaces;
+    };
+
+    void init_buffers(mem_buffer_vec_t &sbufs, mem_buffer_vec_t &rbufs,
+                      size_t size, bool bidirectional);
+
+    void pattern_check(const mem_buffer_vec_t &rbufs) const;
+
+    bool is_single_transport() const
+    {
+        return GetParam().transports.size() == 1;
+    }
+
+    void create_entity(bool push_front, bool exclude_ifaces)
+    {
+        auto e = new entity(GetParam(), m_ucp_config, get_worker_params(), this,
+                            exclude_ifaces);
+
+        if (push_front) {
+            m_entities.push_front(e);
+        } else {
+            m_entities.push_back(e);
+        }
+    }
+
+    virtual void create_entities_and_connect()
+    {
+        create_entity(true, true);
+        create_entity(false, true);
+        sender().connect(&receiver(), get_ep_params());
+        receiver().connect(&sender(), get_ep_params());
+    }
+
+public:
+    virtual void init()
+    {
+        ucp_test::init();
+
+        /* num_tls = single device + UD */
+        if (sender().ucph()->num_tls <= 2) {
+            UCS_TEST_SKIP_R("test requires at least 2 ifaces to work");
+        }
+
+        if (has_transport("tcp")) {
+            UCS_TEST_SKIP_R("TODO: fix lane matching functionality in case "
+                            "there's matching remote MDs and different "
+                            "sys_devs");
+        }
+
+        if (has_transport("gga")) {
+            UCS_TEST_SKIP_R("TODO: add support for GGA");
+        }
+    }
+
+    static void get_test_variants(std::vector<ucp_test_variant> &variants)
+    {
+        add_variant_with_value(variants, UCP_FEATURE_TAG, 0, "");
+        add_variant_with_value(variants, UCP_FEATURE_TAG, 1, "reuse");
+    }
+
+    void run(bool bidirectional = false);
+    virtual ucp_tl_bitmap_t tl_bitmap();
+
+    bool reuse_lanes() const
+    {
+        return get_variant_value();
+    }
+
+    void send_message(const ucp_test_base::entity &e1,
+                      const ucp_test_base::entity &e2, const mem_buffer *sbuf,
+                      const mem_buffer *rbuf, std::vector<void*> &reqs)
+    {
+        const ucp_request_param_t param = {
+            .op_attr_mask = UCP_OP_ATTR_FLAG_NO_IMM_CMPL
+        };
+
+        void *sreq = ucp_tag_send_nbx(e1.ep(), sbuf->ptr(), sbuf->size(), 0,
+                                      &param);
+        void *sreq_sync = ucp_tag_send_sync_nbx(e1.ep(), sbuf->ptr(),
+                                                sbuf->size(), 0, &param);
+        reqs.insert(reqs.end(), {sreq, sreq_sync});
+
+        for (unsigned iter = 0; iter < 2; iter++) {
+            void *rreq = ucp_tag_recv_nbx(e2.worker(), rbuf->ptr(),
+                                          rbuf->size(), 0, 0, &param);
+            reqs.push_back(rreq);
+        }
+    }
+
+    void send_recv(bool bidirectional)
+    {
+/* TODO: remove this when 100MB asan bug is solved */
+#ifdef __SANITIZE_ADDRESS__
+        static const size_t msg_sizes[] = {8, 1024, 16384, 32768};
+#else
+        static const size_t msg_sizes[] = {8, 1024, 16384, UCS_MBYTE};
+#endif
+
+        for (auto msg_size : msg_sizes) {
+            std::vector<void*> reqs;
+            mem_buffer_vec_t sbufs, rbufs;
+
+            init_buffers(sbufs, rbufs, msg_size, bidirectional);
+
+            for (unsigned i = 0; i < num_iterations; ++i) {
+                send_message(sender(), receiver(), sbufs[i].get(),
+                             rbufs[i].get(), reqs);
+
+                if (bidirectional) {
+                    send_message(receiver(), sender(),
+                                 sbufs[i + num_iterations].get(),
+                                 rbufs[i + num_iterations].get(), reqs);
+                }
+            }
+
+            requests_wait(reqs);
+            pattern_check(rbufs);
+        }
+    }
+
+    static constexpr unsigned num_iterations = 1000;
+};
+
+void test_ucp_ep_reconfig::entity::store_config()
+{
+    for (ucp_lane_index_t lane = 0; lane < ucp_ep_num_lanes(ep()); ++lane) {
+        uct_ep_h uct_ep = ucp_ep_get_lane(ep(), lane);
+
+        /* Store UCT endpoints in order to compare with next configuration */
+        if (ucp_wireup_ep_test(uct_ep)) {
+            m_uct_eps.push_back(ucp_wireup_ep(uct_ep)->super.uct_ep);
+        } else {
+            m_uct_eps.push_back(uct_ep);
+        }
+    }
+
+    m_cfg_index = ep()->cfg_index;
+
+    /* Calculate number of reused resources by:
+     * 1) Count number of resources used in EP configuration.
+     * 2) Take half of total resources to be reused.
+     * 3) For asymmetric mode, only SHM resources are reused. */
+    auto num_reused   = UCS_STATIC_BITMAP_POPCOUNT(ep_tl_bitmap()) / 2;
+    auto test         = static_cast<const test_ucp_ep_reconfig*>(m_test);
+    m_num_reused_rscs = m_exclude_ifaces ?
+                                (test->reuse_lanes() ? num_reused : 0) :
+                                num_shm_lanes();
+}
+
+unsigned test_ucp_ep_reconfig::entity::num_shm_lanes() const
+{
+    unsigned num_shm = 0;
+    auto tl_bitmap   = ep_tl_bitmap();
+    ucp_rsc_index_t rsc_idx;
+
+    UCS_STATIC_BITMAP_FOR_EACH_BIT(rsc_idx, &tl_bitmap) {
+        num_shm += (ucph()->tl_rscs[rsc_idx].tl_rsc.dev_type ==
+                    UCT_DEVICE_TYPE_SHM);
+    }
+
+    return num_shm;
+}
+
+ucp_tl_bitmap_t
+test_ucp_ep_reconfig::entity::ep_tl_bitmap(unsigned max_num_rscs) const
+{
+    ucp_tl_bitmap_t tl_bitmap = UCS_STATIC_BITMAP_ZERO_INITIALIZER;
+    unsigned rsc_count        = 0;
+
+    for (auto lane = 0; lane < ucp_ep_num_lanes(ep()); ++lane) {
+        auto rsc_index = ucp_ep_get_rsc_index(ep(), lane);
+        if (UCS_STATIC_BITMAP_GET(tl_bitmap, rsc_index)) {
+            continue;
+        }
+
+        if (rsc_count++ >= max_num_rscs) {
+            break;
+        }
+
+        UCS_STATIC_BITMAP_SET(&tl_bitmap, rsc_index);
+    }
+
+    return tl_bitmap;
+}
+
+ucp_tl_bitmap_t test_ucp_ep_reconfig::entity::reduced_tl_bitmap() const
+{
+    if ((ep() == NULL) || !m_exclude_ifaces) {
+        /* Take bitmap from test */
+        return ((test_ucp_ep_reconfig*)m_test)->tl_bitmap();
+    }
+
+    /* Use only resources not already in use, or part of reuse bitmap */
+    auto reused_bitmap = ep_tl_bitmap(num_reused_rscs());
+    return UCS_STATIC_BITMAP_OR(UCS_STATIC_BITMAP_NOT(ep_tl_bitmap()),
+                                reused_bitmap);
+}
+
+void test_ucp_ep_reconfig::entity::connect(const ucp_test_base::entity *other,
+                                           const ucp_ep_params_t &ep_params,
+                                           int ep_idx, int do_set_ep)
+{
+    auto r_other                    = static_cast<const entity*>(other);
+    auto worker_addr                = r_other->get_address(ucp_tl_bitmap_max);
+    const ucp_tl_bitmap_t tl_bitmap = r_other->reduced_tl_bitmap();
+    unsigned addr_indices[UCP_MAX_LANES];
+    ucp_ep_h ucp_ep;
+
+    UCS_ASYNC_BLOCK(&worker()->async);
+    ASSERT_UCS_OK(ucp_ep_create_to_worker_addr(worker(), &tl_bitmap,
+                                               &worker_addr->second,
+                                               UCP_EP_INIT_CREATE_AM_LANE,
+                                               "reconfigure test", addr_indices,
+                                               &ucp_ep));
+
+    ucp_ep->conn_sn = 0;
+    ASSERT_TRUE(ucp_ep_match_insert(worker(), ucp_ep, worker_addr->second.uuid,
+                                    ucp_ep->conn_sn, UCS_CONN_MATCH_QUEUE_EXP));
+    m_workers[0].second.push_back(
+            ucs::handle<ucp_ep_h, ucp_test_base::entity*>(ucp_ep,
+                                                          ucp_ep_destroy));
+
+    if (!(ucp_ep->flags & UCP_EP_FLAG_LOCAL_CONNECTED)) {
+        ASSERT_UCS_OK(ucp_wireup_send_request(ucp_ep));
+    }
+
+    store_config();
+    UCS_ASYNC_UNBLOCK(&worker()->async);
+}
+
+bool test_ucp_ep_reconfig::entity::is_lane_connected(ucp_ep_h ep,
+                                                     ucp_lane_index_t lane_idx,
+                                                     const entity &other) const
+{
+    const auto lane     = &ucp_ep_config(ep)->key.lanes[lane_idx];
+    const auto resource = &ucph()->tl_rscs[ucp_ep_get_rsc_index(ep, lane_idx)];
+    auto addr           = other.get_address(other.ep_tl_bitmap());
+    const ucp_address_entry_t *ae;
+
+    ucs_carray_for_each(ae, addr->second.address_list,
+                        addr->second.address_count) {
+        if ((resource->tl_name_csum == ae->tl_name_csum) &&
+            ucp_wireup_is_lane_connected(ep, lane_idx, ae)) {
+            EXPECT_EQ(ae->sys_dev, lane->dst_sys_dev);
+            EXPECT_EQ(ae->md_index, lane->dst_md_index);
+            return true;
+        }
+    }
+
+    return false;
+}
+
+void test_ucp_ep_reconfig::entity::verify_configuration(
+        const entity &other, unsigned expected_reused_rscs) const
+{
+    unsigned reused_lanes            = 0;
+    const ucp_lane_index_t num_lanes = ucp_ep_num_lanes(ep());
+    ucp_tl_bitmap_t reused_rscs      = UCS_STATIC_BITMAP_ZERO_INITIALIZER;
+
+    for (ucp_lane_index_t lane = 0; lane < num_lanes; ++lane) {
+        /* Verify local and remote lanes are identical */
+        EXPECT_TRUE(is_lane_connected(ep(), lane, other));
+
+        /* Verify correct number of reused lanes */
+        auto uct_ep = ucp_ep_get_lane(ep(), lane);
+        auto it     = std::find(m_uct_eps.begin(), m_uct_eps.end(), uct_ep);
+        if (it == m_uct_eps.end()) {
+            continue;
+        }
+
+        reused_lanes++;
+        UCS_STATIC_BITMAP_SET(&reused_rscs, ucp_ep_get_rsc_index(ep(), lane));
+    }
+
+    if (is_reconfigured()) {
+        EXPECT_EQ(expected_reused_rscs,
+                  UCS_STATIC_BITMAP_POPCOUNT(reused_rscs));
+    } else {
+        EXPECT_EQ(num_lanes, reused_lanes);
+    }
+}
+
+test_ucp_ep_reconfig::address_p
+test_ucp_ep_reconfig::entity::get_address(const ucp_tl_bitmap_t &tl_bitmap) const
+{
+    size_t addr_len;
+
+    /* Initialize std::unique_ptr with custom deleter */
+    address_p address(new address_t(nullptr, {0}), [](address_t *addr) {
+        ucs_free(addr->first);
+        ucs_free(addr->second.address_list);
+        delete addr;
+    });
+
+    unsigned flags = ucp_worker_default_address_pack_flags(worker());
+    ASSERT_UCS_OK(ucp_address_pack(worker(), ep(), &tl_bitmap, flags,
+                                   ucph()->config.ext.worker_addr_version, NULL,
+                                   UINT_MAX, &addr_len, &address->first));
+
+    ASSERT_UCS_OK(ucp_address_unpack(worker(), address->first, flags,
+                                     &address->second));
+    return address;
+}
+
+void test_ucp_ep_reconfig::init_buffers(mem_buffer_vec_t &sbufs,
+                                        mem_buffer_vec_t &rbufs, size_t size,
+                                        bool bidirectional)
+{
+    auto num_bufs = bidirectional ? (2 * num_iterations) : num_iterations;
+
+    for (unsigned i = 0; i < num_bufs; ++i) {
+        sbufs.push_back(
+                mem_buffer_p(new mem_buffer(size, UCS_MEMORY_TYPE_HOST, i)));
+        rbufs.push_back(mem_buffer_p(
+                new mem_buffer(size, UCS_MEMORY_TYPE_HOST, ucs::rand())));
+    }
+}
+
+void test_ucp_ep_reconfig::pattern_check(const mem_buffer_vec_t &rbufs) const
+{
+    for (unsigned i = 0; i < rbufs.size(); ++i) {
+        rbufs[i]->pattern_check(i);
+    }
+}
+
+ucp_tl_bitmap_t test_ucp_ep_reconfig::tl_bitmap()
+{
+    if (!is_single_transport()) {
+        return ucp_tl_bitmap_max;
+    }
+
+    /* For single transport, half of the resources should be reserved for
+     * receiver side to use */
+    ucp_tl_bitmap_t tl_bitmap = UCS_STATIC_BITMAP_ZERO_INITIALIZER;
+    size_t num_tls            = 0;
+    ucp_rsc_index_t rsc_idx;
+
+    UCS_STATIC_BITMAP_FOR_EACH_BIT(rsc_idx, &sender().ucph()->tl_bitmap) {
+        if (++num_tls > (sender().ucph()->num_tls / 2)) {
+            UCS_STATIC_BITMAP_SET(&tl_bitmap, rsc_idx);
+        }
+    }
+
+    return tl_bitmap;
+}
+
+void test_ucp_ep_reconfig::run(bool bidirectional)
+{
+    create_entities_and_connect();
+    send_recv(bidirectional);
+
+    auto r_sender   = static_cast<const entity*>(&sender());
+    auto r_receiver = static_cast<const entity*>(&receiver());
+
+    EXPECT_NE(r_sender->is_reconfigured(), r_receiver->is_reconfigured());
+
+    r_sender->verify_configuration(*r_receiver, r_sender->num_reused_rscs());
+    r_receiver->verify_configuration(*r_sender, r_sender->num_reused_rscs());
+}
+
+UCS_TEST_P(test_ucp_ep_reconfig, basic)
+{
+    if (has_transport("shm")) {
+        UCS_TEST_SKIP_R("TODO: add support for reconfiguration of separate "
+                        "wireup and AM lanes");
+    }
+
+    run();
+}
+
+UCS_TEST_P(test_ucp_ep_reconfig, request_reset, "PROTO_REQUEST_RESET=y")
+{
+    run();
+}
+
+UCS_TEST_P(test_ucp_ep_reconfig, resolve_remote_id)
+{
+    if (has_transport("dc_x")) {
+        /* Avoid creating odd number of lanes due to AM lane separation */
+        modify_config("MAX_RNDV_LANES", "0");
+    }
+
+    run(true);
+}
+
+UCP_INSTANTIATE_TEST_CASE(test_ucp_ep_reconfig);
+
+class test_reconfig_asymmetric : public test_ucp_ep_reconfig {
+protected:
+    void create_entities_and_connect() override
+    {
+        create_entity(true, false);
+
+        modify_config("NUM_EPS", "200");
+        create_entity(false, false);
+
+        sender().connect(&receiver(), get_ep_params());
+        receiver().connect(&sender(), get_ep_params());
+    }
+
+    ucp_tl_bitmap_t tl_bitmap() override
+    {
+        return ucp_tl_bitmap_max;
+    }
+
+    void init() override
+    {
+        static const std::string ib_tls[] = {"rc_mlx5", "dc_mlx5", "rc_verbs",
+                                             "ud_verbs", "ud_mlx5"};
+
+        test_ucp_ep_reconfig::init();
+        bool has_ib = std::any_of(ib_tls,
+                                  ib_tls + ucs_static_array_size(ib_tls),
+                                  [&](const std::string &tl_name) {
+                                      return has_resource(sender(), tl_name);
+                                  });
+
+        if (!has_ib) {
+            /* In case there's no IB devices, new config will be identical to
+             * old config (thus no reconfiguration will be triggered). */
+            UCS_TEST_SKIP_R("No IB devices found");
+        }
+    }
+};
+
+UCS_TEST_SKIP_COND_P(test_reconfig_asymmetric, basic, !has_transport("ib"))
+{
+    run();
+}
+
+UCS_TEST_SKIP_COND_P(test_reconfig_asymmetric, request_reset,
+                     !has_transport("ib"), "PROTO_REQUEST_RESET=y")
+{
+    run();
+}
+
+UCS_TEST_SKIP_COND_P(test_reconfig_asymmetric, resolve_remote_id,
+                     !has_transport("ib"))
+{
+    run(true);
+}
+
+UCP_INSTANTIATE_TEST_CASE_TLS(test_reconfig_asymmetric, shm_ib, "shm,ib");
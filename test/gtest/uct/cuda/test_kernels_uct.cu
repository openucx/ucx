--- conflicted
+++ resolved
@@ -233,20 +233,12 @@
     uct_device_completion_t comp;
 
     if (is_op_enabled(level)) {
-<<<<<<< HEAD
-        uct_device_completion_init(&comp);
         *status_p = uct_device_ep_put_multi<level>(ep, mem_list, mem_list_count,
                                                    addresses, remote_addresses,
                                                    lengths, counter_inc_value,
                                                    counter_remote_address,
                                                    UCT_DEVICE_FLAG_NODELAY,
                                                    &comp);
-=======
-        *status_p = uct_device_ep_put_multi<level>(ep, mem_list, mem_list_count, addresses,
-                                                   remote_addresses, lengths,
-                                                   counter_inc_value, counter_remote_address,
-                                                   UCT_DEVICE_FLAG_NODELAY, &comp);
->>>>>>> cd9f7f84
     }
 }
 
@@ -324,19 +316,11 @@
     uct_device_completion_t comp;
 
     if (is_op_enabled(level)) {
-<<<<<<< HEAD
-        uct_device_completion_init(&comp);
         *status_p = uct_device_ep_put_multi_partial<level>(
                 ep, mem_list, mem_list_indices, mem_list_count, addresses,
                 remote_addresses, offsets, offsets, lengths, counter_index,
                 counter_inc_value, counter_remote_address,
                 UCT_DEVICE_FLAG_NODELAY, &comp);
-=======
-        *status_p = uct_device_ep_put_multi_partial<level>(ep, mem_list, mem_list_indices, mem_list_count,
-                                                           addresses, remote_addresses, lengths, counter_index,
-                                                           counter_inc_value, counter_remote_address,
-                                                           UCT_DEVICE_FLAG_NODELAY, &comp);
->>>>>>> cd9f7f84
     }
 }
 

--- conflicted
+++ resolved
@@ -170,20 +170,11 @@
     }
 
     __syncwarp();
-<<<<<<< HEAD
-    comp.count  = 1;
-    comp.status = UCS_OK;
-    status      = uct_device_ep_put_multi_partial<UCS_DEVICE_LEVEL_WARP>(
+    status = uct_device_ep_put_multi_partial<UCS_DEVICE_LEVEL_WARP>(
             ep, mem_list, indices, iovcnt, src, dst, (const size_t*)offsets,
             (const size_t*)offsets, sizes, iovcnt, 4, atomic_rva,
             UCT_DEVICE_FLAG_NODELAY, &comp);
-    if (status != UCS_OK) {
-=======
-    status = uct_device_ep_put_multi_partial<UCS_DEVICE_LEVEL_WARP>(
-            ep, mem_list, indices, iovcnt, src, dst, sizes, iovcnt, 4,
-            atomic_rva, UCT_DEVICE_FLAG_NODELAY, &comp);
-    if (status != UCS_INPROGRESS) {
->>>>>>> cd9f7f84
+    if (status != UCS_INPROGRESS) {
         *status_p = status;
         return;
     }

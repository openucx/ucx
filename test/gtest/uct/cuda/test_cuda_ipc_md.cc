--- conflicted
+++ resolved
@@ -187,8 +187,6 @@
     EXPECT_NE(dev_num, rkey.dev_num); // rkey was not updated
 }
 
-<<<<<<< HEAD
-=======
 UCS_TEST_P(test_cuda_ipc_md, mpack_legacy)
 {
     constexpr size_t size = 4096;
@@ -214,33 +212,6 @@
     cuMemFree(ptr);
 }
 
-UCS_MT_TEST_P(test_cuda_ipc_md, multiple_mds, 8)
-{
-    cuda_context cuda_ctx;
-    ucs::handle<uct_md_h> md;
-    UCS_TEST_CREATE_HANDLE(uct_md_h, md, uct_md_close, uct_md_open,
-                           GetParam().component, GetParam().md_name.c_str(),
-                           m_md_config);
-
-    {
-        /* Create and destroy temporary MD */
-        ucs::handle<uct_md_h> tmp_md;
-        UCS_TEST_CREATE_HANDLE(uct_md_h, tmp_md, uct_md_close, uct_md_open,
-                               GetParam().component, GetParam().md_name.c_str(),
-                               m_md_config);
-    }
-
-    for (int64_t i = 0; i < 64; ++i) {
-        /* We get unique dev_num on new UUID */
-        uct_cuda_ipc_rkey_t rkey = unpack(md, i + 1);
-        EXPECT_EQ(i, rkey.dev_num);
-        /* Subsequent call with the same UUID returns value from cache */
-        rkey = unpack(md, i + 1);
-        EXPECT_EQ(i, rkey.dev_num);
-    }
-}
-
->>>>>>> d58d2ae2
 UCS_TEST_P(test_cuda_ipc_md, mkey_pack_legacy)
 {
     size_t size = 4 * UCS_MBYTE;

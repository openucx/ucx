/**
* Copyright (C) Mellanox Technologies Ltd. 2001-2019.  ALL RIGHTS RESERVED.
*
* See file LICENSE for terms.
*/

#include "uct_test.h"
#include "uct/api/uct_def.h"

#include <ucs/stats/stats.h>
#include <ucs/sys/string.h>
#include <common/test_helpers.h>
#include <algorithm>
#include <malloc.h>
#include <ifaddrs.h>


#define FOR_EACH_ENTITY(_iter) \
    for (ucs::ptr_vector<entity>::const_iterator _iter = m_entities.begin(); \
         _iter != m_entities.end(); ++_iter) \


std::string resource::name() const {
    std::stringstream ss;
    ss << tl_name << "/" << dev_name;
    return ss.str();
}

resource::resource() : component(NULL), md_name(""), tl_name(""), dev_name(""),
                       dev_type(UCT_DEVICE_TYPE_LAST)
{
    CPU_ZERO(&local_cpus);
}

resource::resource(uct_component_h component, const std::string& md_name,
                   const cpu_set_t& local_cpus, const std::string& tl_name,
                   const std::string& dev_name, uct_device_type_t dev_type) :
                   component(component), md_name(md_name), local_cpus(local_cpus),
                   tl_name(tl_name), dev_name(dev_name), dev_type(dev_type)
{
}

resource::resource(uct_component_h component, const uct_md_attr_t& md_attr,
                   const uct_md_resource_desc_t& md_resource,
                   const uct_tl_resource_desc_t& tl_resource) :
                   component(component),
                   md_name(md_resource.md_name),
                   local_cpus(md_attr.local_cpus),
                   tl_name(tl_resource.tl_name),
                   dev_name(tl_resource.dev_name),
                   dev_type(tl_resource.dev_type)
{
}

resource_speed::resource_speed(uct_component_h component, const uct_worker_h& worker,
                               const uct_md_h& md, const uct_md_attr_t& md_attr,
                               const uct_md_resource_desc_t& md_resource,
                               const uct_tl_resource_desc_t& tl_resource) :
                               resource(component, md_attr, md_resource,
                                        tl_resource) {
    ucs_status_t status;
    uct_iface_params_t iface_params = { 0 };
    uct_iface_config_t *iface_config;
    uct_iface_attr_t iface_attr;
    uct_iface_h iface;

    status = uct_md_iface_config_read(md, tl_name.c_str(), NULL,
                                      NULL, &iface_config);
    ASSERT_UCS_OK(status);

    iface_params.field_mask           = UCT_IFACE_PARAM_FIELD_OPEN_MODE |
                                        UCT_IFACE_PARAM_FIELD_DEVICE;
    iface_params.open_mode            = UCT_IFACE_OPEN_MODE_DEVICE;
    iface_params.mode.device.tl_name  = tl_name.c_str();
    iface_params.mode.device.dev_name = dev_name.c_str();

    status = uct_iface_open(md, worker, &iface_params, iface_config, &iface);
    ASSERT_UCS_OK(status);

    status = uct_iface_query(iface, &iface_attr);
    ASSERT_UCS_OK(status);

    bw = iface_attr.bandwidth;

    uct_iface_close(iface);
    uct_config_release(iface_config);
}

std::string const uct_test_base::mem_type_names[] = {
    "host",
    "cuda",
    "cuda-managed",
    "rocm",
    "rocm-managed"
};

std::vector<uct_test_base::md_resource> uct_test_base::enum_md_resources() {

    static std::vector<uct_test::md_resource> all_md_resources;

    if (all_md_resources.empty()) {
        uct_component_h *uct_components;
        unsigned num_components;
        ucs_status_t status;

        status = uct_query_components(&uct_components, &num_components);
        ASSERT_UCS_OK(status);

        /* for RAII */
        ucs::handle<uct_component_h*> cmpt_list(uct_components,
                                                uct_release_component_list);

        for (unsigned cmpt_index = 0; cmpt_index < num_components; ++cmpt_index) {
            uct_component_attr_t component_attr = {0};

            component_attr.field_mask = UCT_COMPONENT_ATTR_FIELD_NAME |
                                        UCT_COMPONENT_ATTR_FIELD_MD_RESOURCE_COUNT;
            /* coverity[var_deref_model] */
            status = uct_component_query(uct_components[cmpt_index], &component_attr);
            ASSERT_UCS_OK(status);

            /* Save attributes before asking for MD resource list */
            md_resource md_rsc;
            md_rsc.cmpt      = uct_components[cmpt_index];
            md_rsc.cmpt_attr = component_attr;

            std::vector<uct_md_resource_desc_t> md_resources;
            uct_component_attr_t component_attr_resouces = {0};
            md_resources.resize(md_rsc.cmpt_attr.md_resource_count);
            component_attr_resouces.field_mask   = UCT_COMPONENT_ATTR_FIELD_MD_RESOURCES;
            component_attr_resouces.md_resources = &md_resources[0];
            status = uct_component_query(uct_components[cmpt_index],
                                         &component_attr_resouces);
            ASSERT_UCS_OK(status);

            for (unsigned md_index = 0;
                 md_index < md_rsc.cmpt_attr.md_resource_count; ++md_index) {
                md_rsc.rsc_desc = md_resources[md_index];
                all_md_resources.push_back(md_rsc);
            }
        }
    }

    return all_md_resources;
}

uct_test::uct_test() {
    ucs_status_t status;
    uct_md_attr_t pd_attr;
    uct_md_h pd;

    status = uct_md_config_read(GetParam()->component, NULL, NULL, &m_md_config);
    ASSERT_UCS_OK(status);

    status = uct_md_open(GetParam()->component, GetParam()->md_name.c_str(),
                         m_md_config, &pd);
    ASSERT_UCS_OK(status);

    status = uct_md_query(pd, &pd_attr);
    ASSERT_UCS_OK(status);

    if (pd_attr.cap.flags & UCT_MD_FLAG_SOCKADDR) {
        status = uct_md_iface_config_read(pd, NULL, NULL, NULL, &m_iface_config);
    } else {
        status = uct_md_iface_config_read(pd, GetParam()->tl_name.c_str(), NULL,
                                          NULL, &m_iface_config);
    }

    ASSERT_UCS_OK(status);
    uct_md_close(pd);
}

uct_test::~uct_test() {
    uct_config_release(m_iface_config);
    uct_config_release(m_md_config);
}

void uct_test::init_sockaddr_rsc(resource *rsc, struct sockaddr *listen_addr,
                                 struct sockaddr *connect_addr, size_t size)
{
    rsc->listen_sock_addr.set_sock_addr(*listen_addr, size);
    rsc->connect_sock_addr.set_sock_addr(*connect_addr, size);
}

void uct_test::set_interface_rscs(const md_resource& md_rsc,
                                  cpu_set_t local_cpus, struct ifaddrs *ifa,
                                  std::vector<resource>& all_resources)
{
    int i;

    /* Create two resources on the same interface. the first one will have the
     * ip of the interface and the second one will have INADDR_ANY */
    for (i = 0; i < 2; i++) {
        resource rsc(md_rsc.cmpt, std::string(md_rsc.rsc_desc.md_name),
                     local_cpus, "sockaddr", std::string(ifa->ifa_name),
                     UCT_DEVICE_TYPE_NET);

        if (i == 0) {
            /* first rsc */
            if (ifa->ifa_addr->sa_family == AF_INET) {
                uct_test::init_sockaddr_rsc(&rsc, ifa->ifa_addr, ifa->ifa_addr,
                                            sizeof(struct sockaddr_in));
            } else if (ifa->ifa_addr->sa_family == AF_INET6) {
                uct_test::init_sockaddr_rsc(&rsc, ifa->ifa_addr, ifa->ifa_addr,
                                            sizeof(struct sockaddr_in6));
            } else {
                UCS_TEST_ABORT("Unknown sa_family " << ifa->ifa_addr->sa_family);
            }
            all_resources.push_back(rsc);
        } else {
            /* second rsc */
            if (ifa->ifa_addr->sa_family == AF_INET) {
                struct sockaddr_in sin;
                memset(&sin, 0, sizeof(struct sockaddr_in));
                sin.sin_family      = AF_INET;
                sin.sin_addr.s_addr = INADDR_ANY;
                uct_test::init_sockaddr_rsc(&rsc, (struct sockaddr*)&sin,
                                            ifa->ifa_addr, sizeof(struct sockaddr_in));
            } else if (ifa->ifa_addr->sa_family == AF_INET6) {
                struct sockaddr_in6 sin;
                memset(&sin, 0, sizeof(struct sockaddr_in6));
                sin.sin6_family     = AF_INET6;
                sin.sin6_addr       = in6addr_any;
                uct_test::init_sockaddr_rsc(&rsc, (struct sockaddr*)&sin,
                                            ifa->ifa_addr, sizeof(struct sockaddr_in6));
            } else {
                UCS_TEST_ABORT("Unknown sa_family " << ifa->ifa_addr->sa_family);
            }
            all_resources.push_back(rsc);
        }
    }
}

void uct_test::set_sockaddr_resources(const md_resource& md_rsc, uct_md_h md,
                                      cpu_set_t local_cpus,
                                      std::vector<resource>& all_resources) {

    struct ifaddrs *ifaddr, *ifa;
    ucs_sock_addr_t sock_addr;

    EXPECT_TRUE(getifaddrs(&ifaddr) != -1);

    for (ifa = ifaddr; ifa != NULL; ifa = ifa->ifa_next) {
        sock_addr.addr = ifa->ifa_addr;

        /* If rdmacm is tested, make sure that this is an IPoIB or RoCE interface */
        if (!strcmp(md_rsc.rsc_desc.md_name, "rdmacm") &&
            !ucs::is_rdmacm_netdev(ifa->ifa_name)) {
            continue;
        }

        if (uct_md_is_sockaddr_accessible(md, &sock_addr, UCT_SOCKADDR_ACC_LOCAL) &&
            uct_md_is_sockaddr_accessible(md, &sock_addr, UCT_SOCKADDR_ACC_REMOTE) &&
            ucs_netif_is_active(ifa->ifa_name)) {

            uct_test::set_interface_rscs(md_rsc, local_cpus, ifa, all_resources);
        }
    }

    freeifaddrs(ifaddr);
}

std::vector<const resource*> uct_test::enum_resources(const std::string& tl_name)
{
    static bool tcp_fastest_dev = (getenv("GTEST_UCT_TCP_FASTEST_DEV") != NULL);
    static std::vector<resource> all_resources;

    if (all_resources.empty()) {
        ucs_async_context_t *async;
        uct_worker_h worker;
        ucs_status_t status;

        status = ucs_async_context_create(UCS_ASYNC_MODE_THREAD_SPINLOCK, &async);
        ASSERT_UCS_OK(status);

        status = uct_worker_create(async, UCS_THREAD_MODE_SINGLE, &worker);
        ASSERT_UCS_OK(status);

        std::vector<md_resource> md_resources = enum_md_resources();

        for (std::vector<md_resource>::iterator iter = md_resources.begin();
             iter != md_resources.end(); ++iter) {
            uct_md_h md;
            uct_md_config_t *md_config;
            status = uct_md_config_read(iter->cmpt, NULL, NULL, &md_config);
            ASSERT_UCS_OK(status);

            {
                scoped_log_handler slh(hide_errors_logger);
                status = uct_md_open(iter->cmpt, iter->rsc_desc.md_name,
                                     md_config, &md);
            }
            uct_config_release(md_config);
            if (status != UCS_OK) {
                continue;
            }

            uct_md_attr_t md_attr;
            status = uct_md_query(md, &md_attr);
            ASSERT_UCS_OK(status);

            uct_tl_resource_desc_t *tl_resources;
            unsigned num_tl_resources;
            status = uct_md_query_tl_resources(md, &tl_resources, &num_tl_resources);
            ASSERT_UCS_OK(status);

            resource_speed tcp_fastest_rsc;

            for (unsigned j = 0; j < num_tl_resources; ++j) {
                if (tcp_fastest_dev && (std::string("tcp") == tl_resources[j].tl_name)) {
                    resource_speed rsc(iter->cmpt, worker, md, md_attr,
                                       iter->rsc_desc, tl_resources[j]);
                    if (!tcp_fastest_rsc.bw || (rsc.bw > tcp_fastest_rsc.bw)) {
                        tcp_fastest_rsc = rsc;
                    }
                } else {
                    resource rsc(iter->cmpt, md_attr, iter->rsc_desc,
                                 tl_resources[j]);
                    all_resources.push_back(rsc);
                }
            }

            if (tcp_fastest_dev && tcp_fastest_rsc.bw) {
                all_resources.push_back(tcp_fastest_rsc);
            }

            if (md_attr.cap.flags & UCT_MD_FLAG_SOCKADDR) {
                uct_test::set_sockaddr_resources(*iter, md, md_attr.local_cpus,
                                                 all_resources);
            }

            uct_release_tl_resource_list(tl_resources);
            uct_md_close(md);
        }

        uct_worker_destroy(worker);
        ucs_async_context_destroy(async);
    }

    return filter_resources(all_resources, tl_name);
}

void uct_test::init() {
}

void uct_test::cleanup() {
    FOR_EACH_ENTITY(iter) {
        (*iter)->destroy_eps();
    }
    m_entities.clear();
}

bool uct_test::is_caps_supported(uint64_t required_flags) {
    bool ret = true;

    FOR_EACH_ENTITY(iter) {
        ret &= (*iter)->is_caps_supported(required_flags);
    }

    return ret;
}

void uct_test::check_caps(uint64_t required_flags, uint64_t invalid_flags) {
    FOR_EACH_ENTITY(iter) {
        (*iter)->check_caps(required_flags, invalid_flags);
    }
}

void uct_test::check_atomics(uint64_t required_ops, atomic_mode mode) {
    FOR_EACH_ENTITY(iter) {
        (*iter)->check_atomics(required_ops, mode);
    }
}

void uct_test::modify_config(const std::string& name, const std::string& value,
                             bool optional) {
    ucs_status_t status;

    status = uct_config_modify(m_iface_config, name.c_str(), value.c_str());
    if (status == UCS_ERR_NO_ELEM) {
        status = uct_config_modify(m_md_config, name.c_str(), value.c_str());
        if (status == UCS_ERR_NO_ELEM) {
            test_base::modify_config(name, value, optional);
        } else if (status != UCS_OK) {
            UCS_TEST_ABORT("Couldn't modify pd config parameter: " << name.c_str() <<
                           " to " << value.c_str() << ": " << ucs_status_string(status));
        }

    } else if (status != UCS_OK) {
        UCS_TEST_ABORT("Couldn't modify iface config parameter: " << name.c_str() <<
                       " to " << value.c_str() << ": " << ucs_status_string(status));
    }
}

bool uct_test::get_config(const std::string& name, std::string& value) const
{
    ucs_status_t status;
    const size_t max = 1024;

    value.resize(max);
    status = uct_config_get(m_iface_config, name.c_str(),
                            const_cast<char *>(value.c_str()), max);

    if (status == UCS_ERR_NO_ELEM) {
        status = uct_config_get(m_md_config, name.c_str(),
                                const_cast<char *>(value.c_str()), max);
    }

    return (status == UCS_OK);
}

bool uct_test::has_transport(const std::string& tl_name) const {
    return (GetParam()->tl_name == tl_name);
}

bool uct_test::has_ud() const {
    return (has_transport("ud") || has_transport("ud_mlx5"));
}

bool uct_test::has_rc() const {
    return (has_transport("rc") || has_transport("rc_mlx5"));
}

bool uct_test::has_rc_or_dc() const {
    return (has_rc() || has_transport("dc_mlx5"));
}

bool uct_test::has_ib() const {
    return (has_rc_or_dc() || has_ud());
}

void uct_test::stats_activate()
{
    ucs_stats_cleanup();
    push_config();
    modify_config("STATS_DEST",    "file:/dev/null");
    modify_config("STATS_TRIGGER", "exit");
    ucs_stats_init();
    ASSERT_TRUE(ucs_stats_is_active());
}

void uct_test::stats_restore()
{
    ucs_stats_cleanup();
    pop_config();
    ucs_stats_init();
}

uct_test::entity* uct_test::create_entity(size_t rx_headroom,
                                          uct_error_handler_t err_handler) {
    uct_iface_params_t iface_params;

    iface_params.field_mask        = UCT_IFACE_PARAM_FIELD_RX_HEADROOM     |
                                     UCT_IFACE_PARAM_FIELD_OPEN_MODE       |
                                     UCT_IFACE_PARAM_FIELD_ERR_HANDLER     |
                                     UCT_IFACE_PARAM_FIELD_ERR_HANDLER_ARG |
                                     UCT_IFACE_PARAM_FIELD_ERR_HANDLER_FLAGS;
    iface_params.rx_headroom       = rx_headroom;
    iface_params.open_mode         = UCT_IFACE_OPEN_MODE_DEVICE;
    iface_params.err_handler       = err_handler;
    iface_params.err_handler_arg   = this;
    iface_params.err_handler_flags = 0;
    entity *new_ent = new entity(*GetParam(), m_iface_config, &iface_params,
                                 m_md_config);
    return new_ent;
}

uct_test::entity* uct_test::create_entity(uct_iface_params_t &params) {
    entity *new_ent = new entity(*GetParam(), m_iface_config, &params,
                                 m_md_config);
    return new_ent;
}

uct_test::entity* uct_test::create_entity() {
    entity *new_ent = new entity(*GetParam(), m_md_config);
    return new_ent;
}

const uct_test::entity& uct_test::ent(unsigned index) const {
    return m_entities.at(index);
}

unsigned uct_test::progress() const {
    unsigned count = 0;
    FOR_EACH_ENTITY(iter) {
        count += (*iter)->progress();
    }
    return count;
}

void uct_test::flush(ucs_time_t deadline) const {

    bool flushed;
    do {
        flushed = true;
        FOR_EACH_ENTITY(iter) {
            (*iter)->progress();
            ucs_status_t status = uct_iface_flush((*iter)->iface(), 0, NULL);
            if ((status == UCS_ERR_NO_RESOURCE) || (status == UCS_INPROGRESS)) {
                flushed = false;
            } else {
                ASSERT_UCS_OK(status);
            }
        }
    } while (!flushed && (ucs_get_time() < deadline));

    EXPECT_TRUE(flushed) << "Timed out";
}

void uct_test::short_progress_loop(double delay_ms) const {
    ucs_time_t end_time = ucs_get_time() + ucs_time_from_msec(delay_ms * ucs::test_time_multiplier());
    while (ucs_get_time() < end_time) {
        progress();
    }
}

void uct_test::twait(int delta_ms) const {
    ucs_time_t now, t1, t2;
    int left;

    now = ucs_get_time();
    left = delta_ms;
    do {
        t1 = ucs_get_time();
        usleep(1000 * left);
        t2 = ucs_get_time();
        left -= (int)ucs_time_to_msec(t2-t1);
    } while (now + ucs_time_from_msec(delta_ms) > ucs_get_time());
}

int uct_test::max_connections()
{
    if (has_transport("tcp")) {
        return ucs::max_tcp_connections();
    } else {
        return std::numeric_limits<int>::max();
    }
}

const std::string uct_test::entity::server_priv_data = "Server private data";
<<<<<<< HEAD
std::vector<char> uct_test::entity::client_priv_data;
size_t uct_test::entity::client_cb_arg = 0;
=======
std::string uct_test::entity::client_priv_data = "";
//size_t uct_test::entity::client_cb_arg = 0; /////////////////
//std::vector<char> uct_test::entity::client_priv_data;

int uct_test::max_connect_batch()
{
    if (has_transport("tcp")) {
        /* TCP connection listener is limited by Accept queue */
        return ucs_socket_max_conn();
    } else {
        return std::numeric_limits<int>::max();
    }
}
>>>>>>> 54ea12b1


uct_test::entity::entity(const resource& resource, uct_iface_config_t *iface_config,
                         uct_iface_params_t *params, uct_md_config_t *md_config) :
    m_resource(resource)
{
    ucs_status_t status;

    if (params->open_mode == UCT_IFACE_OPEN_MODE_DEVICE) {
        params->field_mask          |= UCT_IFACE_PARAM_FIELD_DEVICE;
        params->mode.device.tl_name  = resource.tl_name.c_str();
        params->mode.device.dev_name = resource.dev_name.c_str();
    }

    params->field_mask |= UCT_IFACE_PARAM_FIELD_STATS_ROOT |
                          UCT_IFACE_PARAM_FIELD_CPU_MASK;
    params->stats_root  = ucs_stats_get_root();
    UCS_CPU_ZERO(&params->cpu_mask);

    UCS_TEST_CREATE_HANDLE(uct_worker_h, m_worker, uct_worker_destroy,
                           uct_worker_create, &m_async.m_async,
                           UCS_THREAD_MODE_SINGLE);

    UCS_TEST_CREATE_HANDLE(uct_md_h, m_md, uct_md_close, uct_md_open,
                           resource.component, resource.md_name.c_str(),
                           md_config);

    status = uct_md_query(m_md, &m_md_attr);
    ASSERT_UCS_OK(status);

    for (;;) {
        {
            scoped_log_handler slh(wrap_errors_logger);
            status = UCS_TEST_TRY_CREATE_HANDLE(uct_iface_h, m_iface,
                                                uct_iface_close, uct_iface_open,
                                                m_md, m_worker, params,
                                                iface_config);
            if (status == UCS_OK) {
                break;
            }
        }
        EXPECT_EQ(UCS_ERR_BUSY, status);
        if (params->open_mode != UCT_IFACE_OPEN_MODE_SOCKADDR_SERVER) {
            UCS_TEST_ABORT("any mode different from UCT_IFACE_OPEN_MODE_SOCKADDR_SERVER must go with status UCS_OK");
        }

        const struct sockaddr* c_ifa_addr =
            params->mode.sockaddr.listen_sockaddr.addr;
        struct sockaddr* ifa_addr = const_cast<struct sockaddr*>(c_ifa_addr);
        if (ifa_addr->sa_family == AF_INET) {
            struct sockaddr_in *addr =
                reinterpret_cast<struct sockaddr_in *>(ifa_addr);
            addr->sin_port = ucs::get_port();
        } else {
            struct sockaddr_in6 *addr =
                reinterpret_cast<struct sockaddr_in6 *>(ifa_addr);
            addr->sin6_port = ucs::get_port();
        }
    }

    status = uct_iface_query(m_iface, &m_iface_attr);
    ASSERT_UCS_OK(status);
    uct_iface_progress_enable(m_iface,
                              UCT_PROGRESS_SEND | UCT_PROGRESS_RECV);
    m_iface_params = *params;

    memset(&m_cm_attr, 0, sizeof(m_cm_attr));
    client_cb_arg = 0;
}

uct_test::entity::entity(const resource& resource, uct_md_config_t *md_config) {
    memset(&m_iface_attr,   0, sizeof(m_iface_attr));
    memset(&m_iface_params, 0, sizeof(m_iface_params));

    UCS_TEST_CREATE_HANDLE(uct_worker_h, m_worker, uct_worker_destroy,
                           uct_worker_create, &m_async.m_async,
                           UCS_THREAD_MODE_SINGLE);

    UCS_TEST_CREATE_HANDLE(uct_md_h, m_md, uct_md_close,
<<<<<<< HEAD
                           uct_md_open, resource.md_name.c_str(), md_config);
=======
                           uct_md_open, resource.component,
                           resource.md_name.c_str(), md_config);
>>>>>>> 54ea12b1

    ucs_status_t status = uct_md_query(m_md, &m_md_attr);
    ASSERT_UCS_OK(status);

<<<<<<< HEAD
    uct_cm_params cm_params;
    cm_params.field_mask = UCT_CM_PARAM_FIELD_MD_NAME |
                           UCT_CM_PARAM_FIELD_WORKER;
    cm_params.md_name    = resource.md_name.c_str();
    cm_params.worker     = m_worker;

    UCS_TEST_CREATE_HANDLE(uct_cm_h, m_cm, uct_cm_close,
                           uct_cm_open, &cm_params);
    status = uct_cm_query(m_cm, &m_cm_attr);
    ASSERT_UCS_OK(status);
=======
    UCS_TEST_CREATE_HANDLE(uct_cm_h, m_cm, uct_cm_close,
                           uct_cm_open, resource.component, m_worker);
    status = uct_cm_query(m_cm, &m_cm_attr);
    ASSERT_UCS_OK(status);

    client_cb_arg = 0;
>>>>>>> 54ea12b1
}

void uct_test::entity::cuda_mem_alloc(size_t length, uct_allocated_memory_t *mem) const {
#if HAVE_CUDA
    ucs_status_t status;
    cudaError_t cerr;

    mem->length     = length;
    mem->md         = m_md;
    mem->mem_type   = UCT_MD_MEM_TYPE_CUDA;
    mem->memh       = UCT_MEM_HANDLE_NULL;

    cerr = cudaMalloc(&mem->address, mem->length);
    EXPECT_TRUE(cerr == cudaSuccess);

    if (md_attr().cap.reg_mem_types & UCS_BIT(UCT_MD_MEM_TYPE_CUDA)) {
        status = uct_md_mem_reg(m_md, mem->address, mem->length,
                                UCT_MD_MEM_ACCESS_ALL, &mem->memh);
        ASSERT_UCS_OK(status);
    }
#else
    UCS_TEST_SKIP_R("can't allocate cuda memory");
#endif
}

void uct_test::entity::mem_alloc(size_t length, uct_allocated_memory_t *mem,
                                 uct_rkey_bundle *rkey_bundle, int mem_type) const {
    static const char *alloc_name = "uct_test";
    ucs_status_t status;
    void *rkey_buffer;

    if (md_attr().cap.flags & (UCT_MD_FLAG_ALLOC|UCT_MD_FLAG_REG)) {
        if (mem_type == UCT_MD_MEM_TYPE_HOST) {
            status = uct_iface_mem_alloc(m_iface, length, UCT_MD_MEM_ACCESS_ALL,
                                         alloc_name, mem);
            ASSERT_UCS_OK(status);
        } else if (mem_type == UCT_MD_MEM_TYPE_CUDA) {
            cuda_mem_alloc(length, mem);
        } else {
            UCS_TEST_SKIP_R("cannot allocate " + mem_type_names[mem_type] +
                            " memory");
        }

        if ((md_attr().cap.flags & UCT_MD_FLAG_NEED_RKEY) &&
            (md_attr().cap.reg_mem_types & UCS_BIT(mem_type))) {
            rkey_buffer = malloc(md_attr().rkey_packed_size);
            if (rkey_buffer == NULL) {
                UCS_TEST_ABORT("Failed to allocate rkey buffer");
            }

            status = uct_md_mkey_pack(m_md, mem->memh, rkey_buffer);
            ASSERT_UCS_OK(status);

            status = uct_rkey_unpack(m_resource.component, rkey_buffer,
                                     rkey_bundle);
            ASSERT_UCS_OK(status);

            free(rkey_buffer);
        } else {
            rkey_bundle->handle = NULL;
            rkey_bundle->rkey   = UCT_INVALID_RKEY;
        }
    } else {
        uct_alloc_method_t method = UCT_ALLOC_METHOD_MMAP;
        status = uct_mem_alloc(NULL, length, UCT_MD_MEM_ACCESS_ALL,
                               &method, 1, NULL, 0, alloc_name,
                               mem);
        ASSERT_UCS_OK(status);

        ucs_assert(mem->memh == UCT_MEM_HANDLE_NULL);

        rkey_bundle->rkey   = UCT_INVALID_RKEY;
        rkey_bundle->handle = NULL;
    }
}

void uct_test::entity::cuda_mem_free(const uct_allocated_memory_t *mem) const {
#if HAVE_CUDA
    ucs_status_t status;
    cudaError_t cerr;

    if (mem->memh != UCT_MEM_HANDLE_NULL) {
        status = uct_md_mem_dereg(m_md, mem->memh);
        ASSERT_UCS_OK(status);
    }
    cerr = cudaFree(mem->address);
    ASSERT_TRUE(cerr == cudaSuccess);
#endif
}

void uct_test::entity::mem_free(const uct_allocated_memory_t *mem,
                                const uct_rkey_bundle_t& rkey,
                                const uct_memory_type_t mem_type) const {
    ucs_status_t status;

    if (rkey.rkey != UCT_INVALID_RKEY) {
        status = uct_rkey_release(m_resource.component, &rkey);
        ASSERT_UCS_OK(status);
    }

    if (mem_type == UCT_MD_MEM_TYPE_HOST) {
        if (mem->method != UCT_ALLOC_METHOD_LAST) {
            uct_iface_mem_free(mem);
        }
    } else if(mem_type == UCT_MD_MEM_TYPE_CUDA) {
        cuda_mem_free(mem);
    }
}

unsigned uct_test::entity::progress() const {
    unsigned count = uct_worker_progress(m_worker);
    m_async.check_miss();
    return count;
}

bool uct_test::entity::is_caps_supported(uint64_t required_flags) {
    uint64_t iface_flags = iface_attr().cap.flags;
    return ucs_test_all_flags(iface_flags, required_flags);
}

void uct_test::entity::check_caps(uint64_t required_flags,
                                  uint64_t invalid_flags)
{
    uint64_t iface_flags = iface_attr().cap.flags;
    if (!ucs_test_all_flags(iface_flags, required_flags)) {
        UCS_TEST_SKIP_R("unsupported");
    }
    if (iface_flags & invalid_flags) {
        UCS_TEST_SKIP_R("unsupported");
    }
}

void uct_test::entity::check_atomics(uint64_t required_ops, atomic_mode mode)
{
    uint64_t amo;

    switch (mode) {
    case OP32:
        amo = iface_attr().cap.atomic32.op_flags;
        break;
    case OP64:
        amo = iface_attr().cap.atomic64.op_flags;
        break;
    case FOP32:
        amo = iface_attr().cap.atomic32.fop_flags;
        break;
    case FOP64:
        amo = iface_attr().cap.atomic64.fop_flags;
        break;
    default:
        UCS_TEST_ABORT("Incorrect atomic mode: " << mode);
        break;
    }

    if (!ucs_test_all_flags(amo, required_ops)) {
        UCS_TEST_SKIP_R("unsupported");
    }
}

uct_md_h uct_test::entity::md() const {
    return m_md;
}

const uct_md_attr& uct_test::entity::md_attr() const {
    return m_md_attr;
}

uct_worker_h uct_test::entity::worker() const {
    return m_worker;
}

uct_cm_h uct_test::entity::cm() const {
    return m_cm;
}

const uct_cm_attr_t& uct_test::entity::cm_attr() const {
    return m_cm_attr;
}

uct_iface_h uct_test::entity::iface() const {
    return m_iface;
}

const uct_iface_attr& uct_test::entity::iface_attr() const {
    return m_iface_attr;
}

const uct_iface_params& uct_test::entity::iface_params() const {
    return m_iface_params;
}

uct_ep_h uct_test::entity::ep(unsigned index) const {
    return m_eps.at(index);
}

unsigned uct_test::entity::num_eps() const {
    return m_eps.size();
}


void uct_test::entity::reserve_ep(unsigned index) {
    if (index >= m_eps.size()) {
        m_eps.resize(index + 1);
    }
}

void uct_test::entity::connect_p2p_ep(uct_ep_h from, uct_ep_h to)
{
    uct_iface_attr_t iface_attr;
    uct_device_addr_t *dev_addr;
    uct_ep_addr_t *ep_addr;
    ucs_status_t status;

    status = uct_iface_query(to->iface, &iface_attr);
    ASSERT_UCS_OK(status);

    dev_addr = (uct_device_addr_t*)malloc(iface_attr.device_addr_len);
    ep_addr  = (uct_ep_addr_t*)malloc(iface_attr.ep_addr_len);

    status = uct_iface_get_device_address(to->iface, dev_addr);
    ASSERT_UCS_OK(status);

    status = uct_ep_get_address(to, ep_addr);
    ASSERT_UCS_OK(status);

    status = uct_ep_connect_to_ep(from, dev_addr, ep_addr);
    ASSERT_UCS_OK(status);

    free(ep_addr);
    free(dev_addr);
}

void uct_test::entity::create_ep(unsigned index) {
    uct_ep_h ep = NULL;
    uct_ep_params_t ep_params;
    ucs_status_t status;

    reserve_ep(index);

    if (m_eps[index]) {
        UCS_TEST_ABORT("ep[" << index << "] already exists");
    }

    ep_params.field_mask = UCT_EP_PARAM_FIELD_IFACE;
    ep_params.iface      = m_iface;
    status = uct_ep_create(&ep_params, &ep);
    ASSERT_UCS_OK(status);
    m_eps[index].reset(ep, uct_ep_destroy);
}

void uct_test::entity::destroy_ep(unsigned index) {
    if (!m_eps[index]) {
        UCS_TEST_ABORT("ep[" << index << "] does not exist");
    }

    m_eps[index].reset();
}

void uct_test::entity::destroy_eps() {
    for (unsigned index = 0; index < m_eps.size(); ++index) {
        if (!m_eps[index]) {
            continue;
        }
        m_eps[index].reset();
    }
}

ssize_t uct_test::entity::client_priv_data_cb(void *arg, const char *dev_name,
                                              void *priv_data)
{
    size_t *max_conn_priv = (size_t*)arg;
    size_t priv_data_len;
<<<<<<< HEAD
    client_priv_data.resize(54);
    ucs::fill_random(&client_priv_data[0], 54);
    priv_data_len = client_priv_data.size();
//    client_priv_data = "Client private data";
//    priv_data_len = 1 + client_priv_data.length();

//    memcpy(priv_data, client_priv_data.c_str(), priv_data_len);
    memcpy(priv_data, client_priv_data.data(), client_priv_data.size());
    EXPECT_LE(priv_data_len, (*max_conn_priv));

    return priv_data_len;
}

ssize_t uct_test::entity::server_priv_data_cb(void *arg, const char *dev_name,
                                              void *priv_data)
{
    const size_t priv_data_len = server_priv_data.length() + 1;
=======
//    client_priv_data.resize(54);
//    ucs::fill_random(&client_priv_data[0], 54);
//    priv_data_len = client_priv_data.size();
    client_priv_data = "Client private data";
    priv_data_len = 1 + client_priv_data.length();

    memcpy(priv_data, client_priv_data.c_str(), priv_data_len);
//    memcpy(priv_data, client_priv_data.data(), client_priv_data.size());
    EXPECT_LE(priv_data_len, (*max_conn_priv));
>>>>>>> 54ea12b1

    memcpy(priv_data, server_priv_data.c_str(), priv_data_len);
    return priv_data_len;
}

<<<<<<< HEAD
void
uct_test::entity::connect_to_sockaddr(unsigned index, entity& other,
                                      const ucs::sock_addr_storage &remote_addr,
                                      uct_ep_client_connected_cb_t connected_cb,
                                      uct_ep_sockaddr_disconnected_cb_t disconnected_cb,
=======
ssize_t uct_test::entity::server_priv_data_cb(void *arg, const char *dev_name,
                                              void *priv_data)
{
    const size_t priv_data_len = server_priv_data.length() + 1;

    memcpy(priv_data, server_priv_data.c_str(), priv_data_len);
    return priv_data_len;
}

void
uct_test::entity::connect_to_sockaddr(unsigned index, entity& other,
                                      const ucs::sock_addr_storage &remote_addr,
                                      uct_ep_client_connect_cb_t connect_cb,
                                      uct_ep_disconnect_cb_t disconnect_cb,
>>>>>>> 54ea12b1
                                      void *user_data)
{
    ucs_sock_addr_t ucs_remote_addr = remote_addr.to_ucs_sock_addr();
    uct_ep_params_t params;
    uct_ep_h ep;
    ucs_status_t status;

    reserve_ep(index);
    if (m_eps[index]) {
        return; /* Already connected */
    }

    /* Connect to the server */
<<<<<<< HEAD
    ucs_sock_addr_t ucs_remote_addr = remote_addr.to_ucs_sock_addr();
    uct_ep_params_t params;
    if (m_cm) {
        params.field_mask = UCT_EP_PARAM_FIELD_CM                       |
                            UCT_EP_PARAM_FIELD_SOCKADDR_CONNECTED_CB    |
                            UCT_EP_PARAM_FIELD_SOCKADDR_DISCONNECTED_CB |
                            UCT_EP_PARAM_FIELD_USER_DATA;
        params.cm                           = m_cm;
        params.sockaddr_connected_cb.client = connected_cb;
        params.disconnected_cb              = disconnected_cb;
=======
    if (m_cm) {
        params.field_mask = UCT_EP_PARAM_FIELD_CM                     |
                            UCT_EP_PARAM_FIELD_SOCKADDR_CONNECT_CB    |
                            UCT_EP_PARAM_FIELD_SOCKADDR_DISCONNECT_CB |
                            UCT_EP_PARAM_FIELD_USER_DATA;
        params.cm                         = m_cm;
        params.sockaddr_connect_cb.client = connect_cb;
        params.disconnect_cb              = disconnect_cb;
>>>>>>> 54ea12b1
    } else {
        params.field_mask = UCT_EP_PARAM_FIELD_IFACE;
        params.iface      = m_iface;
    }
    params.field_mask       |= UCT_EP_PARAM_FIELD_USER_DATA         |
                               UCT_EP_PARAM_FIELD_SOCKADDR          |
                               UCT_EP_PARAM_FIELD_SOCKADDR_CB_FLAGS |
                               UCT_EP_PARAM_FIELD_SOCKADDR_PACK_CB;
<<<<<<< HEAD
    params.iface             = iface();
=======
>>>>>>> 54ea12b1
    params.user_data         = user_data;
    params.sockaddr          = &ucs_remote_addr;
    params.sockaddr_cb_flags = UCT_CB_FLAG_ASYNC;
    params.sockaddr_pack_cb  = client_priv_data_cb;
    status = uct_ep_create(&params, &ep);
    ASSERT_UCS_OK(status);

    m_eps[index].reset(ep, uct_ep_destroy);
}

void uct_test::entity::accept(uct_conn_request_h conn_request,
<<<<<<< HEAD
                              uct_ep_server_connected_cb_t connected_cb,
                              uct_ep_sockaddr_disconnected_cb_t disconnected_cb,
                              void *user_data)
{
        uct_ep_h ep;
        uct_ep_params_t ep_params;
=======
                              uct_ep_server_connect_cb_t connect_cb,
                              uct_ep_disconnect_cb_t disconnect_cb,
                              void *user_data)
{
        uct_ep_params_t ep_params;
        ucs_status_t status;
        uct_ep_h ep;
>>>>>>> 54ea12b1

        ASSERT_TRUE(m_listener);
        reserve_ep(m_eps.size());

<<<<<<< HEAD
        ep_params.field_mask = UCT_EP_PARAM_FIELD_CM                       |
                               UCT_EP_PARAM_FIELD_CONN_REQUEST             |
                               UCT_EP_PARAM_FIELD_USER_DATA                |
                               UCT_EP_PARAM_FIELD_SOCKADDR_CONNECTED_CB    |
                               UCT_EP_PARAM_FIELD_SOCKADDR_DISCONNECTED_CB |
                               UCT_EP_PARAM_FIELD_SOCKADDR_CB_FLAGS        |
                               UCT_EP_PARAM_FIELD_SOCKADDR_PACK_CB;

        ep_params.cm                           = m_cm;
        ep_params.conn_request                 = conn_request;
        ep_params.sockaddr_cb_flags            = UCT_CB_FLAG_ASYNC;
        ep_params.sockaddr_pack_cb             = server_priv_data_cb;
        ep_params.sockaddr_connected_cb.server = connected_cb;
        ep_params.disconnected_cb              = disconnected_cb;
        ep_params.user_data                    = user_data;

        ucs_status_t status = uct_ep_create(&ep_params, &ep);
=======
        ep_params.field_mask = UCT_EP_PARAM_FIELD_CM                     |
                               UCT_EP_PARAM_FIELD_CONN_REQUEST           |
                               UCT_EP_PARAM_FIELD_USER_DATA              |
                               UCT_EP_PARAM_FIELD_SOCKADDR_CONNECT_CB    |
                               UCT_EP_PARAM_FIELD_SOCKADDR_DISCONNECT_CB |
                               UCT_EP_PARAM_FIELD_SOCKADDR_CB_FLAGS      |
                               UCT_EP_PARAM_FIELD_SOCKADDR_PACK_CB;

        ep_params.cm                         = m_cm;
        ep_params.conn_request               = conn_request;
        ep_params.sockaddr_cb_flags          = UCT_CB_FLAG_ASYNC;
        ep_params.sockaddr_pack_cb           = server_priv_data_cb;
        ep_params.sockaddr_connect_cb.server = connect_cb;
        ep_params.disconnect_cb              = disconnect_cb;
        ep_params.user_data                  = user_data;

        status = uct_ep_create(&ep_params, &ep);
>>>>>>> 54ea12b1
        ASSERT_UCS_OK(status);
        m_eps.back().reset(ep, uct_ep_destroy);
}

<<<<<<< HEAD
void uct_test::entity::listen(const uct_listener_params_t &params)
{
    UCS_TEST_CREATE_HANDLE(uct_listener_h, m_listener, uct_listener_destroy,
                           uct_listener_create, &params);
=======
void uct_test::entity::listen(const ucs::sock_addr_storage &listen_addr,
                              const uct_listener_params_t &params)
{
    UCS_TEST_CREATE_HANDLE(uct_listener_h, m_listener, uct_listener_destroy,
                           uct_listener_create, m_cm, &listen_addr.get_sock_addr(),
                           listen_addr.get_addr_size(), &params);
>>>>>>> 54ea12b1
}

void uct_test::entity::disconnect(uct_ep_h ep) {
    ASSERT_UCS_OK(uct_ep_disconnect(ep, 0));
}

void uct_test::entity::connect_to_ep(unsigned index, entity& other,
                                     unsigned other_index)
{
    ucs_status_t status;
    uct_ep_h ep, remote_ep;
    uct_ep_params_t ep_params;

    reserve_ep(index);
    if (m_eps[index]) {
        return; /* Already connected */
    }

    other.reserve_ep(other_index);
    ep_params.field_mask = UCT_EP_PARAM_FIELD_IFACE;
    ep_params.iface      = other.m_iface;
    status               = uct_ep_create(&ep_params, &remote_ep);
    ASSERT_UCS_OK(status);
    other.m_eps[other_index].reset(remote_ep, uct_ep_destroy);

    if (&other == this) {
        connect_p2p_ep(remote_ep, remote_ep);
    } else {
        ep_params.iface     = m_iface;
        ucs_status_t status = uct_ep_create(&ep_params, &ep);
        ASSERT_UCS_OK(status);

        connect_p2p_ep(ep, remote_ep);
        connect_p2p_ep(remote_ep, ep);

        m_eps[index].reset(ep, uct_ep_destroy);
    }
}

void uct_test::entity::connect_to_iface(unsigned index, entity& other) {
    uct_device_addr_t *dev_addr;
    uct_iface_addr_t *iface_addr;
    uct_ep_params_t ep_params;
    ucs_status_t status;
    uct_ep_h ep;

    reserve_ep(index);
    if (m_eps[index]) {
        return; /* Already connected */
    }

    dev_addr   = (uct_device_addr_t*)malloc(other.iface_attr().device_addr_len);
    iface_addr = (uct_iface_addr_t*) malloc(other.iface_attr().iface_addr_len);

    status = uct_iface_get_device_address(other.iface(), dev_addr);
    ASSERT_UCS_OK(status);

    status = uct_iface_get_address(other.iface(), iface_addr);
    ASSERT_UCS_OK(status);

    ep_params.field_mask = UCT_EP_PARAM_FIELD_IFACE    |
                           UCT_EP_PARAM_FIELD_DEV_ADDR |
                           UCT_EP_PARAM_FIELD_IFACE_ADDR;
    ep_params.iface      = iface();
    ep_params.dev_addr   = dev_addr;
    ep_params.iface_addr = iface_addr;

    status = uct_ep_create(&ep_params, &ep);
    ASSERT_UCS_OK(status);

    m_eps[index].reset(ep, uct_ep_destroy);

    free(iface_addr);
    free(dev_addr);
}

void uct_test::entity::connect(unsigned index, entity& other,
                               unsigned other_index,
                               const ucs::sock_addr_storage &remote_addr,
<<<<<<< HEAD
                               uct_ep_client_connected_cb_t connected_cb,
                               uct_ep_sockaddr_disconnected_cb_t disconnected_cb,
=======
                               uct_ep_client_connect_cb_t connect_cb,
                               uct_ep_disconnect_cb_t disconnect_cb,
>>>>>>> 54ea12b1
                               void *user_data)
{
    if (m_cm ||
        iface_attr().cap.flags & UCT_IFACE_FLAG_CONNECT_TO_SOCKADDR) {
<<<<<<< HEAD
        connect_to_sockaddr(index, other, remote_addr, connected_cb,
                            disconnected_cb, user_data);
=======
        connect_to_sockaddr(index, other, remote_addr, connect_cb,
                            disconnect_cb, user_data);
>>>>>>> 54ea12b1
    } else {
        UCS_TEST_SKIP_R("cannot connect");
    }
}

void uct_test::entity::connect(unsigned index, entity& other, unsigned other_index)
{
    if (iface_attr().cap.flags & UCT_IFACE_FLAG_CONNECT_TO_EP) {
        connect_to_ep(index, other, other_index);
    } else if (iface_attr().cap.flags & UCT_IFACE_FLAG_CONNECT_TO_IFACE) {
        connect_to_iface(index, other);
    } else {
        UCS_TEST_SKIP_R("cannot connect");
    }
}

void uct_test::entity::flush() const {
    ucs_status_t status;
    do {
        progress();
        status = uct_iface_flush(m_iface, 0, NULL);
    } while (status == UCS_INPROGRESS);
    ASSERT_UCS_OK(status);
}

std::ostream& operator<<(std::ostream& os, const uct_tl_resource_desc_t& resource) {
    return os << resource.tl_name << "/" << resource.dev_name;
}

uct_test::mapped_buffer::mapped_buffer(size_t size, uint64_t seed,
                                       const entity& entity, size_t offset,
                                       uct_memory_type_t mem_type) :
    m_entity(entity)
{
    if (size > 0)  {
        size_t alloc_size = size + offset;
        m_entity.mem_alloc(alloc_size, &m_mem, &m_rkey, mem_type);
        m_buf = (char*)m_mem.address + offset;
        m_end = (char*)m_buf         + size;
        pattern_fill(seed);
    } else {
        m_mem.method  = UCT_ALLOC_METHOD_LAST;
        m_mem.address = NULL;
        m_mem.md      = NULL;
        m_mem.memh    = UCT_MEM_HANDLE_NULL;
        m_mem.mem_type= UCT_MD_MEM_TYPE_HOST;
        m_mem.length  = 0;
        m_buf         = NULL;
        m_end         = NULL;
        m_rkey.rkey   = UCT_INVALID_RKEY;
        m_rkey.handle = NULL;
    }
    m_rkey.type  = NULL;
    m_iov.buffer = ptr();
    m_iov.length = length();
    m_iov.count  = 1;
    m_iov.stride = 0;
    m_iov.memh   = memh();
}

uct_test::mapped_buffer::~mapped_buffer() {
    m_entity.mem_free(&m_mem, m_rkey, m_mem.mem_type);
}

void uct_test::mapped_buffer::pattern_fill(uint64_t seed) {
    switch(m_mem.mem_type) {
    case UCT_MD_MEM_TYPE_HOST:
        pattern_fill(m_buf, (char*)m_end - (char*)m_buf, seed);
        break;
    case UCT_MD_MEM_TYPE_CUDA:
        pattern_fill_cuda(m_buf, (char*)m_end - (char*)m_buf, seed);
        break;
    default:
        UCS_TEST_ABORT("Wrong buffer memory type");
    }
}


void uct_test::mapped_buffer::pattern_fill(void *buffer, size_t length, uint64_t seed)
{
    uint64_t *ptr = (uint64_t*)buffer;
    char *end = (char *)buffer + length;

    while ((char*)(ptr + 1) <= end) {
        *ptr = seed;
        seed = pat(seed);
        ++ptr;
    }
    memcpy(ptr, &seed, end - (char*)ptr);
}

void uct_test::mapped_buffer::pattern_fill_cuda(void *start, size_t length, uint64_t seed)
{
#if HAVE_CUDA
    void *temp;
    cudaError_t cerr;

    temp = malloc(length);
    ASSERT_TRUE(temp != NULL);

    pattern_fill(temp, length, seed);

    cerr = cudaMemcpy(start, temp, length, cudaMemcpyHostToDevice);
    ASSERT_TRUE(cerr == cudaSuccess);
    cerr = cudaDeviceSynchronize();
    ASSERT_TRUE(cerr == cudaSuccess);
    free(temp);
#endif
}

void uct_test::mapped_buffer::pattern_check(uint64_t seed) {
    switch(m_mem.mem_type) {
    case UCT_MD_MEM_TYPE_HOST:
        pattern_check(ptr(), length(), seed);
        break;
    case UCT_MD_MEM_TYPE_CUDA:
        pattern_check_cuda(ptr(), length(), seed);
        break;
    default:
        UCS_TEST_ABORT("Wrong buffer memory type");
    }
}

void uct_test::mapped_buffer::pattern_check(const void *buffer, size_t length) {
    if (length > sizeof(uint64_t)) {
        pattern_check(buffer, length, *(const uint64_t*)buffer);
    }
}

void uct_test::mapped_buffer::pattern_check(const void *buffer, size_t length,
                                            uint64_t seed) {
    const char* end = (const char*)buffer + length;
    const uint64_t *ptr = (const uint64_t*)buffer;

    while ((const char*)(ptr + 1) <= end) {
       if (*ptr != seed) {
            UCS_TEST_ABORT("At offset " << ((const char*)ptr - (const char*)buffer) << ": " <<
                           "Expected: 0x" << std::hex << seed << " " <<
                           "Got: 0x" << std::hex << (*ptr) << std::dec);
        }
        seed = pat(seed);
        ++ptr;
    }

    size_t remainder = (end - (const char*)ptr);
    if (remainder > 0) {
        ucs_assert(remainder < sizeof(*ptr));
        uint64_t mask = UCS_MASK_SAFE(remainder * 8 * sizeof(char));
        uint64_t value = 0;
        memcpy(&value, ptr, remainder);
        if (value != (seed & mask)) {
             UCS_TEST_ABORT("At offset " << ((const char*)ptr - (const char*)buffer) <<
                            " (remainder " << remainder << ") : " <<
                            "Expected: 0x" << std::hex << (seed & mask) << " " <<
                            "Mask: 0x" << std::hex << mask << " " <<
                            "Got: 0x" << std::hex << value << std::dec);
         }

    }
}

void uct_test::mapped_buffer::pattern_check_cuda(const void *buffer, size_t length,
                                                 uint64_t seed) {
#if HAVE_CUDA
    void *temp = NULL;
    cudaError_t cerr;

    temp = malloc(length);
    ASSERT_TRUE(temp != NULL);

    cerr = cudaMemcpy(temp, buffer, length, cudaMemcpyDeviceToHost);
    ASSERT_TRUE(cerr == cudaSuccess);

    pattern_check(temp, length, seed);
    free(temp);
#endif
}

void *uct_test::mapped_buffer::ptr() const {
    return m_buf;
}

uintptr_t uct_test::mapped_buffer::addr() const {
    return (uintptr_t)m_buf;
}

size_t uct_test::mapped_buffer::length() const {
    return (char*)m_end - (char*)m_buf;
}

uint64_t uct_test::mapped_buffer::pat(uint64_t prev) {
    /* LFSR pattern */
    static const uint64_t polynom = 1337;
    return (prev << 1) | (__builtin_parityl(prev & polynom) & 1);
}

uct_mem_h uct_test::mapped_buffer::memh() const {
    return m_mem.memh;
}

uct_rkey_t uct_test::mapped_buffer::rkey() const {
    return m_rkey.rkey;
}

const uct_iov_t*  uct_test::mapped_buffer::iov() const {
    return &m_iov;
}

size_t uct_test::mapped_buffer::pack(void *dest, void *arg) {
    const mapped_buffer* buf = (const mapped_buffer*)arg;
    memcpy(dest, buf->ptr(), buf->length());
    return buf->length();
}

std::ostream& operator<<(std::ostream& os, const resource* resource) {
    return os << resource->name();
}

uct_test::entity::async_wrapper::async_wrapper()
{
    ucs_status_t status;

    /* Initialize context */
    status = ucs_async_context_init(&m_async, UCS_ASYNC_THREAD_LOCK_TYPE);
    if (UCS_OK != status) {
        fprintf(stderr, "Failed to init async context.\n");fflush(stderr);
    }
    ASSERT_UCS_OK(status);
}

uct_test::entity::async_wrapper::~async_wrapper()
{
    ucs_async_context_cleanup(&m_async);
}

void uct_test::entity::async_wrapper::check_miss()
{
    ucs_async_check_miss(&m_async);
}

ucs_status_t uct_test::send_am_message(entity *e, uint8_t am_id, int ep_idx)
{
    ssize_t res;

    if (is_caps_supported(UCT_IFACE_FLAG_AM_SHORT)) {
        return uct_ep_am_short(e->ep(ep_idx), am_id, 0, NULL, 0);
    } else {
        res = uct_ep_am_bcopy(e->ep(ep_idx), am_id,
                              (uct_pack_callback_t)ucs_empty_function_return_zero_int64,
                              NULL, 0);
        return (ucs_status_t)(res >= 0 ? UCS_OK : res);
    }
}<|MERGE_RESOLUTION|>--- conflicted
+++ resolved
@@ -538,13 +538,7 @@
 }
 
 const std::string uct_test::entity::server_priv_data = "Server private data";
-<<<<<<< HEAD
-std::vector<char> uct_test::entity::client_priv_data;
-size_t uct_test::entity::client_cb_arg = 0;
-=======
 std::string uct_test::entity::client_priv_data = "";
-//size_t uct_test::entity::client_cb_arg = 0; /////////////////
-//std::vector<char> uct_test::entity::client_priv_data;
 
 int uct_test::max_connect_batch()
 {
@@ -555,7 +549,6 @@
         return std::numeric_limits<int>::max();
     }
 }
->>>>>>> 54ea12b1
 
 
 uct_test::entity::entity(const resource& resource, uct_iface_config_t *iface_config,
@@ -635,35 +628,18 @@
                            UCS_THREAD_MODE_SINGLE);
 
     UCS_TEST_CREATE_HANDLE(uct_md_h, m_md, uct_md_close,
-<<<<<<< HEAD
-                           uct_md_open, resource.md_name.c_str(), md_config);
-=======
                            uct_md_open, resource.component,
                            resource.md_name.c_str(), md_config);
->>>>>>> 54ea12b1
 
     ucs_status_t status = uct_md_query(m_md, &m_md_attr);
     ASSERT_UCS_OK(status);
 
-<<<<<<< HEAD
-    uct_cm_params cm_params;
-    cm_params.field_mask = UCT_CM_PARAM_FIELD_MD_NAME |
-                           UCT_CM_PARAM_FIELD_WORKER;
-    cm_params.md_name    = resource.md_name.c_str();
-    cm_params.worker     = m_worker;
-
-    UCS_TEST_CREATE_HANDLE(uct_cm_h, m_cm, uct_cm_close,
-                           uct_cm_open, &cm_params);
-    status = uct_cm_query(m_cm, &m_cm_attr);
-    ASSERT_UCS_OK(status);
-=======
     UCS_TEST_CREATE_HANDLE(uct_cm_h, m_cm, uct_cm_close,
                            uct_cm_open, resource.component, m_worker);
     status = uct_cm_query(m_cm, &m_cm_attr);
     ASSERT_UCS_OK(status);
 
     client_cb_arg = 0;
->>>>>>> 54ea12b1
 }
 
 void uct_test::entity::cuda_mem_alloc(size_t length, uct_allocated_memory_t *mem) const {
@@ -936,47 +912,16 @@
 {
     size_t *max_conn_priv = (size_t*)arg;
     size_t priv_data_len;
-<<<<<<< HEAD
-    client_priv_data.resize(54);
-    ucs::fill_random(&client_priv_data[0], 54);
-    priv_data_len = client_priv_data.size();
-//    client_priv_data = "Client private data";
-//    priv_data_len = 1 + client_priv_data.length();
-
-//    memcpy(priv_data, client_priv_data.c_str(), priv_data_len);
-    memcpy(priv_data, client_priv_data.data(), client_priv_data.size());
-    EXPECT_LE(priv_data_len, (*max_conn_priv));
-
-    return priv_data_len;
-}
-
-ssize_t uct_test::entity::server_priv_data_cb(void *arg, const char *dev_name,
-                                              void *priv_data)
-{
-    const size_t priv_data_len = server_priv_data.length() + 1;
-=======
-//    client_priv_data.resize(54);
-//    ucs::fill_random(&client_priv_data[0], 54);
-//    priv_data_len = client_priv_data.size();
     client_priv_data = "Client private data";
     priv_data_len = 1 + client_priv_data.length();
 
     memcpy(priv_data, client_priv_data.c_str(), priv_data_len);
-//    memcpy(priv_data, client_priv_data.data(), client_priv_data.size());
     EXPECT_LE(priv_data_len, (*max_conn_priv));
->>>>>>> 54ea12b1
 
     memcpy(priv_data, server_priv_data.c_str(), priv_data_len);
     return priv_data_len;
 }
 
-<<<<<<< HEAD
-void
-uct_test::entity::connect_to_sockaddr(unsigned index, entity& other,
-                                      const ucs::sock_addr_storage &remote_addr,
-                                      uct_ep_client_connected_cb_t connected_cb,
-                                      uct_ep_sockaddr_disconnected_cb_t disconnected_cb,
-=======
 ssize_t uct_test::entity::server_priv_data_cb(void *arg, const char *dev_name,
                                               void *priv_data)
 {
@@ -991,7 +936,6 @@
                                       const ucs::sock_addr_storage &remote_addr,
                                       uct_ep_client_connect_cb_t connect_cb,
                                       uct_ep_disconnect_cb_t disconnect_cb,
->>>>>>> 54ea12b1
                                       void *user_data)
 {
     ucs_sock_addr_t ucs_remote_addr = remote_addr.to_ucs_sock_addr();
@@ -1005,18 +949,6 @@
     }
 
     /* Connect to the server */
-<<<<<<< HEAD
-    ucs_sock_addr_t ucs_remote_addr = remote_addr.to_ucs_sock_addr();
-    uct_ep_params_t params;
-    if (m_cm) {
-        params.field_mask = UCT_EP_PARAM_FIELD_CM                       |
-                            UCT_EP_PARAM_FIELD_SOCKADDR_CONNECTED_CB    |
-                            UCT_EP_PARAM_FIELD_SOCKADDR_DISCONNECTED_CB |
-                            UCT_EP_PARAM_FIELD_USER_DATA;
-        params.cm                           = m_cm;
-        params.sockaddr_connected_cb.client = connected_cb;
-        params.disconnected_cb              = disconnected_cb;
-=======
     if (m_cm) {
         params.field_mask = UCT_EP_PARAM_FIELD_CM                     |
                             UCT_EP_PARAM_FIELD_SOCKADDR_CONNECT_CB    |
@@ -1025,19 +957,15 @@
         params.cm                         = m_cm;
         params.sockaddr_connect_cb.client = connect_cb;
         params.disconnect_cb              = disconnect_cb;
->>>>>>> 54ea12b1
     } else {
         params.field_mask = UCT_EP_PARAM_FIELD_IFACE;
         params.iface      = m_iface;
     }
-    params.field_mask       |= UCT_EP_PARAM_FIELD_USER_DATA         |
-                               UCT_EP_PARAM_FIELD_SOCKADDR          |
-                               UCT_EP_PARAM_FIELD_SOCKADDR_CB_FLAGS |
-                               UCT_EP_PARAM_FIELD_SOCKADDR_PACK_CB;
-<<<<<<< HEAD
-    params.iface             = iface();
-=======
->>>>>>> 54ea12b1
+
+    params.field_mask |= UCT_EP_PARAM_FIELD_USER_DATA         |
+                         UCT_EP_PARAM_FIELD_SOCKADDR          |
+                         UCT_EP_PARAM_FIELD_SOCKADDR_CB_FLAGS |
+                         UCT_EP_PARAM_FIELD_SOCKADDR_PACK_CB;
     params.user_data         = user_data;
     params.sockaddr          = &ucs_remote_addr;
     params.sockaddr_cb_flags = UCT_CB_FLAG_ASYNC;
@@ -1049,14 +977,6 @@
 }
 
 void uct_test::entity::accept(uct_conn_request_h conn_request,
-<<<<<<< HEAD
-                              uct_ep_server_connected_cb_t connected_cb,
-                              uct_ep_sockaddr_disconnected_cb_t disconnected_cb,
-                              void *user_data)
-{
-        uct_ep_h ep;
-        uct_ep_params_t ep_params;
-=======
                               uct_ep_server_connect_cb_t connect_cb,
                               uct_ep_disconnect_cb_t disconnect_cb,
                               void *user_data)
@@ -1064,30 +984,10 @@
         uct_ep_params_t ep_params;
         ucs_status_t status;
         uct_ep_h ep;
->>>>>>> 54ea12b1
 
         ASSERT_TRUE(m_listener);
         reserve_ep(m_eps.size());
 
-<<<<<<< HEAD
-        ep_params.field_mask = UCT_EP_PARAM_FIELD_CM                       |
-                               UCT_EP_PARAM_FIELD_CONN_REQUEST             |
-                               UCT_EP_PARAM_FIELD_USER_DATA                |
-                               UCT_EP_PARAM_FIELD_SOCKADDR_CONNECTED_CB    |
-                               UCT_EP_PARAM_FIELD_SOCKADDR_DISCONNECTED_CB |
-                               UCT_EP_PARAM_FIELD_SOCKADDR_CB_FLAGS        |
-                               UCT_EP_PARAM_FIELD_SOCKADDR_PACK_CB;
-
-        ep_params.cm                           = m_cm;
-        ep_params.conn_request                 = conn_request;
-        ep_params.sockaddr_cb_flags            = UCT_CB_FLAG_ASYNC;
-        ep_params.sockaddr_pack_cb             = server_priv_data_cb;
-        ep_params.sockaddr_connected_cb.server = connected_cb;
-        ep_params.disconnected_cb              = disconnected_cb;
-        ep_params.user_data                    = user_data;
-
-        ucs_status_t status = uct_ep_create(&ep_params, &ep);
-=======
         ep_params.field_mask = UCT_EP_PARAM_FIELD_CM                     |
                                UCT_EP_PARAM_FIELD_CONN_REQUEST           |
                                UCT_EP_PARAM_FIELD_USER_DATA              |
@@ -1105,24 +1005,16 @@
         ep_params.user_data                  = user_data;
 
         status = uct_ep_create(&ep_params, &ep);
->>>>>>> 54ea12b1
         ASSERT_UCS_OK(status);
         m_eps.back().reset(ep, uct_ep_destroy);
 }
 
-<<<<<<< HEAD
-void uct_test::entity::listen(const uct_listener_params_t &params)
-{
-    UCS_TEST_CREATE_HANDLE(uct_listener_h, m_listener, uct_listener_destroy,
-                           uct_listener_create, &params);
-=======
 void uct_test::entity::listen(const ucs::sock_addr_storage &listen_addr,
                               const uct_listener_params_t &params)
 {
     UCS_TEST_CREATE_HANDLE(uct_listener_h, m_listener, uct_listener_destroy,
                            uct_listener_create, m_cm, &listen_addr.get_sock_addr(),
                            listen_addr.get_addr_size(), &params);
->>>>>>> 54ea12b1
 }
 
 void uct_test::entity::disconnect(uct_ep_h ep) {
@@ -1202,24 +1094,14 @@
 void uct_test::entity::connect(unsigned index, entity& other,
                                unsigned other_index,
                                const ucs::sock_addr_storage &remote_addr,
-<<<<<<< HEAD
-                               uct_ep_client_connected_cb_t connected_cb,
-                               uct_ep_sockaddr_disconnected_cb_t disconnected_cb,
-=======
                                uct_ep_client_connect_cb_t connect_cb,
                                uct_ep_disconnect_cb_t disconnect_cb,
->>>>>>> 54ea12b1
                                void *user_data)
 {
     if (m_cm ||
         iface_attr().cap.flags & UCT_IFACE_FLAG_CONNECT_TO_SOCKADDR) {
-<<<<<<< HEAD
-        connect_to_sockaddr(index, other, remote_addr, connected_cb,
-                            disconnected_cb, user_data);
-=======
         connect_to_sockaddr(index, other, remote_addr, connect_cb,
                             disconnect_cb, user_data);
->>>>>>> 54ea12b1
     } else {
         UCS_TEST_SKIP_R("cannot connect");
     }

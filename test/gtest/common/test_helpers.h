--- conflicted
+++ resolved
@@ -376,14 +376,13 @@
     return ::rand();
 }
 
-<<<<<<< HEAD
 static inline int rand(int max) {
     return rand() % max;
-=======
+}
+
 static inline void srand(unsigned seed) {
     /* coverity[dont_call] */
     return ::srand(seed);
->>>>>>> c9efc719
 }
 
 void fill_random(void *data, size_t size);

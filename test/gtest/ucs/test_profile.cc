/**
* Copyright (C) Mellanox Technologies Ltd. 2001-2012.  ALL RIGHTS RESERVED.
* Copyright (C) UT-Battelle, LLC. 2014. ALL RIGHTS RESERVED.
* See file LICENSE for terms.
*/

#include <common/test.h>
extern "C" {
#include <ucs/sys/sys.h>
#include <ucs/time/time.h>
#include <ucs/profile/profile.h>
}

#include <pthread.h>
#include <fstream>

#ifdef HAVE_PROFILING

class scoped_profile {
public:
    scoped_profile(ucs::test_base& test, const std::string &file_name,
                   const char *mode) : m_test(test), m_file_name(file_name) {
        ucs_profile_reset_locations_id(ucs_profile_default_ctx);
        ucs_profile_cleanup(ucs_profile_default_ctx);
        m_test.push_config();
        m_test.modify_config("PROFILE_MODE", mode);
        m_test.modify_config("PROFILE_FILE", m_file_name.c_str());
        ucs_profile_init(ucs_global_opts.profile_mode,
                         ucs_global_opts.profile_file,
                         ucs_global_opts.profile_log_size,
                         &ucs_profile_default_ctx);
    }

    std::string read() {
        ucs_profile_dump(ucs_profile_default_ctx);
        std::ifstream f(m_file_name.c_str());
        return std::string(std::istreambuf_iterator<char>(f),
                           std::istreambuf_iterator<char>());
    }

    ~scoped_profile() {
        ucs_profile_reset_locations_id(ucs_profile_default_ctx);
        ucs_profile_cleanup(ucs_profile_default_ctx);
        unlink(m_file_name.c_str());
        m_test.pop_config();
        ucs_profile_init(ucs_global_opts.profile_mode,
                         ucs_global_opts.profile_file,
                         ucs_global_opts.profile_log_size,
                         &ucs_profile_default_ctx);
    }
private:
    ucs::test_base&   m_test;
    const std::string m_file_name;
};

class test_profile : public testing::TestWithParam<int>,
                     public ucs::test_base {
public:
    test_profile();
    ~test_profile();

    UCS_TEST_BASE_IMPL;

protected:
    static const int      MIN_LINE;
    static const int      MAX_LINE;
    static const unsigned NUM_LOCAITONS;
    static const char*    PROFILE_FILENAME;


    std::set<int>      m_tids;
    pthread_spinlock_t m_tids_lock;

    struct thread_param {
        test_profile *test;
        int          iters;
    };

    void add_tid(int tid);

    static void *profile_thread_func(void *arg);

    int num_threads() const;

    void run_profiled_code(int num_iters);

    void test_header(const ucs_profile_header_t *hdr, unsigned exp_mode,
                     const void **ptr);

    void test_locations(const ucs_profile_location_t *locations,
                        unsigned num_locations, const void **ptr);

    void test_thread_locations(const ucs_profile_thread_header_t *thread_hdr,
                               unsigned num_locations, uint64_t exp_count,
                               unsigned exp_num_records, const void **ptr);

    void test_nesting(const ucs_profile_location_t *loc, int nesting,
                      const std::string &exp_name, int exp_nesting);

    void do_test(unsigned int_mode, const std::string &str_mode);
};

static int sum(int a, int b)
{
    return a + b;
}

const int test_profile::MIN_LINE = __LINE__;

static void *test_request = &test_request;

UCS_PROFILE_FUNC_VOID(profile_test_func1, ())
{
    UCS_PROFILE_REQUEST_NEW(test_request, "allocate", 10);
    UCS_PROFILE_REQUEST_EVENT(test_request, "work", 0);
    UCS_PROFILE_REQUEST_FREE(test_request);
    UCS_PROFILE_CODE("code") {
        UCS_PROFILE_SAMPLE("sample");
    }
}

UCS_PROFILE_FUNC(int, profile_test_func2, (a, b), int a, int b)
{
    return UCS_PROFILE_CALL(sum, a, b);
}

const int test_profile::MAX_LINE           = __LINE__;
const unsigned test_profile::NUM_LOCAITONS = 12u;
const char* test_profile::PROFILE_FILENAME = "test.prof";

test_profile::test_profile()
{
    pthread_spin_init(&m_tids_lock, 0);
}

test_profile::~test_profile()
{
    pthread_spin_destroy(&m_tids_lock);
}

void test_profile::add_tid(int tid)
{
    pthread_spin_lock(&m_tids_lock);
    m_tids.insert(tid);
    pthread_spin_unlock(&m_tids_lock);
}

void *test_profile::profile_thread_func(void *arg)
{
    const thread_param *param = (const thread_param*)arg;

    param->test->add_tid(ucs_get_tid());

    for (int i = 0; i < param->iters; ++i) {
        profile_test_func1();
        profile_test_func2(1, 2);
    }

    return NULL;
}

int test_profile::num_threads() const
{
    return GetParam();
}

void test_profile::run_profiled_code(int num_iters)
{
    int ret;
    thread_param param;

    param.iters = num_iters;
    param.test  = this;

    if (num_threads() == 1) {
        profile_thread_func(&param);
    } else {
        std::vector<pthread_t> threads;

        for (int i = 0; i < num_threads(); ++i) {
            pthread_t profile_thread;
            ret = pthread_create(&profile_thread, NULL, profile_thread_func,
                                 (void*)&param);
            if (ret < 0) {
                ADD_FAILURE() << "pthread_create failed: " << strerror(errno);
                break;
            }

            threads.push_back(profile_thread);
        }

        while (!threads.empty()) {
            void *result;
            ret = pthread_join(threads.back(), &result);
            if (ret < 0) {
                ADD_FAILURE() << "pthread_join failed: " << strerror(errno);
            }

            threads.pop_back();
        }
    }
}

void test_profile::test_header(const ucs_profile_header_t *hdr, unsigned exp_mode,
                               const void **ptr)
{
    EXPECT_EQ(UCS_PROFILE_FILE_VERSION,         hdr->version);
    EXPECT_EQ(std::string(ucs_get_host_name()), std::string(hdr->hostname));
    EXPECT_EQ(getpid(),                         (pid_t)hdr->pid);
    EXPECT_EQ(exp_mode,                         hdr->mode);
    EXPECT_EQ(NUM_LOCAITONS,                    hdr->num_locations);
    EXPECT_EQ((uint32_t)num_threads(),          hdr->num_threads);
    EXPECT_NEAR(hdr->one_second / ucs_time_from_sec(1.0), 1.0, 0.01);

    *ptr = hdr + 1;
}

void test_profile::test_locations(const ucs_profile_location_t *locations,
                                  unsigned num_locations, const void **ptr)
{
    std::set<std::string> loc_names;
    for (unsigned i = 0; i < num_locations; ++i) {
        const ucs_profile_location_t *loc = &locations[i];
        EXPECT_EQ(std::string(basename(__FILE__)), std::string(loc->file));
        EXPECT_GE(loc->line, MIN_LINE);
        EXPECT_LE(loc->line, MAX_LINE);
        loc_names.insert(loc->name);
    }

    EXPECT_NE(loc_names.end(), loc_names.find("profile_test_func1"));
    EXPECT_NE(loc_names.end(), loc_names.find("profile_test_func2"));
    EXPECT_NE(loc_names.end(), loc_names.find("code"));
    EXPECT_NE(loc_names.end(), loc_names.find("sample"));
    EXPECT_NE(loc_names.end(), loc_names.find("sum"));
    EXPECT_NE(loc_names.end(), loc_names.find("allocate"));
    EXPECT_NE(loc_names.end(), loc_names.find("work"));

    *ptr = locations + num_locations;
}

void test_profile::test_thread_locations(
                               const ucs_profile_thread_header_t *thread_hdr,
                               unsigned num_locations, uint64_t exp_count,
                               unsigned exp_num_records, const void **ptr)
{
    const ucs_profile_thread_location_t *loc;

    EXPECT_NE(m_tids.end(),    m_tids.find(thread_hdr->tid));
    EXPECT_EQ(exp_num_records, thread_hdr->num_records);

    EXPECT_LE(thread_hdr->end_time,   ucs_get_time());
    EXPECT_LE(thread_hdr->start_time, thread_hdr->end_time);
    EXPECT_LE(thread_hdr->end_time - thread_hdr->start_time,
              ucs_time_from_sec(1.0) * ucs::test_time_multiplier() * (1 + exp_count));

    for (unsigned i = 0; i < num_locations; ++i) {
        loc = &reinterpret_cast<const ucs_profile_thread_location_t*>
                        (thread_hdr + 1)[i];
        EXPECT_EQ(exp_count, loc->count);
        EXPECT_LE(loc->total_time,
                  ucs_time_from_sec(1.0) * ucs::test_time_multiplier() * exp_count);
    }

    *ptr = reinterpret_cast<const ucs_profile_thread_location_t*>(thread_hdr + 1) +
           num_locations;
}

void test_profile::test_nesting(const ucs_profile_location_t *loc, int nesting,
                                const std::string &exp_name, int exp_nesting)
{
    if (loc->name == exp_name) {
        EXPECT_EQ(exp_nesting, nesting)
                << "nesting level of " << exp_name << " is wrong";
    }
}

void test_profile::do_test(unsigned int_mode, const std::string& str_mode)
{
    const int ITER           = 5;
    uint64_t exp_count       = (int_mode & UCS_BIT(UCS_PROFILE_MODE_ACCUM)) ?
                               ITER : 0;
    uint64_t exp_num_records = (int_mode & UCS_BIT(UCS_PROFILE_MODE_LOG)) ?
                               (NUM_LOCAITONS * ITER) : 0;


    scoped_profile p(*this, PROFILE_FILENAME, str_mode.c_str());
    run_profiled_code(ITER);

    std::string data = p.read();
    const void *ptr  = &data[0];

    /* Read and test file header */
    const ucs_profile_header_t *hdr =
                    reinterpret_cast<const ucs_profile_header_t*>(ptr);
    test_header(hdr, int_mode, &ptr);

    /* Read and test global locations */
    const ucs_profile_location_t *locations =
                    reinterpret_cast<const ucs_profile_location_t*>(ptr);
    test_locations(locations, hdr->num_locations, &ptr);

    /* Read and test threads */
    for (int i = 0; i < num_threads(); ++i) {
        const ucs_profile_thread_header_t *thread_hdr =
                        reinterpret_cast<const ucs_profile_thread_header_t*>(ptr);

        test_thread_locations(thread_hdr, hdr->num_locations, exp_count,
                              exp_num_records, &ptr);

        const ucs_profile_record_t *records =
                reinterpret_cast<const ucs_profile_record_t*>(ptr);
        uint64_t prev_ts = records[0].timestamp;
        int nesting      = 0;

        for (uint64_t i = 0; i < thread_hdr->num_records; ++i) {
            const ucs_profile_record_t *rec = &records[i];

            /* test location index */
            EXPECT_GE(rec->location, 0u);
            EXPECT_LT(rec->location, uint32_t(NUM_LOCAITONS));

            /* test timestamp */
            EXPECT_GE(rec->timestamp, prev_ts);
            prev_ts = rec->timestamp;

            /* test param64 */
            const ucs_profile_location_t *loc = &locations[rec->location];
            switch (loc->type) {
            case UCS_PROFILE_TYPE_REQUEST_NEW:
            case UCS_PROFILE_TYPE_REQUEST_EVENT:
            case UCS_PROFILE_TYPE_REQUEST_FREE:
                EXPECT_EQ((uintptr_t)&test_request, rec->param64);
                break;
            case UCS_PROFILE_TYPE_SCOPE_BEGIN:
                ++nesting;
                break;
            case UCS_PROFILE_TYPE_SCOPE_END:
                --nesting;
                break;
            default:
                break;
            };

            /* Test nesting expects SCOPE_BEGIN to have name association
             * unlike previously where SCOPE_END had the name association */
            test_nesting(loc, nesting, "profile_test_func1", 1);
            test_nesting(loc, nesting, "code", 2);
            test_nesting(loc, nesting, "sample", 2);
            test_nesting(loc, nesting, "profile_test_func2", 1);
            test_nesting(loc, nesting, "sum", 2);
        }

        ptr = records + thread_hdr->num_records;
    }

    EXPECT_EQ(&data[data.size()], ptr) << data.size();
}

UCS_TEST_P(test_profile, accum) {
    do_test(UCS_BIT(UCS_PROFILE_MODE_ACCUM), "accum");
}

UCS_TEST_P(test_profile, log) {
    do_test(UCS_BIT(UCS_PROFILE_MODE_LOG), "log");
}

UCS_TEST_P(test_profile, log_accum) {
    do_test(UCS_BIT(UCS_PROFILE_MODE_LOG) | UCS_BIT(UCS_PROFILE_MODE_ACCUM),
            "log,accum");
}

<<<<<<< HEAD
UCS_TEST_P(test_profile, test_range) {
    ucs_profile_color_t color = UCS_PROFILE_COLOR_RED;
    uint64_t id;

    UCS_PROFILE_RANGE_START("sum_start_stop", color, id);
    sum(1, 2);
    UCS_PROFILE_RANGE_STOP(id);

    UCS_PROFILE_RANGE_ADD_MARKER("sum_marker");

    UCS_PROFILE_RANGE_PUSH("sum_push_pop", color);
    sum(1, 2);
    UCS_PROFILE_RANGE_POP();
}

INSTANTIATE_TEST_CASE_P(st, test_profile, ::testing::Values(1));
INSTANTIATE_TEST_CASE_P(mt, test_profile, ::testing::Values(2, 4, 8));
=======
INSTANTIATE_TEST_SUITE_P(st, test_profile, ::testing::Values(1));
INSTANTIATE_TEST_SUITE_P(mt, test_profile, ::testing::Values(2, 4, 8));
>>>>>>> 80478d51

class test_profile_perf : public test_profile {
};

UCS_TEST_SKIP_COND_P(test_profile_perf, overhead, RUNNING_ON_VALGRIND) {

#if defined(__x86_64__) || defined(__powerpc64__)
    const double EXP_OVERHEAD_NSEC = 100.0;
#else
    const double EXP_OVERHEAD_NSEC = 150.0;
#endif
    const int ITERS                = 100;
    const int WARMUP_ITERS         = 5;
    const int COUNT                = 100000;
    double overhead_nsec           = 0.0;

    scoped_profile p(*this, PROFILE_FILENAME, "accum");

    for (int retry = 0; retry < (ucs::perf_retry_count + 1); ++retry) {
        ucs_time_t  time_profile_on  = 0;
        ucs_time_t  time_profile_off = 0;

        for (int i = 0; i < WARMUP_ITERS + ITERS; ++i) {
            ucs_time_t t;

            t = ucs_get_time();
            for (volatile int j = 0; j < COUNT;) {
                ++j;
            }
            if (i > WARMUP_ITERS) {
                time_profile_off += ucs_get_time() - t;
            }

            t = ucs_get_time();
            for (volatile int j = 0; j < COUNT;) {
                UCS_PROFILE_CODE("test") {
                    ++j;
                }
            }
            if (i > WARMUP_ITERS) {
                time_profile_on += ucs_get_time() - t;
            }
        }

        overhead_nsec = ucs_time_to_nsec(time_profile_on - time_profile_off) /
                        COUNT / ITERS;
        UCS_TEST_MESSAGE << "overhead: " << overhead_nsec << " nsec";

        if (!ucs::perf_retry_count) {
            UCS_TEST_MESSAGE << "not validating performance";
            return; /* Success */
        } else if (overhead_nsec < EXP_OVERHEAD_NSEC) {
            return; /* Success */
        } else {
            ucs::safe_sleep(ucs::perf_retry_interval);
        }
    }

    EXPECT_LT(overhead_nsec, EXP_OVERHEAD_NSEC) << "Profiling overhead is too high";
}

INSTANTIATE_TEST_SUITE_P(st, test_profile_perf, ::testing::Values(1));

#endif<|MERGE_RESOLUTION|>--- conflicted
+++ resolved
@@ -369,7 +369,6 @@
             "log,accum");
 }
 
-<<<<<<< HEAD
 UCS_TEST_P(test_profile, test_range) {
     ucs_profile_color_t color = UCS_PROFILE_COLOR_RED;
     uint64_t id;
@@ -385,12 +384,8 @@
     UCS_PROFILE_RANGE_POP();
 }
 
-INSTANTIATE_TEST_CASE_P(st, test_profile, ::testing::Values(1));
-INSTANTIATE_TEST_CASE_P(mt, test_profile, ::testing::Values(2, 4, 8));
-=======
 INSTANTIATE_TEST_SUITE_P(st, test_profile, ::testing::Values(1));
 INSTANTIATE_TEST_SUITE_P(mt, test_profile, ::testing::Values(2, 4, 8));
->>>>>>> 80478d51
 
 class test_profile_perf : public test_profile {
 };

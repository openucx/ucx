--- conflicted
+++ resolved
@@ -11,7 +11,6 @@
 ### Features:
 ### Bugfixes:
 
-<<<<<<< HEAD
 ## 1.20.0
 ### Features:
 #### UCP
@@ -159,7 +158,7 @@
  * Fixed error message when FLID is not available
 #### Packaging
  * Fixed RPM SPEC debug_package macro execution on SLES16
-=======
+
 ## 1.19.1 (Sep 18, 2025)
 ### Features:
 #### UCP
@@ -241,7 +240,6 @@
 * Fixed open-mpi clone instruction
 #### Build
 * Fixed enum-int-mismatch warnings with GCC 15
->>>>>>> 40817384
 
 ## 1.18.0 (January 17, 2025)
 ### Features:

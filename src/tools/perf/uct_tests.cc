--- conflicted
+++ resolved
@@ -168,12 +168,7 @@
         case UCX_PERF_CMD_GET:
             switch (DATA) {
             case UCT_PERF_DATA_LAYOUT_BCOPY:
-<<<<<<< HEAD
-                comp->func = fetch_completion_cb;
                 return uct_ep_get_bcopy(ep, buffer, length, remote_addr, rkey, comp);
-=======
-                return uct_ep_get_bcopy(ep, length, remote_addr, rkey, comp);
->>>>>>> ab39900e
             case UCT_PERF_DATA_LAYOUT_ZCOPY:
                 return uct_ep_get_zcopy(ep, buffer, length, m_perf.uct.send_memh,
                                         remote_addr, rkey, comp);

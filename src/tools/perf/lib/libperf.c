--- conflicted
+++ resolved
@@ -1389,10 +1389,6 @@
     ucp_perf_test_destroy_eps(perf, group_size);
 }
 
-<<<<<<< HEAD
-static void ucx_perf_set_warmup(ucx_perf_context_t *perf,
-                                const ucx_perf_params_t *params)
-=======
 static void ucp_perf_test_destroy_workers(ucx_perf_context_t *perf)
 {
     unsigned i;
@@ -1404,8 +1400,8 @@
     }
 }
 
-static void ucx_perf_set_warmup(ucx_perf_context_t* perf, ucx_perf_params_t* params)
->>>>>>> e3934dfa
+static void ucx_perf_set_warmup(ucx_perf_context_t* perf,
+                                const ucx_perf_params_t* params)
 {
     perf->max_iter = ucs_min(params->warmup_iter,
                              ucs_div_round_up(params->max_iter, 10));

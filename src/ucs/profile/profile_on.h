--- conflicted
+++ resolved
@@ -32,15 +32,9 @@
 /* Helper macro */
 #define __UCS_PROFILE_CTX_CODE(_ctx, _name, _loop_var) \
     int _loop_var ; \
-<<<<<<< HEAD
-    for (({ UCS_PROFILE_SCOPE_BEGIN(_name); _loop_var = 1;}); \
-         _loop_var; \
-         ({ UCS_PROFILE_SCOPE_END(); _loop_var = 0;}))
-=======
     for (({ UCS_PROFILE_CTX_SCOPE_BEGIN((_ctx)); _loop_var = 1;}); \
          _loop_var; \
          ({ UCS_PROFILE_CTX_SCOPE_END((_ctx), (_name)); _loop_var = 0;}))
->>>>>>> 80478d51
 
 
 /* Helper macro */
@@ -78,32 +72,18 @@
 /**
  * Record a scope-begin profiling event.
  *
-<<<<<<< HEAD
- * @param _name   Scope name.
- */
-#define UCS_PROFILE_SCOPE_BEGIN(_name) \
-    { \
-        UCS_PROFILE(UCS_PROFILE_TYPE_SCOPE_BEGIN, _name, 0, 0); \
-=======
+
  * @param _ctx  Profiling context.
  */
 #define UCS_PROFILE_CTX_SCOPE_BEGIN(_ctx) \
     { \
         UCS_PROFILE_CTX_RECORD((_ctx), UCS_PROFILE_TYPE_SCOPE_BEGIN, "", 0, 0); \
->>>>>>> 80478d51
         ucs_compiler_fence(); \
     }
 
 
 /**
  * Record a scope-end profiling event.
-<<<<<<< HEAD
- */
-#define UCS_PROFILE_SCOPE_END() \
-    { \
-        ucs_compiler_fence(); \
-        UCS_PROFILE(UCS_PROFILE_TYPE_SCOPE_END, "", 0, 0); \
-=======
  *
  * @param _ctx  Profiling context.
  * @param _name Scope name.
@@ -112,7 +92,6 @@
     { \
         ucs_compiler_fence(); \
         UCS_PROFILE_CTX_RECORD((_ctx), UCS_PROFILE_TYPE_SCOPE_END, _name, 0, 0); \
->>>>>>> 80478d51
     }
 
 
@@ -148,15 +127,9 @@
     _ret_type _name(__VA_ARGS__) \
     { \
         _ret_type _ret; \
-<<<<<<< HEAD
-        UCS_PROFILE_SCOPE_BEGIN(#_name); \
-        _ret = _name##_inner _arglist; \
-        UCS_PROFILE_SCOPE_END(); \
-=======
         UCS_PROFILE_CTX_SCOPE_BEGIN(_ctx); \
         _ret = _name##_inner _arglist; \
         UCS_PROFILE_CTX_SCOPE_END(_ctx, #_name); \
->>>>>>> 80478d51
         return _ret; \
     } \
     static UCS_F_ALWAYS_INLINE _ret_type _name##_inner(__VA_ARGS__)
@@ -192,15 +165,9 @@
     static UCS_F_ALWAYS_INLINE void _name##_inner(__VA_ARGS__); \
     \
     void _name(__VA_ARGS__) { \
-<<<<<<< HEAD
-        UCS_PROFILE_SCOPE_BEGIN(#_name); \
-        _name##_inner _arglist; \
-        UCS_PROFILE_SCOPE_END(); \
-=======
         UCS_PROFILE_CTX_SCOPE_BEGIN((_ctx)); \
         _name##_inner _arglist; \
         UCS_PROFILE_CTX_SCOPE_END((_ctx), #_name); \
->>>>>>> 80478d51
     } \
     static UCS_F_ALWAYS_INLINE void _name##_inner(__VA_ARGS__)
 
@@ -233,17 +200,10 @@
  */
 #define _UCS_PROFILE_CTX_NAMED_CALL(_ctx, _name, _func, ...) \
     ({ \
-<<<<<<< HEAD
-        typeof(_func(__VA_ARGS__)) retval; \
-        UCS_PROFILE_SCOPE_BEGIN(_name); \
-        retval = _func(__VA_ARGS__); \
-        UCS_PROFILE_SCOPE_END(); \
-=======
         ucs_typeof(_func(__VA_ARGS__)) retval; \
         UCS_PROFILE_CTX_SCOPE_BEGIN((_ctx)); \
         retval = _func(__VA_ARGS__); \
         UCS_PROFILE_CTX_SCOPE_END((_ctx), _name); \
->>>>>>> 80478d51
         retval; \
     })
 
@@ -290,15 +250,9 @@
  */
 #define _UCS_PROFILE_CTX_NAMED_CALL_VOID(_ctx, _name, _func, ...) \
     { \
-<<<<<<< HEAD
-        UCS_PROFILE_SCOPE_BEGIN(_name); \
-        _func(__VA_ARGS__); \
-        UCS_PROFILE_SCOPE_END(); \
-=======
         UCS_PROFILE_CTX_SCOPE_BEGIN((_ctx)); \
         _func(__VA_ARGS__); \
         UCS_PROFILE_CTX_SCOPE_END((_ctx), _name); \
->>>>>>> 80478d51
     }
 
 

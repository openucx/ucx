/**
* Copyright (C) NVIDIA Corporation. 2019.  ALL RIGHTS RESERVED.
*
* See file LICENSE for terms.
*/

#ifdef HAVE_CONFIG_H
#  include "config.h"
#endif

#include "topo.h"
#include "string.h"
#include "sys.h"

#include <ucs/datastruct/khash.h>
#include <ucs/type/spinlock.h>
#include <ucs/debug/assert.h>
#include <ucs/debug/log.h>
#include <ucs/time/time.h>
#include <inttypes.h>
#include <float.h>


#define UCS_TOPO_MAX_SYS_DEVICES     256
#define UCS_TOPO_SYSFS_PCI_PREFIX    "/sys/bus/pci/devices/"
#define UCS_TOPO_SYSFS_DEVICES_ROOT  "/sys/devices"
#define UCS_TOPO_DEVICE_NAME_UNKNOWN "<unknown>"
#define UCS_TOPO_DEVICE_NAME_INVALID "<invalid>"

typedef int64_t ucs_bus_id_bit_rep_t;

typedef struct {
    ucs_sys_bus_id_t bus_id;
    char             *name;
} ucs_topo_sys_device_info_t;

KHASH_MAP_INIT_INT64(bus_to_sys_dev, ucs_sys_device_t);

typedef struct ucs_topo_global_ctx {
    ucs_spinlock_t             lock;
    khash_t(bus_to_sys_dev)    bus_to_sys_dev_hash;
    ucs_topo_sys_device_info_t devices[UCS_TOPO_MAX_SYS_DEVICES];
    unsigned                   num_devices;
} ucs_topo_global_ctx_t;


const ucs_sys_dev_distance_t ucs_topo_default_distance = {
    .latency   = 0,
    .bandwidth = DBL_MAX
};
static ucs_topo_global_ctx_t ucs_topo_global_ctx;


static ucs_bus_id_bit_rep_t
ucs_topo_get_bus_id_bit_repr(const ucs_sys_bus_id_t *bus_id)
{
    return (((uint64_t)bus_id->domain << 24) |
            ((uint64_t)bus_id->bus << 16)    |
            ((uint64_t)bus_id->slot << 8)    |
            (bus_id->function));
}

void ucs_topo_init()
{
    ucs_spinlock_init(&ucs_topo_global_ctx.lock, 0);
    kh_init_inplace(bus_to_sys_dev, &ucs_topo_global_ctx.bus_to_sys_dev_hash);
    ucs_topo_global_ctx.num_devices = 0;
}

void ucs_topo_cleanup()
{
    ucs_topo_sys_device_info_t *device;
    while (ucs_topo_global_ctx.num_devices-- > 0) {
        device = &ucs_topo_global_ctx.devices[ucs_topo_global_ctx.num_devices];
        ucs_free(device->name);
    }
    kh_destroy_inplace(bus_to_sys_dev,
                       &ucs_topo_global_ctx.bus_to_sys_dev_hash);
    ucs_spinlock_destroy(&ucs_topo_global_ctx.lock);
}

unsigned ucs_topo_num_devices()
{
    unsigned num_devices;

    ucs_spin_lock(&ucs_topo_global_ctx.lock);
    num_devices = ucs_topo_global_ctx.num_devices;
    ucs_spin_unlock(&ucs_topo_global_ctx.lock);

    return num_devices;
}

static void ucs_topo_bus_id_str(const ucs_sys_bus_id_t *bus_id, int abbreviate,
                                char *str, size_t max)
{
    if (abbreviate && (bus_id->domain == 0)) {
        ucs_snprintf_safe(str, max, "%02x:%02x.%d", bus_id->bus, bus_id->slot,
                          bus_id->function);
    } else {
        ucs_snprintf_safe(str, max, "%04x:%02x:%02x.%d", bus_id->domain,
                          bus_id->bus, bus_id->slot, bus_id->function);
    }
}

ucs_status_t ucs_topo_find_device_by_bus_id(const ucs_sys_bus_id_t *bus_id,
                                            ucs_sys_device_t *sys_dev)
{
    ucs_bus_id_bit_rep_t bus_id_bit_rep;
    ucs_kh_put_t kh_put_status;
    khiter_t hash_it;
    char *name;

    bus_id_bit_rep  = ucs_topo_get_bus_id_bit_repr(bus_id);

    ucs_spin_lock(&ucs_topo_global_ctx.lock);
    hash_it = kh_put(
            bus_to_sys_dev /*name*/,
            &ucs_topo_global_ctx.bus_to_sys_dev_hash /*pointer to hashmap*/,
            bus_id_bit_rep /*key*/, &kh_put_status);

    if (kh_put_status == UCS_KH_PUT_KEY_PRESENT) {
        *sys_dev = kh_value(&ucs_topo_global_ctx.bus_to_sys_dev_hash, hash_it);
        ucs_debug("bus id 0x%"PRIx64" exists. sys_dev = %u", bus_id_bit_rep,
                  *sys_dev);
    } else if ((kh_put_status == UCS_KH_PUT_BUCKET_EMPTY) ||
               (kh_put_status == UCS_KH_PUT_BUCKET_CLEAR)) {
        ucs_assert_always(ucs_topo_global_ctx.num_devices <
                          UCS_TOPO_MAX_SYS_DEVICES);
        *sys_dev = ucs_topo_global_ctx.num_devices;
        ++ucs_topo_global_ctx.num_devices;

        ucs_debug("bus id 0x%"PRIx64" doesn't exist. sys_dev = %u",
                  bus_id_bit_rep, *sys_dev);

        kh_value(&ucs_topo_global_ctx.bus_to_sys_dev_hash, hash_it) = *sys_dev;

        /* Set default name to abbreviated BDF */
        name = ucs_malloc(UCS_SYS_BDF_NAME_MAX, "sys_dev_bdf_name");
        if (name != NULL) {
            ucs_topo_bus_id_str(bus_id, 1, name, UCS_SYS_BDF_NAME_MAX);
        }

        ucs_topo_global_ctx.devices[*sys_dev].bus_id = *bus_id;
        ucs_topo_global_ctx.devices[*sys_dev].name   = name;
    }

    ucs_spin_unlock(&ucs_topo_global_ctx.lock);
    return UCS_OK;
}

ucs_status_t ucs_topo_get_device_bus_id(ucs_sys_device_t sys_dev,
                                        ucs_sys_bus_id_t *bus_id)
{
    if (sys_dev >= ucs_topo_global_ctx.num_devices) {
        return UCS_ERR_NO_ELEM;
    }

    *bus_id = ucs_topo_global_ctx.devices[sys_dev].bus_id;
    return UCS_OK;
}

<<<<<<< HEAD
ucs_status_t ucs_topo_get_device_bus_id(ucs_sys_device_t sys_dev,
                                        ucs_sys_bus_id_t *bus_id)
{
    if (sys_dev < ucs_topo_ctx.sys_dev_to_bus_lookup.count) {
        *bus_id = ucs_topo_ctx.sys_dev_to_bus_lookup.bus_arr[sys_dev];
        return UCS_OK;
    } else {
        return UCS_ERR_NO_ELEM;
    }
}

static void
ucs_topo_get_bus_path(const ucs_sys_bus_id_t *bus_id, char *path, size_t max)
=======
static ucs_status_t
ucs_topo_get_sysfs_path(ucs_sys_device_t sys_dev, char *path, size_t max)
{
    const size_t prefix_length = strlen(UCS_TOPO_SYSFS_PCI_PREFIX);
    char link_path[PATH_MAX];
    ucs_status_t status;

    if (max < PATH_MAX) {
        status = UCS_ERR_BUFFER_TOO_SMALL;
        goto out;
    }

    ucs_spin_lock(&ucs_topo_global_ctx.lock);

    if (sys_dev >= ucs_topo_global_ctx.num_devices) {
        ucs_error("system device %d is invalid (max: %d)", sys_dev,
                  ucs_topo_global_ctx.num_devices);
        status = UCS_ERR_INVALID_PARAM;
        goto out_unlock;
    }

    ucs_strncpy_safe(link_path, UCS_TOPO_SYSFS_PCI_PREFIX, PATH_MAX);
    ucs_topo_bus_id_str(&ucs_topo_global_ctx.devices[sys_dev].bus_id, 0,
                        link_path + prefix_length, PATH_MAX - prefix_length);
    if (realpath(link_path, path) == NULL) {
        status = UCS_ERR_IO_ERROR;
        goto out_unlock;
    }

    status = UCS_OK;

out_unlock:
    ucs_spin_unlock(&ucs_topo_global_ctx.lock);
out:
    return status;
}

static int ucs_topo_is_sys_root(const char *path)
{
    return !strcmp(path, UCS_TOPO_SYSFS_DEVICES_ROOT);
}

static int ucs_topo_is_pci_root(const char *path)
>>>>>>> 448c1330
{
    int count;
    sscanf(path, UCS_TOPO_SYSFS_DEVICES_ROOT "/pci%*d:%*d%n", &count);
    return count == strlen(path);
}

static void ucs_topo_sys_root_distance(ucs_sys_dev_distance_t *distance)
{
    distance->latency = 500e-9;
    switch (ucs_arch_get_cpu_model()) {
    case UCS_CPU_MODEL_AMD_ROME:
        distance->bandwidth = 5100 * UCS_MBYTE;
        break;
    default:
        distance->bandwidth = 220 * UCS_MBYTE;
        break;
    }
}

static void ucs_topo_pci_root_distance(const char *path1, const char *path2,
                                       ucs_sys_dev_distance_t *distance)
{
    size_t path_distance = ucs_path_calc_distance(path1, path2);

    ucs_trace_data("distance between '%s' and '%s' is %zu", path1, path2,
                   path_distance);
    ucs_assertv(path_distance > 0, "path1=%s path2=%s", path1, path2);

    /* TODO set latency/bandwidth by CPU model */
    distance->latency   = 300e-9;
    distance->bandwidth = ucs_min(3500.0 * UCS_MBYTE,
                                  (19200.0 * UCS_MBYTE) / path_distance);
}

ucs_status_t ucs_topo_get_distance(ucs_sys_device_t device1,
                                   ucs_sys_device_t device2,
                                   ucs_sys_dev_distance_t *distance)
{
    char path1[PATH_MAX], path2[PATH_MAX], common_path[PATH_MAX];
    ucs_status_t status;

    /* If one of the devices is unknown, we assume near topology */
    if ((device1 == UCS_SYS_DEVICE_ID_UNKNOWN) ||
        (device2 == UCS_SYS_DEVICE_ID_UNKNOWN) || (device1 == device2)) {
        *distance = ucs_topo_default_distance;
        return UCS_OK;
    }

    status = ucs_topo_get_sysfs_path(device1, path1, sizeof(path1));
    if (status != UCS_OK) {
        return status;
    }

    status = ucs_topo_get_sysfs_path(device2, path2, sizeof(path2));
    if (status != UCS_OK) {
        return status;
    }

    ucs_path_get_common_parent(path1, path2, common_path);
    if (ucs_topo_is_sys_root(common_path)) {
        ucs_topo_sys_root_distance(distance);
    } else if (ucs_topo_is_pci_root(common_path)) {
        ucs_topo_pci_root_distance(path1, path2, distance);
    } else {
        *distance = ucs_topo_default_distance;
    }

    return UCS_OK;
}

const char *ucs_topo_distance_str(const ucs_sys_dev_distance_t *distance,
                                  char *buffer, size_t max)
{
    UCS_STRING_BUFFER_FIXED(strb, buffer, max);

    ucs_string_buffer_appendf(&strb, "%.0fns ",
                              distance->latency * UCS_NSEC_PER_SEC);

    if (distance->bandwidth <= UCS_PBYTE) {
        /* Print bandwidth value only if limited */
        ucs_string_buffer_appendf(&strb, "%.2fMB/s",
                                  distance->bandwidth / UCS_MBYTE);
    } else {
        ucs_string_buffer_appendf(&strb, ">1PB/s");
    }

    return ucs_string_buffer_cstr(&strb);
}

const char *
ucs_topo_sys_device_bdf_name(ucs_sys_device_t sys_dev, char *buffer, size_t max)
{
    if (sys_dev == UCS_SYS_DEVICE_ID_UNKNOWN) {
        ucs_strncpy_safe(buffer, UCS_TOPO_DEVICE_NAME_UNKNOWN, max);
    } else {
        ucs_spin_lock(&ucs_topo_global_ctx.lock);
        if (sys_dev < ucs_topo_global_ctx.num_devices) {
            ucs_topo_bus_id_str(&ucs_topo_global_ctx.devices[sys_dev].bus_id, 0,
                                buffer, max);
        } else {
            ucs_strncpy_safe(buffer, UCS_TOPO_DEVICE_NAME_INVALID, max);
        }
        ucs_spin_unlock(&ucs_topo_global_ctx.lock);
    }

    return buffer;
}

ucs_status_t
ucs_topo_find_device_by_bdf_name(const char *name, ucs_sys_device_t *sys_dev)
{
    ucs_sys_bus_id_t bus_id;
    int num_fields;

    /* Try to parse as "<domain>:<bus>:<device>.<function>" */
    num_fields = sscanf(name, "%hx:%hhx:%hhx.%hhx", &bus_id.domain, &bus_id.bus,
                        &bus_id.slot, &bus_id.function);
    if (num_fields == 4) {
        return ucs_topo_find_device_by_bus_id(&bus_id, sys_dev);
    }

    /* Try to parse as "<bus>:<device>.<function>", assume domain is 0 */
    bus_id.domain = 0;
    num_fields    = sscanf(name, "%hhx:%hhx.%hhx", &bus_id.bus, &bus_id.slot,
                           &bus_id.function);
    if (num_fields == 3) {
        return ucs_topo_find_device_by_bus_id(&bus_id, sys_dev);
    }

    return UCS_ERR_INVALID_PARAM;
}

ucs_status_t
ucs_topo_sys_device_set_name(ucs_sys_device_t sys_dev, const char *name)
{
    ucs_spin_lock(&ucs_topo_global_ctx.lock);

    if (sys_dev >= ucs_topo_global_ctx.num_devices) {
        ucs_error("system device %d is invalid (max: %d)", sys_dev,
                  ucs_topo_global_ctx.num_devices);
        ucs_spin_unlock(&ucs_topo_global_ctx.lock);
        return UCS_ERR_INVALID_PARAM;
    }

    ucs_free(ucs_topo_global_ctx.devices[sys_dev].name);
    ucs_topo_global_ctx.devices[sys_dev].name = ucs_strdup(name,
                                                           "sys_dev_name");
    ucs_spin_unlock(&ucs_topo_global_ctx.lock);

    return UCS_OK;
}

const char *ucs_topo_sys_device_get_name(ucs_sys_device_t sys_dev)
{
    const char *name;

    if (sys_dev == UCS_SYS_DEVICE_ID_UNKNOWN) {
        name = UCS_TOPO_DEVICE_NAME_UNKNOWN;
    } else {
        ucs_spin_lock(&ucs_topo_global_ctx.lock);
        if (sys_dev < ucs_topo_global_ctx.num_devices) {
            name = ucs_topo_global_ctx.devices[sys_dev].name;
        } else {
            name = UCS_TOPO_DEVICE_NAME_INVALID;
        }
        ucs_spin_unlock(&ucs_topo_global_ctx.lock);
    }

    return name;
}

void ucs_topo_print_info(FILE *stream)
{
    char bdf_name[UCS_SYS_BDF_NAME_MAX];
    volatile ucs_sys_device_t sys_dev;

    for (sys_dev = 0; sys_dev < ucs_topo_global_ctx.num_devices; ++sys_dev) {
        fprintf(stream, " %d  %*s  %s\n", sys_dev, UCS_SYS_BDF_NAME_MAX,
                ucs_topo_sys_device_bdf_name(sys_dev, bdf_name,
                                             sizeof(bdf_name)),
                ucs_topo_global_ctx.devices[sys_dev].name);
    }
}<|MERGE_RESOLUTION|>--- conflicted
+++ resolved
@@ -159,21 +159,6 @@
     return UCS_OK;
 }
 
-<<<<<<< HEAD
-ucs_status_t ucs_topo_get_device_bus_id(ucs_sys_device_t sys_dev,
-                                        ucs_sys_bus_id_t *bus_id)
-{
-    if (sys_dev < ucs_topo_ctx.sys_dev_to_bus_lookup.count) {
-        *bus_id = ucs_topo_ctx.sys_dev_to_bus_lookup.bus_arr[sys_dev];
-        return UCS_OK;
-    } else {
-        return UCS_ERR_NO_ELEM;
-    }
-}
-
-static void
-ucs_topo_get_bus_path(const ucs_sys_bus_id_t *bus_id, char *path, size_t max)
-=======
 static ucs_status_t
 ucs_topo_get_sysfs_path(ucs_sys_device_t sys_dev, char *path, size_t max)
 {
@@ -217,7 +202,6 @@
 }
 
 static int ucs_topo_is_pci_root(const char *path)
->>>>>>> 448c1330
 {
     int count;
     sscanf(path, UCS_TOPO_SYSFS_DEVICES_ROOT "/pci%*d:%*d%n", &count);

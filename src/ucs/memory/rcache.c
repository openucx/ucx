--- conflicted
+++ resolved
@@ -1106,27 +1106,8 @@
 void ucs_rcache_region_invalidate(ucs_rcache_t *rcache,
                                   ucs_rcache_region_t *region)
 {
-<<<<<<< HEAD
-    pthread_rwlock_wrlock(&rcache->pgt_lock);
-=======
-    ucs_rcache_comp_entry_t *comp;
-
-    /* Completion entry should be added before region is invalidated */
-    ucs_spin_lock(&rcache->lock);
-    comp = ucs_mpool_get(&rcache->mp);
-    ucs_spin_unlock(&rcache->lock);
-
     ucs_rw_spinlock_write_lock(&rcache->pgt_lock);
-    if (comp != NULL) {
-        comp->func = cb;
-        comp->arg  = arg;
-        ucs_list_add_tail(&region->comp_list, &comp->list);
-    } else {
-        ucs_rcache_region_error(rcache, region,
-                                "failed to allocate completion object");
-    }
-
->>>>>>> abd477ad
+
     /* coverity[double_lock] */
     ucs_rcache_region_invalidate_internal(rcache, region, 0);
     /* coverity[double_unlock] */

--- conflicted
+++ resolved
@@ -102,13 +102,8 @@
  * BSD socket address specification.
  */
 typedef struct ucs_sock_addr {
-<<<<<<< HEAD
-    const struct sockaddr   *addr;     /**< Pointer to socket address */
-    socklen_t               addrlen;   /**< Address length */
-=======
     const struct sockaddr   *addr;      /**< Pointer to socket address */
     socklen_t                addrlen;   /**< Address length */
->>>>>>> 7619bc3c
 } ucs_sock_addr_t;
 
 #endif /* TYPES_H_ */
/**
 * @file        uct.h
 * @date        2014-2020
 * @copyright   NVIDIA Corporation. All rights reserved.
 * @copyright   Mellanox Technologies Ltd. All rights reserved.
 * @copyright   Oak Ridge National Laboratory. All rights received.
 * @copyright   Advanced Micro Devices, Inc. All rights received.
 * @brief       Unified Communication Transport
 */

#ifndef UCT_H_
#define UCT_H_

#include <uct/api/uct_def.h>
#include <uct/api/tl.h>
#include <uct/api/version.h>
#include <ucs/async/async_fwd.h>
#include <ucs/datastruct/callbackq.h>
#include <ucs/datastruct/linear_func.h>
#include <ucs/memory/memory_type.h>
#include <ucs/type/status.h>
#include <ucs/type/thread_mode.h>
#include <ucs/type/cpu_set.h>
#include <ucs/stats/stats_fwd.h>
#include <ucs/sys/compiler_def.h>
#include <ucs/sys/topo.h>

#include <sys/socket.h>
#include <stdio.h>
#include <sched.h>

BEGIN_C_DECLS

/** @file uct.h */

/**
 * @defgroup UCT_API Unified Communication Transport (UCT) API
 * @{
 * This section describes UCT API.
 * @}
 */

/**
* @defgroup UCT_RESOURCE   UCT Communication Resource
* @ingroup UCT_API
* @{
* This section describes a concept of the Communication Resource and routines
* associated with the concept.
* @}
*/

/**
 * @defgroup UCT_CONTEXT    UCT Communication Context
 * @ingroup UCT_API
 * @{
 *
 * UCT context abstracts all the resources required for network communication.
 * It is designed to enable either share or isolate resources for multiple
 * programming models used by an application.
 *
 * This section provides a detailed description of this concept and
 * routines associated with it.
 *
 * @}
 */

/**
 * @defgroup UCT_MD    UCT Memory Domain
 * @ingroup UCT_API
 * @{
 * The Memory Domain abstracts resources required for network communication,
 * which typically includes memory, transport mechanisms, compute and
 * network resources. It is an isolation  mechanism that can be employed
 * by the applications for isolating resources between multiple programming models.
 * The attributes of the Memory Domain are defined by the structure @ref uct_md_attr().
 * The communication and memory operations are defined in the context of Memory Domain.
 *
 * @}
 */

/**
 * @defgroup UCT_AM   UCT Active messages
 * @ingroup UCT_API
 * @{
 * Defines active message functions.
 * @}
 */

/**
 * @defgroup UCT_RMA  UCT Remote memory access operations
 * @ingroup UCT_API
 * @{
 * Defines remote memory access operations.
 * @}
 */

/**
 * @defgroup UCT_AMO   UCT Atomic operations
 * @ingroup UCT_API
 * @{
 * Defines atomic operations.
 * @}
 */

/**
 * @defgroup UCT_TAG   UCT Tag matching operations
 * @ingroup UCT_API
 * @{
 * Defines tag matching operations.
 * @}
 */

/**
 * @defgroup UCT_CLIENT_SERVER   UCT client-server operations
 * @ingroup UCT_API
 * @{
 * Defines client-server operations.
 * The client-server API allows the connection establishment between an active
 * side - a client, and its peer - the passive side - a server.
 * The connection can be established through a UCT transport that supports
 * listening and connecting via IP address and port (listening can also be on INADDR_ANY).
 *
 * The following is a general overview of the operations on the server side:
 *
 * Connecting:
 * @ref uct_cm_open
 *      Open a connection manager.
 * @ref uct_listener_create
 *      Create a listener on the CM and start listening on a given IP,port / INADDR_ANY.
 * @ref uct_cm_listener_conn_request_callback_t
 *      This callback is invoked by the UCT transport to handle an incoming connection
 *      request from a client.
 *      Accept or reject the client's connection request.
 * @ref uct_ep_create
 *      Connect to the client by creating an endpoint if the request is accepted.
 *      The server creates a new endpoint for every connection request that it accepts.
 * @ref uct_cm_ep_priv_data_pack_callback_t
 *      This callback is invoked by the UCT transport to fill auxiliary data in
 *      the connection acknowledgement or reject notification back to the client.
 *      Send the client a connection acknowledgement or reject notification.
 *      Wait for an acknowledgment from the client, indicating that it is connected.
 * @ref uct_cm_ep_server_conn_notify_callback_t
 *      This callback is invoked by the UCT transport to handle the connection
 *      notification from the client.
 *
 * Disconnecting:
 * @ref uct_ep_disconnect
 *      Disconnect the server's endpoint from the client.
 *      Can be called when initiating a disconnect or when receiving a disconnect
 *      notification from the remote side.
 * @ref uct_ep_disconnect_cb_t
 *      This callback is invoked by the UCT transport when the client side calls
 *      uct_ep_disconnect as well.
 * @ref uct_ep_destroy
 *      Destroy the endpoint connected to the remote peer.
 *      If this function is called before the endpoint was disconnected, the
 *      @ref uct_ep_disconnect_cb_t will not be invoked.
 *
 * Destroying the server's resources:
 * @ref uct_listener_destroy
 *      Destroy the listener object.
 * @ref uct_cm_close
 *      Close the connection manager.
 *
 * The following is a general overview of the operations on the client side:
 *
 * Connecting:
 * @ref uct_cm_open
 *      Open a connection manager.
 * @ref uct_ep_create
 *      Create an endpoint for establishing a connection to the server.
 * @ref uct_cm_ep_priv_data_pack_callback_t
 *      This callback is invoked by the UCT transport to fill the user's private data
 *      in the connection request to be sent to the server. This connection request
 *      should be created by the transport.
 *      Send the connection request to the server.
 *      Wait for an acknowledgment from the server, indicating that it is connected.
 * @ref uct_cm_ep_client_connect_callback_t
 *      This callback is invoked by the UCT transport to handle a connection response
 *      from the server.
 *      After invoking this callback, the UCT transport will finalize the client's
 *      connection to the server.
 * @ref uct_cm_client_ep_conn_notify
 *      After the client's connection establishment is completed, the client
 *      should call this function in which it sends a notification message to
 *      the server stating that it (the client) is connected.
 *      The notification message that is sent depends on the transport's
 *      implementation.
 *
 * Disconnecting:
 * @ref uct_ep_disconnect
 *      Disconnect the client's endpoint from the server.
 *      Can be called when initiating a disconnect or when receiving a disconnect
 *      notification from the remote side.
 * @ref uct_ep_disconnect_cb_t
 *      This callback is invoked by the UCT transport when the server side calls
 *      uct_ep_disconnect as well.
 * @ref uct_ep_destroy
 *      Destroy the endpoint connected to the remote peer.
 *
 * Destroying the client's resources:
 * @ref uct_cm_close
 *      Close the connection manager.
 *
 * @}
 */

/**
 * @ingroup UCT_RESOURCE
 * @brief Memory domain resource descriptor.
 *
 * This structure describes a memory domain resource.
 */
typedef struct uct_md_resource_desc {
    char                     md_name[UCT_MD_NAME_MAX]; /**< Memory domain name */
} uct_md_resource_desc_t;


/**
 * @ingroup UCT_RESOURCE
 * @brief UCT component attributes field mask
 *
 * The enumeration allows specifying which fields in @ref uct_component_attr_t
 * are present. It is used for backward compatibility support.
 */
enum uct_component_attr_field {
    UCT_COMPONENT_ATTR_FIELD_NAME              = UCS_BIT(0), /**< Component name */
    UCT_COMPONENT_ATTR_FIELD_MD_RESOURCE_COUNT = UCS_BIT(1), /**< MD resource count */
    UCT_COMPONENT_ATTR_FIELD_MD_RESOURCES      = UCS_BIT(2), /**< MD resources array */
    UCT_COMPONENT_ATTR_FIELD_FLAGS             = UCS_BIT(3)  /**< Capability flags */
};


/**
 * @ingroup UCT_RESOURCE
 * @brief UCT component attributes
 *
 * This structure defines the attributes for UCT component. It is used for
 * @ref uct_component_query
 */
typedef struct uct_component_attr {
    /**
     * Mask of valid fields in this structure, using bits from
     * @ref uct_component_attr_field.
     * Fields not specified in this mask will be ignored.
     * Provides ABI compatibility with respect to adding new fields.
     */
    uint64_t               field_mask;

    /** Component name */
    char                   name[UCT_COMPONENT_NAME_MAX];

    /** Number of memory-domain resources */
    unsigned               md_resource_count;

    /**
     * Array of memory domain resources. When used, it should be initialized
     * prior to calling @ref uct_component_query with a pointer to an array,
     * which is large enough to hold all memory domain resource entries. After
     * the call, this array will be filled with information about existing
     * memory domain resources.
     * In order to allocate this array, you can call @ref uct_component_query
     * twice: The first time would only obtain the amount of entries required,
     * by specifying @ref UCT_COMPONENT_ATTR_FIELD_MD_RESOURCE_COUNT in
     * field_mask. Then the array could be allocated with the returned number of
     * entries, and passed to a second call to @ref uct_component_query, this
     * time setting field_mask to @ref UCT_COMPONENT_ATTR_FIELD_MD_RESOURCES.
     */
    uct_md_resource_desc_t *md_resources;

    /**
     * Flags as defined by UCT_COMPONENT_FLAG_xx.
     */
    uint64_t               flags;
} uct_component_attr_t;


/**
 * @ingroup UCT_RESOURCE
 * @brief Capability flags of @ref uct_component_h.
 *
 * The enumeration defines bit mask of @ref uct_component_h capabilities in
 * @ref uct_component_attr_t::flags which is set by @ref uct_component_query.
 */
enum {
    /**
     * If set, the component supports @ref uct_cm_h functionality.
     * See @ref uct_cm_open for details.
     */
    UCT_COMPONENT_FLAG_CM = UCS_BIT(0)
};


/**
 * @ingroup UCT_RESOURCE
 * @brief  List of UCX device types.
 */
typedef enum {
    UCT_DEVICE_TYPE_NET,     /**< Network devices */
    UCT_DEVICE_TYPE_SHM,     /**< Shared memory devices */
    UCT_DEVICE_TYPE_ACC,     /**< Acceleration devices */
    UCT_DEVICE_TYPE_SELF,    /**< Loop-back device */
    UCT_DEVICE_TYPE_LAST
} uct_device_type_t;


/**
 * @ingroup UCT_RESOURCE
 * @brief Communication resource descriptor.
 *
 * Resource descriptor is an object representing the network resource.
 * Resource descriptor could represent a stand-alone communication resource
 * such as an HCA port, network interface, or multiple resources such as
 * multiple network interfaces or communication ports. It could also represent
 * virtual communication resources that are defined over a single physical
 * network interface.
 */
typedef struct uct_tl_resource_desc {
    char                     tl_name[UCT_TL_NAME_MAX];   /**< Transport name */
    char                     dev_name[UCT_DEVICE_NAME_MAX]; /**< Hardware device name */
    uct_device_type_t        dev_type;     /**< The device represented by this resource
                                                (e.g. UCT_DEVICE_TYPE_NET for a network interface) */
    ucs_sys_device_t         sys_device;   /**< The identifier associated with the device
                                                bus_id as captured in ucs_sys_bus_id_t struct */
} uct_tl_resource_desc_t;

#define UCT_TL_RESOURCE_DESC_FMT              "%s/%s"
#define UCT_TL_RESOURCE_DESC_ARG(_resource)   (_resource)->tl_name, (_resource)->dev_name


/**
 * @brief Atomic operation requested for uct_ep_atomic32_post, uct_ep_atomic64_post,
 * uct_ep_atomic32_fetch and uct_ep_atomic64_fetch.
 *
 * This enumeration defines which atomic memory operation should be
 * performed by the uct_ep_atomic family of fuctions.
 */
typedef enum uct_atomic_op {
    UCT_ATOMIC_OP_ADD,   /**< Atomic add  */
    UCT_ATOMIC_OP_AND,   /**< Atomic and  */
    UCT_ATOMIC_OP_OR,    /**< Atomic or   */
    UCT_ATOMIC_OP_XOR,   /**< Atomic xor  */
    UCT_ATOMIC_OP_SWAP,  /**< Atomic swap */
    UCT_ATOMIC_OP_CSWAP, /**< Atomic compare-and-swap */
    UCT_ATOMIC_OP_LAST
} uct_atomic_op_t;


/**
 * @defgroup UCT_RESOURCE_IFACE_CAP   UCT interface operations and capabilities
 * @ingroup UCT_RESOURCE
 *
 * @brief  List of capabilities supported by UCX API
 *
 * The definition list presents a full list of operations and capabilities
 * exposed by UCX API.
 * @{
 */
        /* Active message capabilities */
#define UCT_IFACE_FLAG_AM_SHORT       UCS_BIT(0)  /**< Short active message */
#define UCT_IFACE_FLAG_AM_BCOPY       UCS_BIT(1)  /**< Buffered active message */
#define UCT_IFACE_FLAG_AM_ZCOPY       UCS_BIT(2)  /**< Zero-copy active message */

#define UCT_IFACE_FLAG_PENDING        UCS_BIT(3)  /**< Pending operations */

        /* PUT capabilities */
#define UCT_IFACE_FLAG_PUT_SHORT      UCS_BIT(4)  /**< Short put */
#define UCT_IFACE_FLAG_PUT_BCOPY      UCS_BIT(5)  /**< Buffered put */
#define UCT_IFACE_FLAG_PUT_ZCOPY      UCS_BIT(6)  /**< Zero-copy put */

        /* GET capabilities */
#define UCT_IFACE_FLAG_GET_SHORT      UCS_BIT(8)  /**< Short get */
#define UCT_IFACE_FLAG_GET_BCOPY      UCS_BIT(9)  /**< Buffered get */
#define UCT_IFACE_FLAG_GET_ZCOPY      UCS_BIT(10) /**< Zero-copy get */

        /* Atomic operations domain */
#define UCT_IFACE_FLAG_ATOMIC_CPU     UCS_BIT(30) /**< Atomic communications are consistent
                                                       with respect to CPU operations. */
#define UCT_IFACE_FLAG_ATOMIC_DEVICE  UCS_BIT(31) /**< Atomic communications are consistent
                                                       only with respect to other atomics
                                                       on the same device. */

        /* Error handling capabilities */
#define UCT_IFACE_FLAG_ERRHANDLE_SHORT_BUF    UCS_BIT(32) /**< Invalid buffer for short operation */
#define UCT_IFACE_FLAG_ERRHANDLE_BCOPY_BUF    UCS_BIT(33) /**< Invalid buffer for buffered operation */
#define UCT_IFACE_FLAG_ERRHANDLE_ZCOPY_BUF    UCS_BIT(34) /**< Invalid buffer for zero copy operation */
#define UCT_IFACE_FLAG_ERRHANDLE_AM_ID        UCS_BIT(35) /**< Invalid AM id on remote */
#define UCT_IFACE_FLAG_ERRHANDLE_REMOTE_MEM   UCS_BIT(36) /**< Remote memory access */
#define UCT_IFACE_FLAG_ERRHANDLE_BCOPY_LEN    UCS_BIT(37) /**< Invalid length for buffered operation */
#define UCT_IFACE_FLAG_ERRHANDLE_PEER_FAILURE UCS_BIT(38) /**< Remote peer failures/outage */

#define UCT_IFACE_FLAG_EP_CHECK               UCS_BIT(39) /**< Endpoint check */

        /* Connection establishment */
#define UCT_IFACE_FLAG_CONNECT_TO_IFACE       UCS_BIT(40) /**< Supports connecting to interface */
#define UCT_IFACE_FLAG_CONNECT_TO_EP          UCS_BIT(41) /**< Supports connecting to specific endpoint */
#define UCT_IFACE_FLAG_CONNECT_TO_SOCKADDR    UCS_BIT(42) /**< Supports connecting to sockaddr */

        /* Special transport flags */
#define UCT_IFACE_FLAG_AM_DUP         UCS_BIT(43) /**< Active messages may be received with duplicates
                                                       This happens if the transport does not keep enough
                                                       information to detect retransmissions */

        /* Callback invocation */
#define UCT_IFACE_FLAG_CB_SYNC        UCS_BIT(44) /**< Interface supports setting a callback
                                                       which is invoked only from the calling context of
                                                       uct_worker_progress() */
#define UCT_IFACE_FLAG_CB_ASYNC       UCS_BIT(45) /**< Interface supports setting a callback
                                                       which will be invoked within a reasonable amount of
                                                       time if uct_worker_progress() is not being called.
                                                       The callback can be invoked from any progress context
                                                       and it may also be invoked when uct_worker_progress()
                                                       is called. */

        /* Tag matching operations */
#define UCT_IFACE_FLAG_TAG_EAGER_SHORT UCS_BIT(50) /**< Hardware tag matching short eager support */
#define UCT_IFACE_FLAG_TAG_EAGER_BCOPY UCS_BIT(51) /**< Hardware tag matching bcopy eager support */
#define UCT_IFACE_FLAG_TAG_EAGER_ZCOPY UCS_BIT(52) /**< Hardware tag matching zcopy eager support */
#define UCT_IFACE_FLAG_TAG_RNDV_ZCOPY  UCS_BIT(53) /**< Hardware tag matching rendezvous zcopy support */
/**
 * @}
 */


/**
 * @defgroup UCT_RESOURCE_IFACE_EVENT_CAP   UCT interface for asynchronous event capabilities
 * @ingroup UCT_RESOURCE
 *
 * @brief List of capabilities supported by UCT iface event API
 *
 * The definition list presents a full list of operations and capabilities
 * supported by UCT iface event.
 * @{
   */
        /* Event types */
#define UCT_IFACE_FLAG_EVENT_SEND_COMP UCS_BIT(0) /**< Event notification of send completion is
                                                       supported */
#define UCT_IFACE_FLAG_EVENT_RECV      UCS_BIT(1) /**< Event notification of tag and active message
                                                       receive is supported */
#define UCT_IFACE_FLAG_EVENT_RECV_SIG  UCS_BIT(2) /**< Event notification of signaled tag and active
                                                       message is supported */
        /* Event notification mechanisms */
#define UCT_IFACE_FLAG_EVENT_FD        UCS_BIT(3) /**< Event notification through File Descriptor
                                                       is supported */
#define UCT_IFACE_FLAG_EVENT_ASYNC_CB  UCS_BIT(4) /**< Event notification through asynchronous
                                                       callback invocation is supported */
/**
 * @}
 */


/**
 * @ingroup UCT_CONTEXT
 * @brief  Memory allocation methods.
 */
typedef enum {
    UCT_ALLOC_METHOD_THP,  /**< Allocate from OS using libc allocator with
                                Transparent Huge Pages enabled*/
    UCT_ALLOC_METHOD_MD,   /**< Allocate using memory domain */
    UCT_ALLOC_METHOD_HEAP, /**< Allocate from heap using libc allocator */
    UCT_ALLOC_METHOD_MMAP, /**< Allocate from OS using mmap() syscall */
    UCT_ALLOC_METHOD_HUGE, /**< Allocate huge pages */
    UCT_ALLOC_METHOD_LAST,
    UCT_ALLOC_METHOD_DEFAULT = UCT_ALLOC_METHOD_LAST /**< Use default method */
} uct_alloc_method_t;


/**
 * @ingroup UCT_RESOURCE
 * @brief  Asynchronous event types.
 *
 * @note The UCT_EVENT_RECV and UCT_EVENT_RECV_SIG event types are used to
 *       indicate receive-side completions for both tag matching and active
 *       messages. If the interface supports signaled receives
 *       (@ref UCT_IFACE_FLAG_EVENT_RECV_SIG), then for the messages sent with
 *       UCT_SEND_FLAG_SIGNALED flag, UCT_EVENT_RECV_SIG should be triggered
 *       on the receiver. Otherwise, UCT_EVENT_RECV should be triggered.
 */
enum uct_iface_event_types {
    UCT_EVENT_SEND_COMP     = UCS_BIT(0), /**< Send completion event */
    UCT_EVENT_RECV          = UCS_BIT(1), /**< Tag or active message received */
    UCT_EVENT_RECV_SIG      = UCS_BIT(2)  /**< Signaled tag or active message
                                               received */
};


/**
 * @ingroup UCT_RESOURCE
 * @brief  Flush modifiers.
 */
enum uct_flush_flags {
    UCT_FLUSH_FLAG_LOCAL    = 0,            /**< Guarantees that the data
                                                 transfer is completed but the
                                                 target buffer may not be
                                                 updated yet.*/
    UCT_FLUSH_FLAG_CANCEL   = UCS_BIT(0)    /**< The library will make a best
                                                 effort attempt to cancel all
                                                 uncompleted operations.
                                                 However, there is a chance that
                                                 some operations will not be
                                                 canceled in which case the user
                                                 will need to handle their
                                                 completions through
                                                 the relevant callbacks.
                                                 After @ref uct_ep_flush
                                                 with this flag is completed,
                                                 the endpoint will be set to
                                                 error state, and it becomes
                                                 unusable for send operations
                                                 and should be destroyed. */
};


/**
 * @ingroup UCT_RESOURCE
 * @brief UCT progress types
 */
enum uct_progress_types {
    UCT_PROGRESS_SEND        = UCS_BIT(0),  /**< Progress send operations */
    UCT_PROGRESS_RECV        = UCS_BIT(1),  /**< Progress receive operations */
    UCT_PROGRESS_THREAD_SAFE = UCS_BIT(7)   /**< Enable/disable progress while
                                                 another thread may be calling
                                                 @ref ucp_worker_progress(). */
};


/**
 * @ingroup UCT_AM
 * @brief Flags for active message send operation.
 */
enum uct_msg_flags {
    UCT_SEND_FLAG_SIGNALED = UCS_BIT(0) /**< Trigger @ref UCT_EVENT_RECV_SIG
                                             event on remote side. Make best
                                             effort attempt to avoid triggering
                                             @ref UCT_EVENT_RECV event.
                                             Ignored if not supported by interface. */
};


/**
 * @ingroup UCT_RESOURCE
 * @brief Callback flags.
 *
 * List of flags for a callback.
 */
enum uct_cb_flags {
    UCT_CB_FLAG_RESERVED = UCS_BIT(1), /**< Reserved for future use. */
    UCT_CB_FLAG_ASYNC    = UCS_BIT(2)  /**< Callback is allowed to be called
                                            from any thread in the process, and
                                            therefore should be thread-safe. For
                                            example, it may be called from a
                                            transport async progress thread. To
                                            guarantee async invocation, the
                                            interface must have the @ref
                                            UCT_IFACE_FLAG_CB_ASYNC flag set. If
                                            async callback is requested on an
                                            interface which only supports sync
                                            callback (i.e., only the @ref
                                            UCT_IFACE_FLAG_CB_SYNC flag is set),
                                            the callback will be invoked only
                                            from the context that called @ref
                                            uct_iface_progress). */
};


/**
 * @ingroup UCT_RESOURCE
 * @brief Mode in which to open the interface.
 */
enum uct_iface_open_mode {
   /** Interface is opened on a specific device */
   UCT_IFACE_OPEN_MODE_DEVICE          = UCS_BIT(0),

   /** Interface is opened on a specific address on the server side. This mode
       will be deprecated in the near future for a better API. */
   UCT_IFACE_OPEN_MODE_SOCKADDR_SERVER = UCS_BIT(1),

   /** Interface is opened on a specific address on the client side This mode
       will be deprecated in the near future for a better API. */
   UCT_IFACE_OPEN_MODE_SOCKADDR_CLIENT = UCS_BIT(2)
};


/**
 * @ingroup UCT_RESOURCE
 * @brief UCT interface created by @ref uct_iface_open parameters field mask.
 *
 * The enumeration allows specifying which fields in @ref uct_iface_params_t are
 * present, for backward compatibility support.
 */
enum uct_iface_params_field {
    /** Enables @ref uct_iface_params_t::cpu_mask */
    UCT_IFACE_PARAM_FIELD_CPU_MASK          = UCS_BIT(0),

    /** Enables @ref uct_iface_params_t::open_mode */
    UCT_IFACE_PARAM_FIELD_OPEN_MODE         = UCS_BIT(1),

    /** Enables @ref uct_iface_params_t_mode_device
     *  "uct_iface_params_t::mode::device" */
    UCT_IFACE_PARAM_FIELD_DEVICE            = UCS_BIT(2),

    /** Enables @ref uct_iface_params_t_mode_sockaddr
     *  "uct_iface_params_t::mode::sockaddr" */
    UCT_IFACE_PARAM_FIELD_SOCKADDR          = UCS_BIT(3),

    /** Enables @ref uct_iface_params_t::stats_root */
    UCT_IFACE_PARAM_FIELD_STATS_ROOT        = UCS_BIT(4),

    /** Enables @ref uct_iface_params_t::rx_headroom */
    UCT_IFACE_PARAM_FIELD_RX_HEADROOM       = UCS_BIT(5),

    /** Enables @ref uct_iface_params_t::err_handler_arg */
    UCT_IFACE_PARAM_FIELD_ERR_HANDLER_ARG   = UCS_BIT(6),

    /** Enables @ref uct_iface_params_t::err_handler */
    UCT_IFACE_PARAM_FIELD_ERR_HANDLER       = UCS_BIT(7),

    /** Enables @ref uct_iface_params_t::err_handler_flags */
    UCT_IFACE_PARAM_FIELD_ERR_HANDLER_FLAGS = UCS_BIT(8),

    /** Enables @ref uct_iface_params_t::eager_arg */
    UCT_IFACE_PARAM_FIELD_HW_TM_EAGER_ARG   = UCS_BIT(9),

    /** Enables @ref uct_iface_params_t::eager_cb */
    UCT_IFACE_PARAM_FIELD_HW_TM_EAGER_CB    = UCS_BIT(10),

    /** Enables @ref uct_iface_params_t::rndv_arg */
    UCT_IFACE_PARAM_FIELD_HW_TM_RNDV_ARG    = UCS_BIT(11),

    /** Enables @ref uct_iface_params_t::rndv_cb */
    UCT_IFACE_PARAM_FIELD_HW_TM_RNDV_CB     = UCS_BIT(12),

    /** Enables @ref uct_iface_params_t::async_event_arg */
    UCT_IFACE_PARAM_FIELD_ASYNC_EVENT_ARG   = UCS_BIT(13),

    /** Enables @ref uct_iface_params_t::async_event_cb */
    UCT_IFACE_PARAM_FIELD_ASYNC_EVENT_CB    = UCS_BIT(14)
};

/**
 * @ingroup UCT_MD
 * @brief Socket address accessibility type.
 */
typedef enum {
   UCT_SOCKADDR_ACC_LOCAL,  /**< Check if local address exists.
                                 Address should belong to a local
                                 network interface */
   UCT_SOCKADDR_ACC_REMOTE  /**< Check if remote address can be reached.
                                 Address is routable from one of the
                                 local network interfaces */
} uct_sockaddr_accessibility_t;


/**
 * @ingroup UCT_MD
 * @brief  Memory domain capability flags.
 */
enum {
    UCT_MD_FLAG_ALLOC      = UCS_BIT(0),  /**< MD supports memory allocation */
    UCT_MD_FLAG_REG        = UCS_BIT(1),  /**< MD supports memory registration */
    UCT_MD_FLAG_NEED_MEMH  = UCS_BIT(2),  /**< The transport needs a valid local
                                               memory handle for zero-copy operations */
    UCT_MD_FLAG_NEED_RKEY  = UCS_BIT(3),  /**< The transport needs a valid
                                               remote memory key for remote memory
                                               operations */
    UCT_MD_FLAG_ADVISE     = UCS_BIT(4),  /**< MD supports memory advice */
    UCT_MD_FLAG_FIXED      = UCS_BIT(5),  /**< MD supports memory allocation with
                                               fixed address */
    UCT_MD_FLAG_RKEY_PTR   = UCS_BIT(6),  /**< MD supports direct access to
                                               remote memory via a pointer that
                                               is returned by @ref uct_rkey_ptr */
    UCT_MD_FLAG_SOCKADDR   = UCS_BIT(7)   /**< MD support for client-server
                                               connection establishment via
                                               sockaddr */
};

/**
 * @ingroup UCT_MD
 * @brief  Memory allocation/registration flags.
 */
enum uct_md_mem_flags {
    UCT_MD_MEM_FLAG_NONBLOCK    = UCS_BIT(0), /**< Hint to perform non-blocking
                                                   allocation/registration: page
                                                   mapping may be deferred until
                                                   it is accessed by the CPU or a
                                                   transport. */
    UCT_MD_MEM_FLAG_FIXED       = UCS_BIT(1), /**< Place the mapping at exactly
                                                   defined address */
    UCT_MD_MEM_FLAG_LOCK        = UCS_BIT(2), /**< Registered memory should be
                                                   locked. May incur extra cost for
                                                   registration, but memory access
                                                   is usually faster. */
    UCT_MD_MEM_FLAG_HIDE_ERRORS = UCS_BIT(3), /**< Hide errors on memory registration.
                                                   In some cases registration failure
                                                   is not an error (e. g. for merged
                                                   memory regions). */

    /* memory access flags */
    UCT_MD_MEM_ACCESS_REMOTE_PUT    = UCS_BIT(5), /**< enable remote put access */
    UCT_MD_MEM_ACCESS_REMOTE_GET    = UCS_BIT(6), /**< enable remote get access */
    UCT_MD_MEM_ACCESS_REMOTE_ATOMIC = UCS_BIT(7), /**< enable remote atomic access */

    /** enable local and remote access for all operations */
    UCT_MD_MEM_ACCESS_ALL =  (UCT_MD_MEM_ACCESS_REMOTE_PUT|
                              UCT_MD_MEM_ACCESS_REMOTE_GET|
                              UCT_MD_MEM_ACCESS_REMOTE_ATOMIC),

    /** enable local and remote access for put and get operations */
    UCT_MD_MEM_ACCESS_RMA = (UCT_MD_MEM_ACCESS_REMOTE_PUT|
                             UCT_MD_MEM_ACCESS_REMOTE_GET)
};


/**
 * @ingroup UCT_MD
 * @brief list of UCT memory use advice
 */
typedef enum {
    UCT_MADV_NORMAL  = 0,  /**< No special treatment */
    UCT_MADV_WILLNEED      /**< can be used on the memory mapped with
                                @ref UCT_MD_MEM_FLAG_NONBLOCK to speed up
                                memory mapping and to avoid page faults when
                                the memory is accessed for the first time. */
} uct_mem_advice_t;


/**
 * @ingroup UCT_CLIENT_SERVER
 * @brief UCT connection manager attributes field mask.
 *
 * The enumeration allows specifying which fields in @ref uct_cm_attr_t are
 * present, for backward compatibility support.
 */
enum uct_cm_attr_field {
    /** Enables @ref uct_cm_attr::max_conn_priv */
    UCT_CM_ATTR_FIELD_MAX_CONN_PRIV = UCS_BIT(0)
};


/**
 * @ingroup UCT_CLIENT_SERVER
 * @brief UCT listener attributes field mask.
 *
 * The enumeration allows specifying which fields in @ref uct_listener_attr_t are
 * present, for backward compatibility support.
 */
enum uct_listener_attr_field {
    /** Enables @ref uct_listener_attr::sockaddr */
    UCT_LISTENER_ATTR_FIELD_SOCKADDR = UCS_BIT(0)
};


/**
 * @ingroup UCT_CLIENT_SERVER
 * @brief UCT listener created by @ref uct_listener_create parameters field mask.
 *
 * The enumeration allows specifying which fields in @ref uct_listener_params_t
 * are present, for backward compatibility support.
 */
enum uct_listener_params_field {
    /** Enables @ref uct_listener_params::backlog */
    UCT_LISTENER_PARAM_FIELD_BACKLOG         = UCS_BIT(0),

    /** Enables @ref uct_listener_params::conn_request_cb */
    UCT_LISTENER_PARAM_FIELD_CONN_REQUEST_CB = UCS_BIT(1),

    /** Enables @ref uct_listener_params::user_data */
    UCT_LISTENER_PARAM_FIELD_USER_DATA       = UCS_BIT(2)
};


/**
 * @ingroup UCT_RESOURCE
 * @brief UCT endpoint created by @ref uct_ep_create parameters field mask.
 *
 * The enumeration allows specifying which fields in @ref uct_ep_params_t are
 * present, for backward compatibility support.
 */
enum uct_ep_params_field {
    /** Enables @ref uct_ep_params::iface */
    UCT_EP_PARAM_FIELD_IFACE                      = UCS_BIT(0),

    /** Enables @ref uct_ep_params::user_data */
    UCT_EP_PARAM_FIELD_USER_DATA                  = UCS_BIT(1),

    /** Enables @ref uct_ep_params::dev_addr */
    UCT_EP_PARAM_FIELD_DEV_ADDR                   = UCS_BIT(2),

    /** Enables @ref uct_ep_params::iface_addr */
    UCT_EP_PARAM_FIELD_IFACE_ADDR                 = UCS_BIT(3),

    /** Enables @ref uct_ep_params::sockaddr */
    UCT_EP_PARAM_FIELD_SOCKADDR                   = UCS_BIT(4),

    /** Enables @ref uct_ep_params::sockaddr_cb_flags */
    UCT_EP_PARAM_FIELD_SOCKADDR_CB_FLAGS          = UCS_BIT(5),

    /** Enables @ref uct_ep_params::sockaddr_pack_cb */
    UCT_EP_PARAM_FIELD_SOCKADDR_PACK_CB           = UCS_BIT(6),

    /** Enables @ref uct_ep_params::cm */
    UCT_EP_PARAM_FIELD_CM                         = UCS_BIT(7),

    /** Enables @ref uct_ep_params::conn_request */
    UCT_EP_PARAM_FIELD_CONN_REQUEST               = UCS_BIT(8),

    /** Enables @ref uct_ep_params::sockaddr_cb_client */
    UCT_EP_PARAM_FIELD_SOCKADDR_CONNECT_CB_CLIENT = UCS_BIT(9),

    /** Enables @ref uct_ep_params::sockaddr_cb_server */
    UCT_EP_PARAM_FIELD_SOCKADDR_NOTIFY_CB_SERVER  = UCS_BIT(10),

    /** Enables @ref uct_ep_params::disconnect_cb */
    UCT_EP_PARAM_FIELD_SOCKADDR_DISCONNECT_CB     = UCS_BIT(11),

    /** Enables @ref uct_ep_params::path_index */
    UCT_EP_PARAM_FIELD_PATH_INDEX                 = UCS_BIT(12)
};


/*
 * @ingroup UCT_RESOURCE
 * @brief Process Per Node (PPN) bandwidth specification: f(ppn) = dedicated + shared / ppn
 *
 *  This structure specifies a function which is used as basis for bandwidth
 * estimation of various UCT operations. This information can be used to select
 * the best performing combination of UCT operations.
 */
typedef struct uct_ppn_bandwidth {
    double                   dedicated; /**< Dedicated bandwidth, bytes/second */
    double                   shared;    /**< Shared bandwidth, bytes/second */
} uct_ppn_bandwidth_t;


/**
 * @ingroup UCT_RESOURCE
 * @brief Interface attributes: capabilities and limitations.
 */
struct uct_iface_attr {
    struct {
        struct {
            size_t           max_short;  /**< Maximal size for put_short */
            size_t           max_bcopy;  /**< Maximal size for put_bcopy */
            size_t           min_zcopy;  /**< Minimal size for put_zcopy (total
                                              of @ref uct_iov_t::length of the
                                              @a iov parameter) */
            size_t           max_zcopy;  /**< Maximal size for put_zcopy (total
                                              of @ref uct_iov_t::length of the
                                              @a iov parameter) */
            size_t           opt_zcopy_align; /**< Optimal alignment for zero-copy
                                              buffer address */
            size_t           align_mtu;       /**< MTU used for alignment */
            size_t           max_iov;    /**< Maximal @a iovcnt parameter in
                                              @ref ::uct_ep_put_zcopy
                                              @anchor uct_iface_attr_cap_put_max_iov */
        } put;                           /**< Attributes for PUT operations */

        struct {
            size_t           max_short;  /**< Maximal size for get_short */
            size_t           max_bcopy;  /**< Maximal size for get_bcopy */
            size_t           min_zcopy;  /**< Minimal size for get_zcopy (total
                                              of @ref uct_iov_t::length of the
                                              @a iov parameter) */
            size_t           max_zcopy;  /**< Maximal size for get_zcopy (total
                                              of @ref uct_iov_t::length of the
                                              @a iov parameter) */
            size_t           opt_zcopy_align; /**< Optimal alignment for zero-copy
                                              buffer address */
            size_t           align_mtu;       /**< MTU used for alignment */
            size_t           max_iov;    /**< Maximal @a iovcnt parameter in
                                              @ref uct_ep_get_zcopy
                                              @anchor uct_iface_attr_cap_get_max_iov */
        } get;                           /**< Attributes for GET operations */

        struct {
            size_t           max_short;  /**< Total max. size (incl. the header) */
            size_t           max_bcopy;  /**< Total max. size (incl. the header) */
            size_t           min_zcopy;  /**< Minimal size for am_zcopy (incl. the
                                              header and total of @ref uct_iov_t::length
                                              of the @a iov parameter) */
            size_t           max_zcopy;  /**< Total max. size (incl. the header
                                              and total of @ref uct_iov_t::length
                                              of the @a iov parameter) */
            size_t           opt_zcopy_align; /**< Optimal alignment for zero-copy
                                              buffer address */
            size_t           align_mtu;       /**< MTU used for alignment */
            size_t           max_hdr;    /**< Max. header size for zcopy */
            size_t           max_iov;    /**< Maximal @a iovcnt parameter in
                                              @ref ::uct_ep_am_zcopy
                                              @anchor uct_iface_attr_cap_am_max_iov */
        } am;                            /**< Attributes for AM operations */

        struct {
            struct {
                size_t       min_recv;   /**< Minimal allowed length of posted receive buffer */
                size_t       max_zcopy;  /**< Maximal allowed data length in
                                              @ref uct_iface_tag_recv_zcopy */
                size_t       max_iov;    /**< Maximal @a iovcnt parameter in
                                              @ref uct_iface_tag_recv_zcopy
                                              @anchor uct_iface_attr_cap_tag_recv_iov */
                size_t       max_outstanding; /**< Maximal number of simultaneous
                                                   receive operations */
            } recv;

            struct {
                  size_t     max_short;  /**< Maximal allowed data length in
                                              @ref uct_ep_tag_eager_short */
                  size_t     max_bcopy;  /**< Maximal allowed data length in
                                              @ref uct_ep_tag_eager_bcopy */
                  size_t     max_zcopy;  /**< Maximal allowed data length in
                                              @ref uct_ep_tag_eager_zcopy */
                  size_t     max_iov;    /**< Maximal @a iovcnt parameter in
                                              @ref uct_ep_tag_eager_zcopy */
            } eager;                     /**< Attributes related to eager protocol */

            struct {
                  size_t     max_zcopy;  /**< Maximal allowed data length in
                                              @ref uct_ep_tag_rndv_zcopy */
                  size_t     max_hdr;    /**< Maximal allowed header length in
                                              @ref uct_ep_tag_rndv_zcopy and
                                              @ref uct_ep_tag_rndv_request */
                  size_t     max_iov;    /**< Maximal @a iovcnt parameter in
                                              @ref uct_ep_tag_rndv_zcopy */
            } rndv;                      /**< Attributes related to rendezvous protocol */
        } tag;                           /**< Attributes for TAG operations */

        struct {
            uint64_t         op_flags;   /**< Attributes for atomic-post operations */
            uint64_t         fop_flags;  /**< Attributes for atomic-fetch operations */
        } atomic32, atomic64;            /**< Attributes for atomic operations */

        uint64_t             flags;      /**< Flags from @ref UCT_RESOURCE_IFACE_CAP */
        uint64_t             event_flags;/**< Flags from @ref UCT_RESOURCE_IFACE_EVENT_CAP */
    } cap;                               /**< Interface capabilities */

    size_t                   device_addr_len;/**< Size of device address */
    size_t                   iface_addr_len; /**< Size of interface address */
    size_t                   ep_addr_len;    /**< Size of endpoint address */
    size_t                   max_conn_priv;  /**< Max size of the iface's private data.
                                                  used for connection
                                                  establishment with sockaddr */
    struct sockaddr_storage  listen_sockaddr; /**< Sockaddr on which this iface
                                                   is listening. */
    /*
     * The following fields define expected performance of the communication
     * interface, this would usually be a combination of device and system
     * characteristics and determined at run time.
     */
    double                   overhead;     /**< Message overhead, seconds */
    uct_ppn_bandwidth_t      bandwidth;    /**< Bandwidth model */
    ucs_linear_func_t        latency;      /**< Latency as function of number of
                                                active endpoints */
    uint8_t                  priority;     /**< Priority of device */
    size_t                   max_num_eps;  /**< Maximum number of endpoints */
    unsigned                 dev_num_paths;/**< How many network paths can be
                                                utilized on the device used by
                                                this interface for optimal
                                                performance. Endpoints that connect
                                                to the same remote address but use
                                                different paths can potentially
                                                achieve higher total bandwidth
                                                compared to using only a single
                                                endpoint. */
};


/**
 * @ingroup UCT_RESOURCE
 * @brief Parameters used for interface creation.
 *
 * This structure should be allocated by the user and should be passed to
 * @ref uct_iface_open. User has to initialize all fields of this structure.
 */
struct uct_iface_params {
    /** Mask of valid fields in this structure, using bits from
     *  @ref uct_iface_params_field. Fields not specified in this mask will be
     *  ignored. */
    uint64_t                                     field_mask;
    /** Mask of CPUs to use for resources */
    ucs_cpu_set_t                                cpu_mask;
    /** Interface open mode bitmap. @ref uct_iface_open_mode */
    uint64_t                                     open_mode;
    /** Mode-specific parameters */
    union {
        /** @anchor uct_iface_params_t_mode_device
         *  The fields in this structure (tl_name and dev_name) need to be set only when
         *  the @ref UCT_IFACE_OPEN_MODE_DEVICE bit is set in @ref
         *  uct_iface_params_t.open_mode This will make @ref uct_iface_open
         *  open the interface on the specified device.
         */
        struct {
            const char                           *tl_name;  /**< Transport name */
            const char                           *dev_name; /**< Device Name */
        } device;
        /** @anchor uct_iface_params_t_mode_sockaddr
         *  These callbacks and address are only relevant for client-server
         *  connection establishment with sockaddr and are needed on the server side.
         *  The callbacks and address need to be set when the @ref
         *  UCT_IFACE_OPEN_MODE_SOCKADDR_SERVER bit is set in @ref
         *  uct_iface_params_t.open_mode. This will make @ref uct_iface_open
         *  open the interface on the specified address as a server. */
        struct {
            ucs_sock_addr_t                      listen_sockaddr;
            /** Argument for connection request callback */
            void                                 *conn_request_arg;
            /** Callback for an incoming connection request on the server */
            uct_sockaddr_conn_request_callback_t conn_request_cb;
            /** Callback flags to indicate where the callback can be invoked from.
             * @ref uct_cb_flags */
            uint32_t                             cb_flags;
        } sockaddr;
    } mode;

    /** Root in the statistics tree. Can be NULL. If non NULL, it will be
        a root of @a uct_iface object in the statistics tree. */
    ucs_stats_node_t                             *stats_root;
    /** How much bytes to reserve before the receive segment.*/
    size_t                                       rx_headroom;

    /** Custom argument of @a err_handler. */
    void                                         *err_handler_arg;
    /** The callback to handle transport level error.*/
    uct_error_handler_t                          err_handler;
    /** Callback flags to indicate where the @a err_handler callback can be
     * invoked from. @ref uct_cb_flags */
    uint32_t                                     err_handler_flags;

    /** These callbacks are only relevant for HW Tag Matching */
    void                                         *eager_arg;
    /** Callback for tag matching unexpected eager messages */
    uct_tag_unexp_eager_cb_t                     eager_cb;
    void                                         *rndv_arg;
    /** Callback for tag matching unexpected rndv messages */
    uct_tag_unexp_rndv_cb_t                      rndv_cb;

    void                                         *async_event_arg;
    /** Callback for asynchronous event handling. The callback will be
     * invoked from UCT transport when there are new events to be
     * read by user if the iface has @ref UCT_IFACE_FLAG_EVENT_ASYNC_CB
     * capability */
    uct_async_event_cb_t                         async_event_cb;
};


/**
 * @ingroup UCT_RESOURCE
 * @brief Parameters for creating a UCT endpoint by @ref uct_ep_create
 */
struct uct_ep_params {
    /**
     * Mask of valid fields in this structure, using bits from
     * @ref uct_ep_params_field. Fields not specified by this mask will be
     * ignored.
     */
    uint64_t                          field_mask;

    /**
     * Interface to create the endpoint on.
     * Either @a iface or @a cm field must be initialized but not both.
     */
    uct_iface_h                       iface;

    /**
     * User data associated with the endpoint.
     */
    void                              *user_data;

    /**
     * The device address to connect to on the remote peer. This must be defined
     * together with @ref uct_ep_params_t::iface_addr to create an endpoint
     * connected to a remote interface.
     */
    const uct_device_addr_t           *dev_addr;

    /**
     * This specifies the remote address to use when creating an endpoint that
     * is connected to a remote interface.
     * @note This requires @ref UCT_IFACE_FLAG_CONNECT_TO_IFACE capability.
     */
    const uct_iface_addr_t            *iface_addr;

    /**
     * The sockaddr to connect to on the remote peer. If set, @ref uct_ep_create
     * will create an endpoint for a connection to the remote peer, specified by
     * its socket address.
     * @note The interface in this routine requires the
     * @ref UCT_IFACE_FLAG_CONNECT_TO_SOCKADDR capability.
     */
    const ucs_sock_addr_t             *sockaddr;

    /**
     * @ref uct_cb_flags to indicate @ref uct_ep_params_t::sockaddr_pack_cb
     * behavior. If @ref uct_ep_params_t::sockaddr_pack_cb is not set, this
     * field will be ignored.
     */
    uint32_t                          sockaddr_cb_flags;

    /**
     * Callback that will be used for filling the user's private data to be
     * delivered to the remote peer by the callback on the server or client side.
     * This field is only valid if @ref uct_ep_params_t::sockaddr is set.
     * @note It is never guaranteed that the callaback will be called. If, for
     * example, the endpoint goes into error state before issuing the connection
     * request, the callback will not be invoked.
     */
    uct_cm_ep_priv_data_pack_callback_t sockaddr_pack_cb;

    /**
     * The connection manager object as created by @ref uct_cm_open.
     * Either @a cm or @a iface field must be initialized but not both.
     */
    uct_cm_h                          cm;

    /**
     * Connection request that was passed to
     * @ref uct_cm_listener_conn_request_args_t::conn_request.
     * @note After a call to @ref uct_ep_create, @a params.conn_request is
     *       consumed and should not be used anymore, even if the call returns
     *       with an error.
     */
    uct_conn_request_h                conn_request;

    /**
     * Callback that will be invoked when the endpoint on the client side
     * is being connected to the server by a connection manager @ref uct_cm_h .
     */
    uct_cm_ep_client_connect_callback_t      sockaddr_cb_client;

    /**
     * Callback that will be invoked when the endpoint on the server side
     * is being connected to a client by a connection manager @ref uct_cm_h .
     */
    uct_cm_ep_server_conn_notify_callback_t  sockaddr_cb_server;

    /**
     * Callback that will be invoked when the endpoint is disconnected.
     */
    uct_ep_disconnect_cb_t              disconnect_cb;

    /**
     * Index of the path which the endpoint should use, must be in the range
     * 0..(@ref uct_iface_attr_t.dev_num_paths - 1).
     */
    unsigned                            path_index;
};


/**
 * @ingroup UCT_CLIENT_SERVER
 * @brief Connection manager attributes, capabilities and limitations.
 */
struct uct_cm_attr {
    /**
     * Mask of valid fields in this structure, using bits from
     * @ref uct_cm_attr_field. Fields not specified by this mask
     * will be ignored.
     */
    uint64_t    field_mask;

    /**
     * Max size of the connection manager's private data used for connection
     * establishment with sockaddr.
     */
    size_t      max_conn_priv;
};


/**
 * @ingroup UCT_CLIENT_SERVER
 * @brief UCT listener attributes, capabilities and limitations.
 */
struct uct_listener_attr {
    /**
     * Mask of valid fields in this structure, using bits from
     * @ref uct_listener_attr_field. Fields not specified by this mask
     * will be ignored.
     */
    uint64_t                field_mask;

    /**
     * Sockaddr on which this listener is listening.
     */
    struct sockaddr_storage sockaddr;
};


/**
 * @ingroup UCT_CLIENT_SERVER
 * @brief Parameters for creating a listener object @ref uct_listener_h by
 * @ref uct_listener_create
 */
struct uct_listener_params {
    /**
     * Mask of valid fields in this structure, using bits from
     * @ref uct_listener_params_field. Fields not specified by this mask
     * will be ignored.
     */
    uint64_t                                field_mask;

    /**
     * Backlog of incoming connection requests.
     * If not specified, SOMAXCONN, as defined in <sys/socket.h>, will be used.
     */
    int                                     backlog;

    /**
     * Callback function for handling incoming connection requests.
     */
    uct_cm_listener_conn_request_callback_t conn_request_cb;

    /**
     * User data associated with the listener.
     */
    void                                    *user_data;
};


/**
 * @ingroup UCT_MD
 * @brief  Memory domain attributes.
 *
 * This structure defines the attributes of a Memory Domain which includes
 * maximum memory that can be allocated, credentials required for accessing the memory,
 * and CPU mask indicating the proximity of CPUs.
 */
struct uct_md_attr {
    struct {
        size_t               max_alloc; /**< Maximal allocation size */
        size_t               max_reg;   /**< Maximal registration size */
        uint64_t             flags;     /**< UCT_MD_FLAG_xx */
        uint64_t             reg_mem_types; /**< Bitmap of memory types that Memory Domain can be registered with */
        uint64_t             detect_mem_types; /**< Bitmap of memory types that Memory Domain can detect if address belongs to it */
<<<<<<< HEAD
        uint64_t             alloc_mem_types;  /**< Bitmap of memory types that Memory Domain can allocate memory on*/
        ucs_memory_type_t    access_mem_type; /**< Memory type MD can access */
=======
        ucs_memory_type_t    access_mem_type; /**< Memory type that Memory Domain can access */
>>>>>>> 83f08960
    } cap;

    ucs_linear_func_t        reg_cost;  /**< Memory registration cost estimation
                                             (time,seconds) as a linear function
                                             of the buffer size. */

    char                     component_name[UCT_COMPONENT_NAME_MAX]; /**< Component name */
    size_t                   rkey_packed_size; /**< Size of buffer needed for packed rkey */
    ucs_cpu_set_t            local_cpus;    /**< Mask of CPUs near the resource */
};


/**
 * @ingroup UCT_MD
 * @brief UCT MD memory attributes field mask
 *
 * The enumeration allows specifying which fields in @ref uct_md_mem_attr_t
 * are present.
 */
enum uct_md_mem_attr_field {
    UCT_MD_MEM_ATTR_FIELD_MEM_TYPE = UCS_BIT(0), /**< Indicate if memory type
                                                      is populated. E.g. CPU/GPU */
    UCT_MD_MEM_ATTR_FIELD_SYS_DEV  = UCS_BIT(1)  /**< Indicate if details of
                                                      system device backing
                                                      the pointer are populated.
                                                      E.g. NUMA/GPU */
};


/**
 * @ingroup UCT_MD
 * @brief  Memory domain attributes.
 *
 * This structure defines the attributes of a memory pointer which may
 * include the memory type of the pointer, and the system device that backs
 * the pointer depending on the bit fields populated in field_mask.
 */
typedef struct uct_md_mem_attr {
    /**
     * Mask of valid fields in this structure, using bits from
     * @ref uct_md_mem_attr_t. Note that the field mask is
     * populated upon return from uct_md_mem_query and not set by user.
     * Subsequent use of members of the structure are valid after ensuring that
     * relevant bits in the field_mask are set.
     */
    uint64_t          field_mask;

    /**
     * The type of memory. E.g. CPU/GPU memory or some other valid type
     */
    ucs_memory_type_t mem_type;

    /**
     * Index of the system device on which the buffer resides. eg: NUMA/GPU
     */
    ucs_sys_device_t  sys_dev;
} uct_md_mem_attr_t;


/**
 * @ingroup UCT_MD
 * @brief Query attributes of a given pointer
 *
 * Return attributes such as memory type, and system device for the
 * given pointer of specific length.
 *
 * @param [in]     md          Memory domain to run the query on. This function
 *                             returns an error if the md does not recognize the
 *                             pointer.
 * @param [in]     address     The address of the pointer. Must be non-NULL
 *                             else UCS_ERR_INVALID_PARAM error is returned.
 * @param [in]     length      Length of the memory region to examine.
 *                             Must be nonzero else UCS_ERR_INVALID_PARAM error
 *                             is returned.
 * @param [out]    mem_attr    If successful, filled with ptr attributes.
 *
 * @return Error code.
 */
ucs_status_t uct_md_mem_query(uct_md_h md, const void *address, const size_t length,
                              uct_md_mem_attr_t *mem_attr);


/**
 * @ingroup UCT_MD
 * @brief Describes a memory allocated by UCT.
 *
 * This structure describes the memory block which includes the address, size, and
 * Memory Domain used for allocation. This structure is passed to interface
 * and the memory is allocated by memory allocation functions @ref uct_mem_alloc.
 */
typedef struct uct_allocated_memory {
    void                     *address; /**< Address of allocated memory */
    size_t                   length;   /**< Real size of allocated memory */
    uct_alloc_method_t       method;   /**< Method used to allocate the memory */
    ucs_memory_type_t        mem_type; /**< type of allocated memory */
    uct_md_h                 md;       /**< if method==MD: MD used to allocate the memory */
    uct_mem_h                memh;     /**< if method==MD: MD memory handle */
} uct_allocated_memory_t;


/**
 * @ingroup UCT_MD
 * @brief Remote key with its type
 *
 * This structure describes the credentials (typically key) and information
 * required to access the remote memory by the communication interfaces.
 */
typedef struct uct_rkey_bundle {
    uct_rkey_t               rkey;    /**< Remote key descriptor, passed to RMA functions */
    void                     *handle; /**< Handle, used internally for releasing the key */
    void                     *type;   /**< Remote key type */
} uct_rkey_bundle_t;


/**
 * @ingroup UCT_RESOURCE
 * @brief Completion handle.
 *
 * This structure should be allocated by the user and can be passed to communication
 * primitives. User has to initializes both fields of the structure.
 *  If the operation returns UCS_INPROGRESS, this structure will be in use by the
 * transport until the operation completes. When the operation completes, "count"
 * field is decremented by 1, and whenever it reaches 0 - the callback is called.
 *
 * Notes:
 *  - The same structure can be passed multiple times to communication functions
 *    without the need to wait for completion.
 *  - If the number of operations is smaller than the initial value of the counter,
 *    the callback will not be called at all, so it may be left undefined.
 */
struct uct_completion {
    uct_completion_callback_t func;    /**< User callback function */
    int                       count;   /**< Completion counter */
};


/**
 * @ingroup UCT_RESOURCE
 * @brief Pending request.
 *
 * This structure should be passed to @ref uct_ep_pending_add() and is used to signal
 * new available resources back to user.
 */
struct uct_pending_req {
    uct_pending_callback_t    func;   /**< User callback function */
    char                      priv[UCT_PENDING_REQ_PRIV_LEN]; /**< Used internally by UCT */
};


/**
 * @ingroup UCT_TAG
 * @brief Posted tag context.
 *
 * Tag context is an object which tracks a tag posted to the transport. It
 * contains callbacks for matching events on this tag.
 */
struct uct_tag_context {
    /**
     * Tag is consumed by the transport and should not be matched in software.
     *
     * @param [in]  self    Pointer to relevant context structure, which was
     *                      initially passed to @ref uct_iface_tag_recv_zcopy.
     */
    void (*tag_consumed_cb)(uct_tag_context_t *self);

    /**
     * Tag processing is completed by the transport.
     *
     * @param [in]  self    Pointer to relevant context structure, which was
     *                      initially passed to @ref uct_iface_tag_recv_zcopy.
     * @param [in]  stag    Tag from sender.
     * @param [in]  imm     Immediate data from sender. For rendezvous, it's always 0.
     * @param [in]  length  Completed length.
     * @param [in]  status  Completion status:
     * (a)   UCS_OK - Success, data placed in provided buffer.
     * (b)   UCS_ERR_TRUNCATED - Sender's length exceed posted
                                 buffer, no data is copied.
     * (c)   UCS_ERR_CANCELED - Canceled by user.
     */
     void (*completed_cb)(uct_tag_context_t *self, uct_tag_t stag, uint64_t imm,
                          size_t length, ucs_status_t status);

    /**
     * Tag was matched by a rendezvous request, which should be completed by
     * the protocol layer.
     *
     * @param [in]  self          Pointer to relevant context structure, which was
     *                            initially passed to @ref uct_iface_tag_recv_zcopy.
     * @param [in]  stag          Tag from sender.
     * @param [in]  header        User defined header.
     * @param [in]  header_length User defined header length in bytes.
     * @param [in]  status        Completion status.
     */
     void (*rndv_cb)(uct_tag_context_t *self, uct_tag_t stag, const void *header,
                     unsigned header_length, ucs_status_t status);

     /** A placeholder for the private data used by the transport */
     char priv[UCT_TAG_PRIV_LEN];
};


extern const char *uct_alloc_method_names[];


/**
 * @ingroup UCT_RESOURCE
 * @brief Query for list of components.
 *
 * Obtain the list of transport components available on the current system.
 *
 * @param [out] components_p      Filled with a pointer to an array of component
 *                                handles.
 * @param [out] num_components_p  Filled with the number of elements in the array.
 *
 * @return UCS_OK if successful, or UCS_ERR_NO_MEMORY if failed to allocate the
 *         array of component handles.
 */
ucs_status_t uct_query_components(uct_component_h **components_p,
                                  unsigned *num_components_p);

/**
 * @ingroup UCT_RESOURCE
 * @brief Release the list of components returned from @ref uct_query_components.
 *
 * This routine releases the memory associated with the list of components
 * allocated by @ref uct_query_components.
 *
 * @param [in] components  Array of component handles to release.
 */
void uct_release_component_list(uct_component_h *components);


/**
 * @ingroup UCT_RESOURCE
 * @brief Get component attributes
 *
 * Query various attributes of a component.
 *
 * @param [in] component          Component handle to query attributes for. The
 *                                handle can be obtained from @ref uct_query_components.
 * @param [inout] component_attr  Filled with component attributes.
 *
 * @return UCS_OK if successful, or nonzero error code in case of failure.
 */
ucs_status_t uct_component_query(uct_component_h component,
                                 uct_component_attr_t *component_attr);


/**
 * @ingroup UCT_RESOURCE
 * @brief Open a memory domain.
 *
 * Open a specific memory domain. All communications and memory operations
 * are performed in the context of a specific memory domain. Therefore it
 * must be created before communication resources.
 *
 * @param [in]  component       Component on which to open the memory domain,
 *                              as returned from @ref uct_query_components.
 * @param [in]  md_name         Memory domain name, as returned from @ref
 *                              uct_component_query.
 * @param [in]  config          MD configuration options. Should be obtained
 *                              from uct_md_config_read() function, or point to
 *                              MD-specific structure which extends uct_md_config_t.
 * @param [out] md_p            Filled with a handle to the memory domain.
 *
 * @return Error code.
 */
ucs_status_t uct_md_open(uct_component_h component, const char *md_name,
                         const uct_md_config_t *config, uct_md_h *md_p);

/**
 * @ingroup UCT_RESOURCE
 * @brief Close a memory domain.
 *
 * @param [in]  md               Memory domain to close.
 */
void uct_md_close(uct_md_h md);


/**
 * @ingroup UCT_RESOURCE
 * @brief Query for transport resources.
 *
 * This routine queries the @ref uct_md_h "memory domain" for communication
 * resources that are available for it.
 *
 * @param [in]  md              Handle to memory domain.
 * @param [out] resources_p     Filled with a pointer to an array of resource
 *                              descriptors.
 * @param [out] num_resources_p Filled with the number of resources in the array.
 *
 * @return Error code.
 */
ucs_status_t uct_md_query_tl_resources(uct_md_h md,
                                       uct_tl_resource_desc_t **resources_p,
                                       unsigned *num_resources_p);


/**
 * @ingroup UCT_RESOURCE
 * @brief Release the list of resources returned from @ref uct_md_query_tl_resources.
 *
 * This routine releases the memory associated with the list of resources
 * allocated by @ref uct_md_query_tl_resources.
 *
 * @param [in] resources  Array of resource descriptors to release.
 */
void uct_release_tl_resource_list(uct_tl_resource_desc_t *resources);


/**
 * @ingroup UCT_CONTEXT
 * @brief Create a worker object.
 *
 *  The worker represents a progress engine. Multiple progress engines can be
 * created in an application, for example to be used by multiple threads.
 *  Transports can allocate separate communication resources for every worker,
 * so that every worker can be progressed independently of others.
 *
 * @param [in]  async         Context for async event handlers. Must not be NULL.
 * @param [in]  thread_mode   Thread access mode to the worker and all interfaces
 *                             and endpoints associated with it.
 * @param [out] worker_p      Filled with a pointer to the worker object.
 */
ucs_status_t uct_worker_create(ucs_async_context_t *async,
                               ucs_thread_mode_t thread_mode,
                               uct_worker_h *worker_p);


/**
 * @ingroup UCT_CONTEXT
 * @brief Destroy a worker object.
 *
 * @param [in]  worker        Worker object to destroy.
 */
void uct_worker_destroy(uct_worker_h worker);


/**
 * @ingroup UCT_CONTEXT
 * @brief Add a slow path callback function to a worker progress.
 *
 * If *id_p is equal to UCS_CALLBACKQ_ID_NULL, this function will add a callback
 * which will be invoked every time progress is made on the worker. *id_p will
 * be updated with an id which refers to this callback and can be used in
 * @ref uct_worker_progress_unregister_safe to remove it from the progress path.
 *
 * @param [in]    worker        Handle to the worker whose progress should invoke
 *                              the callback.
 * @param [in]    func          Pointer to the callback function.
 * @param [in]    arg           Argument for the callback function.
 * @param [in]    flags         Callback flags, see @ref ucs_callbackq_flags.
 * @param [inout] id_p          Points to a location to store a callback identifier.
 *                              If *id_p is equal to UCS_CALLBACKQ_ID_NULL, a
 *                              callback will be added and *id_p will be replaced
 *                              with a callback identifier which can be subsequently
 *                              used to remove the callback. Otherwise, no callback
 *                              will be added and *id_p will be left unchanged.
 *
 * @note This function is thread safe.
 */
void uct_worker_progress_register_safe(uct_worker_h worker, ucs_callback_t func,
                                       void *arg, unsigned flags,
                                       uct_worker_cb_id_t *id_p);


/**
 * @ingroup UCT_CONTEXT
 * @brief Remove a slow path callback function from worker's progress.
 *
 * If *id_p is not equal to UCS_CALLBACKQ_ID_NULL, remove a callback which was
 * previously added by @ref uct_worker_progress_register_safe. *id_p will be reset
 * to UCS_CALLBACKQ_ID_NULL.
 *
 * @param [in]    worker        Handle to the worker whose progress should invoke
 *                              the callback.
 * @param [inout] id_p          Points to a callback identifier which indicates
 *                              the callback to remove. If *id_p is not equal to
 *                              UCS_CALLBACKQ_ID_NULL, the callback will be removed
 *                              and *id_p will be reset to UCS_CALLBACKQ_ID_NULL.
 *                              If *id_p is equal to UCS_CALLBACKQ_ID_NULL, no
 *                              operation will be performed and *id_p will be
 *                              left unchanged.
 *
 * @note This function is thread safe.
 */
void uct_worker_progress_unregister_safe(uct_worker_h worker,
                                         uct_worker_cb_id_t *id_p);


/**
 * @ingroup UCT_RESOURCE
 * @brief Read transport-specific interface configuration.
 *
 * @param [in]  md            Memory domain on which the transport's interface
 *                            was registered.
 * @param [in]  tl_name       Transport name. If @e md supports
 *                            @ref UCT_MD_FLAG_SOCKADDR, the transport name
 *                            is allowed to be NULL. In this case, the configuration
 *                            returned from this routine should be passed to
 *                            @ref uct_iface_open with
 *                            @ref UCT_IFACE_OPEN_MODE_SOCKADDR_SERVER or
 *                            @ref UCT_IFACE_OPEN_MODE_SOCKADDR_CLIENT set in
 *                            @ref uct_iface_params_t.open_mode.
 *                            In addition, if tl_name is not NULL, the configuration
 *                            returned from this routine should be passed to
 *                            @ref uct_iface_open with @ref UCT_IFACE_OPEN_MODE_DEVICE
 *                            set in @ref uct_iface_params_t.open_mode.
 * @param [in]  env_prefix    If non-NULL, search for environment variables
 *                            starting with this UCT_<prefix>_. Otherwise, search
 *                            for environment variables starting with just UCT_.
 * @param [in]  filename      If non-NULL, read configuration from this file. If
 *                            the file does not exist, it will be ignored.
 * @param [out] config_p      Filled with a pointer to configuration.
 *
 * @return Error code.
 */
ucs_status_t uct_md_iface_config_read(uct_md_h md, const char *tl_name,
                                      const char *env_prefix, const char *filename,
                                      uct_iface_config_t **config_p);


/**
 * @ingroup UCT_RESOURCE
 * @brief Release configuration memory returned from uct_md_iface_config_read(),
 * uct_md_config_read(), or from uct_cm_config_read().
 *
 * @param [in]  config        Configuration to release.
 */
void uct_config_release(void *config);


/**
 * @ingroup UCT_CONTEXT
 * @brief Get value by name from interface configuration (@ref uct_iface_config_t),
 *        memory domain configuration (@ref uct_md_config_t)
 *        or connection manager configuration (@ref uct_cm_config_t).
 *
 * @param [in]  config        Configuration to get from.
 * @param [in]  name          Configuration variable name.
 * @param [out] value         Pointer to get value. Should be allocated/freed by
 *                            caller.
 * @param [in]  max           Available memory space at @a value pointer.
 *
 * @return UCS_OK if found, otherwise UCS_ERR_INVALID_PARAM or UCS_ERR_NO_ELEM
 *         if error.
 */
ucs_status_t uct_config_get(void *config, const char *name, char *value,
                            size_t max);


/**
 * @ingroup UCT_CONTEXT
 * @brief Modify interface configuration (@ref uct_iface_config_t),
 *        memory domain configuration (@ref uct_md_config_t)
 *        or connection manager configuration (@ref uct_cm_config_t).
 *
 * @param [in]  config        Configuration to modify.
 * @param [in]  name          Configuration variable name.
 * @param [in]  value         Value to set.
 *
 * @return Error code.
 */
ucs_status_t uct_config_modify(void *config, const char *name, const char *value);


/**
 * @ingroup UCT_RESOURCE
 * @brief Open a communication interface.
 *
 * @param [in]  md            Memory domain to create the interface on.
 * @param [in]  worker        Handle to worker which will be used to progress
 *                            communications on this interface.
 * @param [in]  params        User defined @ref uct_iface_params_t parameters.
 * @param [in]  config        Interface configuration options. Should be obtained
 *                            from uct_md_iface_config_read() function, or point to
 *                            transport-specific structure which extends uct_iface_config_t.
 * @param [out] iface_p       Filled with a handle to opened communication interface.
 *
 * @return Error code.
 */
ucs_status_t uct_iface_open(uct_md_h md, uct_worker_h worker,
                            const uct_iface_params_t *params,
                            const uct_iface_config_t *config,
                            uct_iface_h *iface_p);


/**
 * @ingroup UCT_RESOURCE
 * @brief Close and destroy an interface.
 *
 * @param [in]  iface  Interface to close.
 */
void uct_iface_close(uct_iface_h iface);


/**
 * @ingroup UCT_RESOURCE
 * @brief Get interface attributes.
 *
 * @param [in]  iface      Interface to query.
 * @param [out] iface_attr Filled with interface attributes.
 */
ucs_status_t uct_iface_query(uct_iface_h iface, uct_iface_attr_t *iface_attr);


/**
 * @ingroup UCT_RESOURCE
 * @brief Get address of the device the interface is using.
 *
 *  Get underlying device address of the interface. All interfaces using the same
 * device would return the same address.
 *
 * @param [in]  iface       Interface to query.
 * @param [out] addr        Filled with device address. The size of the buffer
 *                          provided must be at least @ref uct_iface_attr_t::device_addr_len.
 */
ucs_status_t uct_iface_get_device_address(uct_iface_h iface, uct_device_addr_t *addr);


/**
 * @ingroup UCT_RESOURCE
 * @brief Get interface address.
 *
 * requires @ref UCT_IFACE_FLAG_CONNECT_TO_IFACE.
 *
 * @param [in]  iface       Interface to query.
 * @param [out] addr        Filled with interface address. The size of the buffer
 *                          provided must be at least @ref uct_iface_attr_t::iface_addr_len.
 */
ucs_status_t uct_iface_get_address(uct_iface_h iface, uct_iface_addr_t *addr);


/**
 * @ingroup UCT_RESOURCE
 * @brief Check if remote iface address is reachable.
 *
 * This function checks if a remote address can be reached from a local interface.
 * If the function returns true, it does not necessarily mean a connection and/or
 * data transfer would succeed, since the reachability check is a local operation
 * it does not detect issues such as network mis-configuration or lack of connectivity.
 *
 * @param [in]  iface      Interface to check reachability from.
 * @param [in]  dev_addr   Device address to check reachability to. It is NULL
 *                         if iface_attr.dev_addr_len == 0, and must be non-NULL otherwise.
 * @param [in]  iface_addr Interface address to check reachability to. It is
 *                         NULL if iface_attr.iface_addr_len == 0, and must
 *                         be non-NULL otherwise.
 *
 * @return Nonzero if reachable, 0 if not.
 */
int uct_iface_is_reachable(const uct_iface_h iface, const uct_device_addr_t *dev_addr,
                           const uct_iface_addr_t *iface_addr);


/**
 * @ingroup UCT_RESOURCE
 * @brief check if the destination endpoint is alive in respect to UCT library
 *
 * This function checks if the destination endpoint is alive with respect to the
 * UCT library. If the status of @a ep is known, either @ref UCS_OK or an error
 * is returned immediately. Otherwise, @ref UCS_INPROGRESS is returned,
 * indicating that synchronization on the status is needed. In this case, the
 * status will be be propagated by @a comp callback.
 *
 * @param [in]  ep      Endpoint to check
 * @param [in]  flags   Flags that define level of check
 *                      (currently unsupported - set to 0).
 * @param [in]  comp    Handler to process status of @a ep
 *
 * @return              Error code.
 */
ucs_status_t uct_ep_check(const uct_ep_h ep, unsigned flags,
                          uct_completion_t *comp);


/**
 * @ingroup UCT_RESOURCE
 * @brief Obtain a notification file descriptor for polling.
 *
 * Only interfaces that support at least one of the UCT_IFACE_FLAG_EVENT* flags
 * will implement this function.
 *
 * @param [in]  iface      Interface to get the notification descriptor.
 * @param [out] fd_p       Location to write the notification file descriptor.
 *
 * @return Error code.
 */
ucs_status_t uct_iface_event_fd_get(uct_iface_h iface, int *fd_p);


/**
 * @ingroup UCT_RESOURCE
 * @brief Turn on event notification for the next event.
 *
 * This routine needs to be called before waiting on each notification on this
 * interface, so will typically be called once the processing of the previous
 * event is over.
 *
 * @param [in] iface       Interface to arm.
 * @param [in] events      Events to wakeup on. See @ref uct_iface_event_types
 *
 * @return ::UCS_OK        The operation completed successfully. File descriptor
 *                         will be signaled by new events.
 * @return ::UCS_ERR_BUSY  There are unprocessed events which prevent the
 *                         file descriptor from being armed.
 *                         The operation is not completed. File descriptor
 *                         will not be signaled by new events.
 * @return @ref ucs_status_t "Other" different error codes in case of issues.
 */
ucs_status_t uct_iface_event_arm(uct_iface_h iface, unsigned events);


/**
 * @ingroup UCT_RESOURCE
 * @brief Allocate memory which can be used for zero-copy communications.
 *
 * Allocate a region of memory which can be used for zero-copy data transfer or
 * remote access on a particular transport interface.
 *
 * @param [in]  iface    Interface to allocate memory on.
 * @param [in]  length   Size of memory region to allocate.
 * @param [in]  flags    Memory allocation flags, see @ref uct_md_mem_flags.
 * @param [in]  name     Allocation name, for debug purposes.
 * @param [out] mem      Descriptor of allocated memory.
 *
 * @return UCS_OK if allocation was successful, error code otherwise.
 */
ucs_status_t uct_iface_mem_alloc(uct_iface_h iface, size_t length, unsigned flags,
                                 const char *name, uct_allocated_memory_t *mem);


/**
 * @ingroup UCT_RESOURCE
 * @brief Release memory allocated with @ref uct_iface_mem_alloc().
 *
 * @param [in]  mem      Descriptor of memory to release.
 */
void uct_iface_mem_free(const uct_allocated_memory_t *mem);


/**
 * @ingroup UCT_AM
 * @brief Set active message handler for the interface.
 *
 * Only one handler can be set of each active message ID, and setting a handler
 * replaces the previous value. If cb == NULL, the current handler is removed.
 *
 *
 * @param [in]  iface    Interface to set the active message handler for.
 * @param [in]  id       Active message id. Must be 0..UCT_AM_ID_MAX-1.
 * @param [in]  cb       Active message callback. NULL to clear.
 * @param [in]  arg      Active message argument.
 * @param [in]  flags    Required @ref uct_cb_flags "callback flags"
 *
 * @return error code if the interface does not support active messages or
 *         requested callback flags
 */
ucs_status_t uct_iface_set_am_handler(uct_iface_h iface, uint8_t id,
                                      uct_am_callback_t cb, void *arg, uint32_t flags);


/**
 * @ingroup UCT_AM
 * @brief Set active message tracer for the interface.
 *
 * Sets a function which dumps active message debug information to a buffer,
 * which is printed every time an active message is sent or received, when
 * data tracing is on. Without the tracer, only transport-level information is
 * printed.
 *
 * @param [in]  iface    Interface to set the active message tracer for.
 * @param [in]  tracer   Active message tracer. NULL to clear.
 * @param [in]  arg      Tracer custom argument.
 */
ucs_status_t uct_iface_set_am_tracer(uct_iface_h iface, uct_am_tracer_t tracer,
                                     void *arg);


/**
 * @ingroup UCT_CLIENT_SERVER
 * @brief Accept connection request.
 *
 * @param [in] iface        Transport interface which generated connection
 *                          request @a conn_request.
 * @param [in] conn_request Connection establishment request passed as parameter
 *                          of @ref uct_sockaddr_conn_request_callback_t.
 *
 * @return Error code as defined by @ref ucs_status_t
 */
ucs_status_t uct_iface_accept(uct_iface_h iface,
                              uct_conn_request_h conn_request);


/**
 * @ingroup UCT_CLIENT_SERVER
 * @brief Reject connection request. Will invoke an error handler @ref
 *        uct_error_handler_t on the remote transport interface, if set.
 *
 * @param [in] iface        Interface which generated connection establishment
 *                          request @a conn_request.
 * @param [in] conn_request Connection establishment request passed as parameter
 *                          of @ref uct_sockaddr_conn_request_callback_t.
 *
 * @return Error code as defined by @ref ucs_status_t
 */
ucs_status_t uct_iface_reject(uct_iface_h iface,
                              uct_conn_request_h conn_request);


/**
 * @ingroup UCT_RESOURCE
 * @brief Create new endpoint.
 *
 * Create a UCT endpoint in one of the available modes:
 * -# Unconnected endpoint: If no any address is present in @ref uct_ep_params,
 *    this creates an unconnected endpoint. To establish a connection to a
 *    remote endpoint, @ref uct_ep_connect_to_ep will need to be called. Use of
 *    this mode requires @ref uct_ep_params_t::iface has the
 *    @ref UCT_IFACE_FLAG_CONNECT_TO_EP capability flag. It may be obtained by
 *    @ref uct_iface_query .
 * -# Connect to a remote interface: If @ref uct_ep_params_t::dev_addr and
 *    @ref uct_ep_params_t::iface_addr are set, this will establish an endpoint
 *    that is connected to a remote interface. This requires that
 *    @ref uct_ep_params_t::iface has the @ref UCT_IFACE_FLAG_CONNECT_TO_IFACE
 *    capability flag. It may be obtained by @ref uct_iface_query.
 * -# Connect to a remote socket address: If @ref uct_ep_params_t::sockaddr is
 *    set, this will create an endpoint that is connected to a remote socket.
 *    This requires that either @ref uct_ep_params::cm, or
 *    @ref uct_ep_params::iface will be set. In the latter case, the interface
 *    has to support @ref UCT_IFACE_FLAG_CONNECT_TO_SOCKADDR flag, which can be
 *    checked by calling @ref uct_iface_query.
 * @param [in]  params  User defined @ref uct_ep_params_t configuration for the
 *                      @a ep_p.
 * @param [out] ep_p    Filled with handle to the new endpoint.
 *
 * @return UCS_OK       The endpoint is created successfully. This does not
 *                      guarantee that the endpoint has been connected to
 *                      the destination defined in @a params; in case of failure,
 *                      the error will be reported to the interface error
 *                      handler callback provided to @ref uct_iface_open
 *                      via @ref uct_iface_params_t.err_handler.
 * @return              Error code as defined by @ref ucs_status_t
 */
ucs_status_t uct_ep_create(const uct_ep_params_t *params, uct_ep_h *ep_p);


/**
 * @ingroup UCT_CLIENT_SERVER
 * @brief Initiate a disconnection of an endpoint connected to a
 *        sockaddr by a connection manager @ref uct_cm_h.
 *
 * This non-blocking routine will send a disconnect notification on the endpoint,
 * so that @ref uct_ep_disconnect_cb_t will be called on the remote peer.
 * The remote side should also call this routine when handling the initiator's
 * disconnect.
 * After a call to this function, the given endpoint may not be used for
 * communications anymore.
 * The @ref uct_ep_flush / @ref uct_iface_flush routines will guarantee that the
 * disconnect notification is delivered to the remote peer.
 * @ref uct_ep_destroy should be called on this endpoint after invoking this
 * routine and @ref uct_ep_params::disconnect_cb was called.
 *
 * @param [in] ep       Endpoint to disconnect.
 * @param [in] flags    Reserved for future use.
 *
 * @return UCS_OK                Operation has completed successfully.
 *         UCS_ERR_BUSY          The @a ep is not connected yet (either
 *                               @ref uct_cm_ep_client_connect_callback_t or
 *                               @ref uct_cm_ep_server_conn_notify_callback_t
 *                               was not invoked).
 *         UCS_INPROGRESS        The disconnect request has been initiated, but
 *                               the remote peer has not yet responded to this
 *                               request, and consequently the registered
 *                               callback @ref uct_ep_disconnect_cb_t has not
 *                               been invoked to handle the request.
 *         UCS_ERR_NOT_CONNECTED The @a ep is disconnected locally and remotely.
 *         Other error codes as defined by @ref ucs_status_t .
 */
ucs_status_t uct_ep_disconnect(uct_ep_h ep, unsigned flags);


/**
 * @ingroup UCT_RESOURCE
 * @brief Destroy an endpoint.
 *
 * @param [in] ep       Endpoint to destroy.
 */
void uct_ep_destroy(uct_ep_h ep);


/**
 * @ingroup UCT_RESOURCE
 * @brief Get endpoint address.
 *
 * @param [in]  ep       Endpoint to query.
 * @param [out] addr     Filled with endpoint address. The size of the buffer
 *                       provided must be at least @ref uct_iface_attr_t::ep_addr_len.
 */
ucs_status_t uct_ep_get_address(uct_ep_h ep, uct_ep_addr_t *addr);


/**
 * @ingroup UCT_RESOURCE
 * @brief Connect endpoint to a remote endpoint.
 *
 * requires @ref UCT_IFACE_FLAG_CONNECT_TO_EP capability.
 *
 * @param [in] ep           Endpoint to connect.
 * @param [in] dev_addr     Remote device address.
 * @param [in] ep_addr      Remote endpoint address.
 */
ucs_status_t uct_ep_connect_to_ep(uct_ep_h ep, const uct_device_addr_t *dev_addr,
                                  const uct_ep_addr_t *ep_addr);


/**
 * @ingroup UCT_MD
 * @brief Query for memory domain attributes.
 *
 * @param [in]  md       Memory domain to query.
 * @param [out] md_attr  Filled with memory domain attributes.
 */
ucs_status_t uct_md_query(uct_md_h md, uct_md_attr_t *md_attr);


/**
 * @ingroup UCT_MD
 * @brief UCT allocation parameters specification field mask
 *
 * The enumeration allows specifying which fields in @ref uct_mem_alloc_param_t
 * are present.
 */
typedef enum {
    /** Enables @ref uct_mem_alloc_param_t::flags */
    UCT_MEM_ALLOC_PARAM_FIELD_FLAGS          = UCS_BIT(0),

    /** Enables @ref uct_mem_alloc_param_t::address_p */
    UCT_MEM_ALLOC_PARAM_FIELD_ADDR_PTR       = UCS_BIT(1),

    /** Enables @ref uct_mem_alloc_param_t::length_p */
    UCT_MEM_ALLOC_PARAM_FIELD_LENGTH_PTR     = UCS_BIT(2),

    /** Enables @ref uct_mem_alloc_param_t::methods */
    UCT_MEM_ALLOC_PARAM_FIELD_METHODS        = UCS_BIT(3),

    /** Enables @ref uct_mem_alloc_param_t::num_methods */
    UCT_MEM_ALLOC_PARAM_FIELD_NUM_METHODS    = UCS_BIT(4),

    /** Enables @ref uct_mem_alloc_param_t::mds */
    UCT_MEM_ALLOC_PARAM_FIELD_MDS            = UCS_BIT(5),

    /** Enables @ref uct_mem_alloc_param_t::num_mds */
    UCT_MEM_ALLOC_PARAM_FIELD_NUM_MDS        = UCS_BIT(6),

    /** Enables @ref uct_mem_alloc_param_t::mem_type */
    UCT_MEM_ALLOC_PARAM_FIELD_MEM_TYPE       = UCS_BIT(7),

    /** Enables @ref uct_mem_alloc_param_t::name */
    UCT_MEM_ALLOC_PARAM_FIELD_NAME           = UCS_BIT(8)
} uct_mem_alloc_param_field_t;


/**
 * @ingroup UCT_MD
 * @brief Parameters for allocating memory using @ref uct_mem_alloc,
 *        @ref uct_md_mem_alloc
 */
typedef struct {
    /**
     * Mask of valid fields in this structure, using bits from
     * @ref uct_mem_alloc_param_field_t. Fields not specified in this mask will
     * be ignored
     */
    uint64_t           field_mask;

    /**
     * Memory allocation flags, see @ref uct_md_mem_flags
     */
    unsigned           flags;

    /**
     * The address. Valid to use with @ref uct_md_mem_alloc
     */

    /**
     * Points to minimal size to allocate. The actual size may be larger, for
     * example because of alignment restrictions. Upon successful return,
     * filled with the actual size that was allocated. Must be >0.
     */
    size_t             *length_p;

    /**
     * If @a address_p content is NULL, the underlying allocation routine will
     * choose the address at which to create the mapping. If @a address_p
     * content is non-NULL but UCT_MD_MEM_FLAG_FIXED is not set, the address
     * will be interpreted as a hint as to where to establish the mapping. If
     * @a address_p is non-NULL and UCT_MD_MEM_FLAG_FIXED is set, then the
     * specified address is interpreted as a requirement. In this case, if the
     * mapping to the exact address cannot be made, the allocation request
     * fails.
     */
    void               **address_p;

    /**
     * Array of memory allocation methods to attempt. Every one of the provided
     * allocation methods will be used, in turn, to perform the allocation,
     * until one succeeds. Whenever the MD method is encountered, every one
     * of the provided MDs will be used, in turn, to allocate the memory, until
     * one succeeds, or they are exhausted. In this case the next allocation
     * method from the initial list will be attempted.
     */
    uct_alloc_method_t *methods;

    /**
     * Length of 'methods' array
     */
    unsigned           num_methods;

    /**
     * Array of memory domains to attempt to allocate
     * the memory with, for MD allocation method.
     */
    uct_md_h           *mds;

    /**
     *  Length of 'mds' array. May be empty, in such case
     *  'mds' may be NULL, and MD allocation method will
     *  be skipped.
     */
    unsigned           num_mds;

    /**
     * Type of memory to be allocated.
     */
    ucs_memory_type_t  mem_type;

    /**
     * Name of the allocated region, used to track memory
     * usage for debugging and profiling.
     */
    const char         *name;
} uct_mem_alloc_param_t;


/**
 * @ingroup UCT_MD
 * @brief Allocate memory for zero-copy sends and remote access.
 *
 * Allocate memory on the memory domain. In order to use this function, MD
 * must support @ref UCT_MD_FLAG_ALLOC flag.
 *
 * @param [in]     md          Memory domain to allocate memory on.
 * @param [in]     param       Memory allocation characteristics, see
 *                             @ref uct_mem_alloc_param_t.
 * @param [out]    memh_p      Filled with handle for allocated region.
 */
ucs_status_t uct_md_mem_alloc(uct_md_h md, uct_mem_alloc_param_t *param,
                              uct_mem_h *memh_p);


/**
 * @ingroup UCT_MD
 * @brief Release memory allocated by @ref uct_md_mem_alloc.
 *
 * @param [in]     md          Memory domain memory was allocated on.
 * @param [in]     memh        Memory handle, as returned from @ref uct_md_mem_alloc.
 */
ucs_status_t uct_md_mem_free(uct_md_h md, uct_mem_h memh);


/**
 * @ingroup UCT_MD
 * @brief Give advice about the use of memory
 *
 * This routine advises the UCT about how to handle memory range beginning at
 * address and size of length bytes. This call does not influence the semantics
 * of the application, but may influence its performance. The advice may be
 * ignored.
 *
 * @param [in]     md          Memory domain memory was allocated or registered on.
 * @param [in]     memh        Memory handle, as returned from @ref uct_md_mem_alloc
 * @param [in]     addr        Memory base address. Memory range must belong to the
 *                             @a memh
 * @param [in]     length      Length of memory to advise. Must be >0.
 * @param [in]     advice      Memory use advice as defined in the
 *                             @ref uct_mem_advice_t list
 */
ucs_status_t uct_md_mem_advise(uct_md_h md, uct_mem_h memh, void *addr,
                               size_t length, uct_mem_advice_t advice);


/**
 * @ingroup UCT_MD
 * @brief Register memory for zero-copy sends and remote access.
 *
 *  Register memory on the memory domain. In order to use this function, MD
 * must support @ref UCT_MD_FLAG_REG flag.
 *
 * @param [in]     md        Memory domain to register memory on.
 * @param [out]    address   Memory to register.
 * @param [in]     length    Size of memory to register. Must be >0.
 * @param [in]     flags     Memory allocation flags, see @ref uct_md_mem_flags.
 * @param [out]    memh_p    Filled with handle for allocated region.
 */
ucs_status_t uct_md_mem_reg(uct_md_h md, void *address, size_t length,
                            unsigned flags, uct_mem_h *memh_p);


/**
 * @ingroup UCT_MD
 * @brief Undo the operation of @ref uct_md_mem_reg().
 *
 * @param [in]  md          Memory domain which was used to register the memory.
 * @param [in]  memh        Local access key to memory region.
 */
ucs_status_t uct_md_mem_dereg(uct_md_h md, uct_mem_h memh);


/**
 * @ingroup UCT_MD
 * @brief Detect memory type
 *
 *
 * @param [in]     md           Memory domain to detect memory type
 * @param [in]     addr         Memory address to detect.
 * @param [in]     length       Size of memory
 * @param [out]    mem_type_p   Filled with memory type of the address range if
                                function succeeds
 * @return UCS_OK               If memory type is successfully detected
 *         UCS_ERR_INVALID_ADDR If failed to detect memory type
 */
ucs_status_t uct_md_detect_memory_type(uct_md_h md, const void *addr,
                                       size_t length,
                                       ucs_memory_type_t *mem_type_p);


/**
 * @ingroup UCT_MD
 * @brief Allocate memory for zero-copy communications and remote access.
 *
 * Allocate potentially registered memory. 
 *
 * @param [in]     param       Memory allocation characteristics, see
 *                             @ref uct_mem_alloc_param_t.
 * @param [out]    mem         In case of success, filled with information about
 *                              the allocated memory. @ref uct_allocated_memory_t.
 */
ucs_status_t uct_mem_alloc(uct_mem_alloc_param_t *param,
                           uct_allocated_memory_t *mem);


/**
 * @ingroup UCT_MD
 * @brief Release allocated memory.
 *
 * Release the memory allocated by @ref uct_mem_alloc.
 *
 * @param [in]  mem         Description of allocated memory, as returned from
 *                          @ref uct_mem_alloc.
 */
ucs_status_t uct_mem_free(const uct_allocated_memory_t *mem);

/**
 * @ingroup UCT_MD
 * @brief Read the configuration for a memory domain.
 *
 * @param [in]  component     Read the configuration of this component.
 * @param [in]  env_prefix    If non-NULL, search for environment variables
 *                            starting with this UCT_<prefix>_. Otherwise, search
 *                            for environment variables starting with just UCT_.
 * @param [in]  filename      If non-NULL, read configuration from this file. If
 *                            the file does not exist, it will be ignored.
 * @param [out] config_p      Filled with a pointer to the configuration.
 *
 * @return Error code.
 */
ucs_status_t uct_md_config_read(uct_component_h component,
                                const char *env_prefix, const char *filename,
                                uct_md_config_t **config_p);



/**
 * @ingroup UCT_MD
 * @brief Check if remote sock address is accessible from the memory domain.
 *
 * This function checks if a remote sock address can be accessed from a local
 * memory domain. Accessibility can be checked in local or remote mode.
 *
 * @param [in]  md         Memory domain to check accessibility from.
 *                         This memory domain must support the @ref
 *                         UCT_MD_FLAG_SOCKADDR flag.
 * @param [in]  sockaddr   Socket address to check accessibility to.
 * @param [in]  mode       Mode for checking accessibility, as defined in @ref
 *                         uct_sockaddr_accessibility_t.
 *                         Indicates if accessibility is tested on the server side -
 *                         for binding to the given sockaddr, or on the
 *                         client side - for connecting to the given remote
 *                         peer's sockaddr.
 *
 * @return Nonzero if accessible, 0 if inaccessible.
 */
int uct_md_is_sockaddr_accessible(uct_md_h md, const ucs_sock_addr_t *sockaddr,
                                  uct_sockaddr_accessibility_t mode);


/**
 * @ingroup UCT_MD
 *
 * @brief Pack a remote key.
 *
 * @param [in]  md           Handle to memory domain.
 * @param [in]  memh         Local key, whose remote key should be packed.
 * @param [out] rkey_buffer  Filled with packed remote key.
 *
 * @return Error code.
 */
ucs_status_t uct_md_mkey_pack(uct_md_h md, uct_mem_h memh, void *rkey_buffer);


/**
 * @ingroup UCT_MD
 *
 * @brief Unpack a remote key.
 *
 * @param [in]  component    Component on which to unpack the remote key.
 * @param [in]  rkey_buffer  Packed remote key buffer.
 * @param [out] rkey_ob      Filled with the unpacked remote key and its type.
 *
 * @note The remote key must be unpacked with the same component that was used
 *       to pack it. For example, if a remote device address on the remote
 *       memory domain which was used to pack the key is reachable by a
 *       transport on a local component, then that component is eligible to
 *       unpack the key.
 *       If the remote key buffer cannot be unpacked with the given component,
 *       UCS_ERR_INVALID_PARAM will be returned.
 *
 * @return Error code.
 */
ucs_status_t uct_rkey_unpack(uct_component_h component, const void *rkey_buffer,
                             uct_rkey_bundle_t *rkey_ob);


/**
 * @ingroup UCT_MD
 *
 * @brief Get a local pointer to remote memory.
 *
 * This routine returns a local pointer to the remote memory
 * described by the rkey bundle. The MD must support
 * @ref UCT_MD_FLAG_RKEY_PTR flag.
 *
 * @param [in]  component    Component on which to obtain the pointer to the
 *                           remote key.
 * @param [in]  rkey_ob      A remote key bundle as returned by
 *                           the @ref uct_rkey_unpack function.
 * @param [in]  remote_addr  A remote address within the memory area described
 *                           by the rkey_ob.
 * @param [out] addr_p       A pointer that can be used for direct access to
 *                           the remote memory.
 *
 * @note The component used to obtain a local pointer to the remote memory must
 *       be the same component that was used to pack the remote key. See notes
 *       section for @ref uct_rkey_unpack.
 *
 * @return Error code if the remote memory cannot be accessed directly or
 *         the remote address is not valid.
 */
ucs_status_t uct_rkey_ptr(uct_component_h component, uct_rkey_bundle_t *rkey_ob,
                          uint64_t remote_addr, void **addr_p);


/**
 * @ingroup UCT_MD
 *
 * @brief Release a remote key.
 *
 * @param [in]  component    Component which was used to unpack the remote key.
 * @param [in]  rkey_ob      Remote key to release.
 */
ucs_status_t uct_rkey_release(uct_component_h component,
                              const uct_rkey_bundle_t *rkey_ob);


/**
 * @ingroup UCT_CONTEXT
 * @brief Explicit progress for UCT worker.
 *
 * This routine explicitly progresses any outstanding communication operations
 * and active message requests.
 *
 * @note @li In the current implementation, users @b MUST call this routine
 * to receive the active message requests.
 *
 * @param [in]  worker        Handle to worker.
 *
 * @return Nonzero if any communication was progressed, zero otherwise.
 */
UCT_INLINE_API unsigned uct_worker_progress(uct_worker_h worker)
{
    return ucs_callbackq_dispatch(&worker->progress_q);
}


/**
 * @ingroup UCT_RESOURCE
 * @brief Flush outstanding communication operations on an interface.
 *
 * Flushes all outstanding communications issued on the interface prior to
 * this call. The operations are completed at the origin or at the target
 * as well. The exact completion semantic depends on @a flags parameter.
 *
 * @note Currently only one completion type is supported. It guarantees that
 * the data transfer is completed but the target buffer may not be updated yet.
 *
 * @param [in]    iface  Interface to flush communications from.
 * @param [in]    flags  Flags that control completion semantic (currently only
 *                       @ref UCT_FLUSH_FLAG_LOCAL is supported).
 * @param [inout] comp   Completion handle as defined by @ref uct_completion_t.
 *                       Can be NULL, which means that the call will return the
 *                       current state of the interface and no completion will
 *                       be generated in case of outstanding communications.
 *                       If it is not NULL completion counter is decremented
 *                       by 1 when the call completes. Completion callback is
 *                       called when the counter reaches 0.
 *
 *
 * @return UCS_OK         - No outstanding communications left.
 *         UCS_INPROGRESS - Some communication operations are still in progress.
 *                          If non-NULL 'comp' is provided, it will be updated
 *                          upon completion of these operations.
 */
UCT_INLINE_API ucs_status_t uct_iface_flush(uct_iface_h iface, unsigned flags,
                                            uct_completion_t *comp)
{
    return iface->ops.iface_flush(iface, flags, comp);
}

/**
 * @ingroup UCT_RESOURCE
 * @brief Ensures ordering of outstanding communications on the interface.
 * Operations issued on the interface prior to this call are guaranteed to
 * be completed before any subsequent communication operations to the same
 * interface which follow the call to fence.
 *
 * @param [in]    iface  Interface to issue communications from.
 * @param [in]    flags  Flags that control ordering semantic (currently
 *                       unsupported - set to 0).
 * @return UCS_OK         - Ordering is inserted.
 */

UCT_INLINE_API ucs_status_t uct_iface_fence(uct_iface_h iface, unsigned flags)
{
    return iface->ops.iface_fence(iface, flags);
}

/**
 * @ingroup UCT_AM
 * @brief Release AM descriptor
 *
 * Release active message descriptor @a desc, which was passed to
 * @ref uct_am_callback_t "the active message callback", and owned by the callee.
 *
 * @param [in]  desc  Descriptor to release.
 */
UCT_INLINE_API void uct_iface_release_desc(void *desc)
{
    uct_recv_desc_t *release_desc = uct_recv_desc(desc);
    release_desc->cb(release_desc, desc);
}


/**
 * @ingroup UCT_RMA
 * @brief
 */
UCT_INLINE_API ucs_status_t uct_ep_put_short(uct_ep_h ep, const void *buffer, unsigned length,
                                             uint64_t remote_addr, uct_rkey_t rkey)
{
    return ep->iface->ops.ep_put_short(ep, buffer, length, remote_addr, rkey);
}


/**
 * @ingroup UCT_RMA
 * @brief
 */
UCT_INLINE_API ssize_t uct_ep_put_bcopy(uct_ep_h ep, uct_pack_callback_t pack_cb,
                                        void *arg, uint64_t remote_addr,
                                        uct_rkey_t rkey)
{
    return ep->iface->ops.ep_put_bcopy(ep, pack_cb, arg, remote_addr, rkey);
}


/**
 * @ingroup UCT_RMA
 * @brief Write data to remote memory while avoiding local memory copy
 *
 * The input data in @a iov array of @ref ::uct_iov_t structures sent to remote
 * address ("gather output"). Buffers in @a iov are processed in array order.
 * This means that the function complete iov[0] before proceeding to
 * iov[1], and so on.
 *
 *
 * @param [in] ep          Destination endpoint handle.
 * @param [in] iov         Points to an array of @ref ::uct_iov_t structures.
 *                         The @a iov pointer must be a valid address of an array
 *                         of @ref ::uct_iov_t structures. A particular structure
 *                         pointer must be a valid address. A NULL terminated
 *                         array is not required.
 * @param [in] iovcnt      Size of the @a iov data @ref ::uct_iov_t structures
 *                         array. If @a iovcnt is zero, the data is considered empty.
 *                         @a iovcnt is limited by @ref uct_iface_attr_cap_put_max_iov
 *                         "uct_iface_attr::cap::put::max_iov".
 * @param [in] remote_addr Remote address to place the @a iov data.
 * @param [in] rkey        Remote key descriptor provided by @ref ::uct_rkey_unpack
 * @param [in] comp        Completion handle as defined by @ref ::uct_completion_t.
 *
 * @return UCS_INPROGRESS  Some communication operations are still in progress.
 *                         If non-NULL @a comp is provided, it will be updated
 *                         upon completion of these operations.
 *
 */
UCT_INLINE_API ucs_status_t uct_ep_put_zcopy(uct_ep_h ep,
                                             const uct_iov_t *iov, size_t iovcnt,
                                             uint64_t remote_addr, uct_rkey_t rkey,
                                             uct_completion_t *comp)
{
    return ep->iface->ops.ep_put_zcopy(ep, iov, iovcnt, remote_addr, rkey, comp);
}


/**
 * @ingroup UCT_RMA
 * @brief
 */
UCT_INLINE_API ucs_status_t uct_ep_get_short(uct_ep_h ep, void *buffer, unsigned length,
                                             uint64_t remote_addr, uct_rkey_t rkey)
{
    return ep->iface->ops.ep_get_short(ep, buffer, length, remote_addr, rkey);
}


/**
 * @ingroup UCT_RMA
 * @brief
 */
UCT_INLINE_API ucs_status_t uct_ep_get_bcopy(uct_ep_h ep, uct_unpack_callback_t unpack_cb,
                                             void *arg, size_t length,
                                             uint64_t remote_addr, uct_rkey_t rkey,
                                             uct_completion_t *comp)
{
    return ep->iface->ops.ep_get_bcopy(ep, unpack_cb, arg, length, remote_addr,
                                       rkey, comp);
}


/**
 * @ingroup UCT_RMA
 * @brief Read data from remote memory while avoiding local memory copy
 *
 * The output data in @a iov array of @ref ::uct_iov_t structures received from
 * remote address ("scatter input"). Buffers in @a iov are processed in array order.
 * This means that the function complete iov[0] before proceeding to
 * iov[1], and so on.
 *
 *
 * @param [in] ep          Destination endpoint handle.
 * @param [in] iov         Points to an array of @ref ::uct_iov_t structures.
 *                         The @a iov pointer must be a valid address of an array
 *                         of @ref ::uct_iov_t structures. A particular structure
 *                         pointer must be a valid address. A NULL terminated
 *                         array is not required.
 * @param [in] iovcnt      Size of the @a iov data @ref ::uct_iov_t structures
 *                         array. If @a iovcnt is zero, the data is considered empty.
 *                         @a iovcnt is limited by @ref uct_iface_attr_cap_get_max_iov
 *                         "uct_iface_attr::cap::get::max_iov".
 * @param [in] remote_addr Remote address of the data placed to the @a iov.
 * @param [in] rkey        Remote key descriptor provided by @ref ::uct_rkey_unpack
 * @param [in] comp        Completion handle as defined by @ref ::uct_completion_t.
 *
 * @return UCS_INPROGRESS  Some communication operations are still in progress.
 *                         If non-NULL @a comp is provided, it will be updated
 *                         upon completion of these operations.
 *
 */
UCT_INLINE_API ucs_status_t uct_ep_get_zcopy(uct_ep_h ep,
                                             const uct_iov_t *iov, size_t iovcnt,
                                             uint64_t remote_addr, uct_rkey_t rkey,
                                             uct_completion_t *comp)
{
    return ep->iface->ops.ep_get_zcopy(ep, iov, iovcnt, remote_addr, rkey, comp);
}


/**
 * @ingroup UCT_AM
 * @brief
 */
UCT_INLINE_API ucs_status_t uct_ep_am_short(uct_ep_h ep, uint8_t id, uint64_t header,
                                            const void *payload, unsigned length)
{
    return ep->iface->ops.ep_am_short(ep, id, header, payload, length);
}


/**
 * @ingroup UCT_AM
 * @brief
 */
UCT_INLINE_API ssize_t uct_ep_am_bcopy(uct_ep_h ep, uint8_t id,
                                       uct_pack_callback_t pack_cb, void *arg,
                                       unsigned flags)
{
    return ep->iface->ops.ep_am_bcopy(ep, id, pack_cb, arg, flags);
}


/**
 * @ingroup UCT_AM
 * @brief Send active message while avoiding local memory copy
 *
 * The input data in @a iov array of @ref ::uct_iov_t structures sent to remote
 * side ("gather output"). Buffers in @a iov are processed in array order.
 * This means that the function complete iov[0] before proceeding to
 * iov[1], and so on.
 *
 *
 * @param [in] ep              Destination endpoint handle.
 * @param [in] id              Active message id. Must be in range 0..UCT_AM_ID_MAX-1.
 * @param [in] header          Active message header.
 * @param [in] header_length   Active message header length in bytes.
 * @param [in] iov             Points to an array of @ref ::uct_iov_t structures.
 *                             The @a iov pointer must be a valid address of an array
 *                             of @ref ::uct_iov_t structures. A particular structure
 *                             pointer must be a valid address. A NULL terminated
 *                             array is not required.
 * @param [in] iovcnt          Size of the @a iov data @ref ::uct_iov_t structures
 *                             array. If @a iovcnt is zero, the data is considered empty.
 *                             @a iovcnt is limited by @ref uct_iface_attr_cap_am_max_iov
 *                             "uct_iface_attr::cap::am::max_iov".
 * @param [in] flags           Active message flags, see @ref uct_msg_flags.
 * @param [in] comp            Completion handle as defined by @ref ::uct_completion_t.
 *
 * @return UCS_OK              Operation completed successfully.
 * @return UCS_INPROGRESS      Some communication operations are still in progress.
 *                             If non-NULL @a comp is provided, it will be updated
 *                             upon completion of these operations.
 * @return UCS_ERR_NO_RESOURCE Could not start the operation due to lack of send
 *                             resources.
 *
 * @note If the operation returns @a UCS_INPROGRESS, the memory buffers
 *       pointed to by @a iov array must not be modified until the operation
 *       is completed by @a comp. @a header can be released or changed.
 */
UCT_INLINE_API ucs_status_t uct_ep_am_zcopy(uct_ep_h ep, uint8_t id,
                                            const void *header,
                                            unsigned header_length,
                                            const uct_iov_t *iov, size_t iovcnt,
                                            unsigned flags,
                                            uct_completion_t *comp)
{
    return ep->iface->ops.ep_am_zcopy(ep, id, header, header_length, iov, iovcnt,
                                      flags, comp);
}

/**
 * @ingroup UCT_AMO
 * @brief
 */
UCT_INLINE_API ucs_status_t uct_ep_atomic_cswap64(uct_ep_h ep, uint64_t compare, uint64_t swap,
                                                  uint64_t remote_addr, uct_rkey_t rkey,
                                                  uint64_t *result, uct_completion_t *comp)
{
    return ep->iface->ops.ep_atomic_cswap64(ep, compare, swap, remote_addr, rkey, result, comp);
}


/**
 * @ingroup UCT_AMO
 * @brief
 */
UCT_INLINE_API ucs_status_t uct_ep_atomic_cswap32(uct_ep_h ep, uint32_t compare, uint32_t swap,
                                                  uint64_t remote_addr, uct_rkey_t rkey,
                                                  uint32_t *result, uct_completion_t *comp)
{
    return ep->iface->ops.ep_atomic_cswap32(ep, compare, swap, remote_addr, rkey, result, comp);
}


/**
 * @ingroup UCT_AMO
 * @brief
 */
UCT_INLINE_API ucs_status_t uct_ep_atomic32_post(uct_ep_h ep, uct_atomic_op_t opcode,
                                                 uint32_t value, uint64_t remote_addr,
                                                 uct_rkey_t rkey)
{
    return ep->iface->ops.ep_atomic32_post(ep, opcode, value, remote_addr, rkey);
}


/**
 * @ingroup UCT_AMO
 * @brief
 */
UCT_INLINE_API ucs_status_t uct_ep_atomic64_post(uct_ep_h ep, uct_atomic_op_t opcode,
                                                 uint64_t value, uint64_t remote_addr,
                                                 uct_rkey_t rkey)
{
    return ep->iface->ops.ep_atomic64_post(ep, opcode, value, remote_addr, rkey);
}


/**
 * @ingroup UCT_AMO
 * @brief
 */
UCT_INLINE_API ucs_status_t uct_ep_atomic32_fetch(uct_ep_h ep, uct_atomic_op_t opcode,
                                                  uint32_t value, uint32_t *result,
                                                  uint64_t remote_addr, uct_rkey_t rkey,
                                                  uct_completion_t *comp)
{
    return ep->iface->ops.ep_atomic32_fetch(ep, opcode, value, result,
                                            remote_addr, rkey, comp);
}


/**
 * @ingroup UCT_AMO
 * @brief
 */
UCT_INLINE_API ucs_status_t uct_ep_atomic64_fetch(uct_ep_h ep, uct_atomic_op_t opcode,
                                                  uint64_t value, uint64_t *result,
                                                  uint64_t remote_addr, uct_rkey_t rkey,
                                                  uct_completion_t *comp)
{
    return ep->iface->ops.ep_atomic64_fetch(ep, opcode, value, result,
                                            remote_addr, rkey, comp);
}


/**
 * @ingroup UCT_RESOURCE
 * @brief Add a pending request to an endpoint.
 *
 * Add a pending request to the endpoint pending queue. The request will be
 * dispatched when the endpoint could potentially have additional send resources.
 *
 * @param [in]  ep    Endpoint to add the pending request to.
 * @param [in]  req   Pending request, which would be dispatched when more
 *                    resources become available. The user is expected to initialize
 *                    the "func" field.
 *                    After being passed to the function, the request is owned by UCT,
 *                    until the callback is called and returns UCS_OK.
 * @param [in]  flags Flags that control pending request processing (see @ref uct_cb_flags)
 *
 * @return UCS_OK       - request added to pending queue
 *         UCS_ERR_BUSY - request was not added to pending queue, because send
 *                        resources are available now. The user is advised to
 *                        retry.
 */
UCT_INLINE_API ucs_status_t uct_ep_pending_add(uct_ep_h ep,
                                               uct_pending_req_t *req,
                                               unsigned flags)
{
    return ep->iface->ops.ep_pending_add(ep, req, flags);
}


/**
 * @ingroup UCT_RESOURCE
 * @brief Remove all pending requests from an endpoint.
 *
 *  Remove pending requests from the given endpoint and pass them to the provided
 * callback function. The callback return value is ignored.
 *
 * @param [in]  ep  Endpoint to remove pending requests from.
 * @param [in]  cb  Callback to pass the removed requests to.
 * @param [in]  arg Argument to pass to the @a cb callback.
 */
UCT_INLINE_API void uct_ep_pending_purge(uct_ep_h ep,
                                         uct_pending_purge_callback_t cb,
                                         void *arg)
{
    ep->iface->ops.ep_pending_purge(ep, cb, arg);
}


/**
 * @ingroup UCT_RESOURCE
 * @brief Flush outstanding communication operations on an endpoint.
 *
 * Flushes all outstanding communications issued on the endpoint prior to
 * this call. The operations are completed at the origin or at the target
 * as well. The exact completion semantic depends on @a flags parameter.
 *
 * @param [in]    ep     Endpoint to flush communications from.
 * @param [in]    flags  Flags @ref uct_flush_flags that control completion
 *                       semantic.
 * @param [inout] comp   Completion handle as defined by @ref uct_completion_t.
 *                       Can be NULL, which means that the call will return the
 *                       current state of the endpoint and no completion will
 *                       be generated in case of outstanding communications.
 *                       If it is not NULL completion counter is decremented
 *                       by 1 when the call completes. Completion callback is
 *                       called when the counter reaches 0.
 *
 * @return UCS_OK              - No outstanding communications left.
 *         UCS_ERR_NO_RESOURCE - Flush operation could not be initiated. A subsequent
 *                               call to @ref uct_ep_pending_add would add a pending
 *                               operation, which provides an opportunity to retry
 *                               the flush.
 *         UCS_INPROGRESS      - Some communication operations are still in progress.
 *                               If non-NULL 'comp' is provided, it will be updated
 *                               upon completion of these operations.
 */
UCT_INLINE_API ucs_status_t uct_ep_flush(uct_ep_h ep, unsigned flags,
                                         uct_completion_t *comp)
{
    return ep->iface->ops.ep_flush(ep, flags, comp);
}


/**
 * @ingroup UCT_RESOURCE
 * @brief Ensures ordering of outstanding communications on the endpoint.
 * Operations issued on the endpoint prior to this call are guaranteed to
 * be completed before any subsequent communication operations to the same
 * endpoint which follow the call to fence.
 *
 * @param [in]    ep     Endpoint to issue communications from.
 * @param [in]    flags  Flags that control ordering semantic (currently
 *                       unsupported - set to 0).
 * @return UCS_OK         - Ordering is inserted.
 */
UCT_INLINE_API ucs_status_t uct_ep_fence(uct_ep_h ep, unsigned flags)
{
    return ep->iface->ops.ep_fence(ep, flags);
}


/**
 * @ingroup UCT_TAG
 * @brief Short eager tagged-send operation.
 *
 * This routine sends a message using @ref uct_short_protocol_desc "short"
 * eager protocol. Eager protocol means that the whole data is sent to the peer
 * immediately without any preceding notification.
 * The data is provided as buffer and its length,and must not be larger than the
 * corresponding @a max_short value in @ref uct_iface_attr.
 * The immediate value delivered to the receiver is implicitly equal to 0.
 * If it's required to pass nonzero imm value, @ref uct_ep_tag_eager_bcopy
 * should be used.
 *
 * @param [in]  ep        Destination endpoint handle.
 * @param [in]  tag       Tag to use for the eager message.
 * @param [in]  data      Data to send.
 * @param [in]  length    Data length.
 *
 * @return UCS_OK              - operation completed successfully.
 * @return UCS_ERR_NO_RESOURCE - could not start the operation due to lack of
 *                               send resources.
 */
UCT_INLINE_API ucs_status_t uct_ep_tag_eager_short(uct_ep_h ep, uct_tag_t tag,
                                                   const void *data, size_t length)
{
    return ep->iface->ops.ep_tag_eager_short(ep, tag, data, length);
}


/**
 * @ingroup UCT_TAG
 * @brief Bcopy eager tagged-send operation.
 *
 * This routine sends a message using @ref uct_bcopy_protocol_desc "bcopy"
 * eager protocol. Eager protocol means that the whole data is sent to the peer
 * immediately without any preceding notification.
 * Custom data callback is used to copy the data to the network buffers.
 *
 * @note The resulted data length must not be larger than the corresponding
 *       @a max_bcopy value in @ref uct_iface_attr.
 *
 * @param [in]  ep        Destination endpoint handle.
 * @param [in]  tag       Tag to use for the eager message.
 * @param [in]  imm       Immediate value which will be available to the
 *                        receiver.
 * @param [in]  pack_cb   User callback to pack the data.
 * @param [in]  arg       Custom argument to @a pack_cb.
 * @param [in]  flags     Tag message flags, see @ref uct_msg_flags.
 *
 * @return >=0       - The size of the data packed by @a pack_cb.
 * @return otherwise - Error code.
 */
UCT_INLINE_API ssize_t uct_ep_tag_eager_bcopy(uct_ep_h ep, uct_tag_t tag,
                                              uint64_t imm,
                                              uct_pack_callback_t pack_cb,
                                              void *arg, unsigned flags)
{
    return ep->iface->ops.ep_tag_eager_bcopy(ep, tag, imm, pack_cb, arg, flags);
}


/**
 * @ingroup UCT_TAG
 * @brief Zcopy eager tagged-send operation.
 *
 * This routine sends a message using @ref uct_zcopy_protocol_desc "zcopy"
 * eager protocol. Eager protocol means that the whole data is sent to the peer
 * immediately without any preceding notification.
 * The input data (which has to be previously registered) in @a iov array of
 * @ref uct_iov_t structures sent to remote side ("gather output"). Buffers in
 * @a iov are processed in array order, so the function complete @a iov[0]
 * before proceeding to @a iov[1], and so on.
 *
 * @note The resulted data length must not be larger than the corresponding
 *       @a max_zcopy value in @ref uct_iface_attr.
 *
 * @param [in]  ep        Destination endpoint handle.
 * @param [in]  tag       Tag to use for the eager message.
 * @param [in]  imm       Immediate value which will be available to the
 *                        receiver.
 * @param [in]  iov       Points to an array of @ref uct_iov_t structures.
 *                        A particular structure pointer must be a valid address.
 *                        A NULL terminated array is not required.
 * @param [in]  iovcnt    Size of the @a iov array. If @a iovcnt is zero, the
 *                        data is considered empty. Note that @a iovcnt is
 *                        limited by the corresponding @a max_iov value in
 *                        @ref uct_iface_attr.
 * @param [in]  flags     Tag message flags, see @ref uct_msg_flags.
 * @param [in]  comp      Completion callback which will be called when the data
 *                        is reliably received by the peer, and the buffer
 *                        can be reused or invalidated.
 *
 * @return UCS_OK              - operation completed successfully.
 * @return UCS_ERR_NO_RESOURCE - could not start the operation due to lack of
 *                               send resources.
 * @return UCS_INPROGRESS      - operation started, and @a comp will be used to
 *                               notify when it's completed.
 */
UCT_INLINE_API ucs_status_t uct_ep_tag_eager_zcopy(uct_ep_h ep, uct_tag_t tag,
                                                   uint64_t imm,
                                                   const uct_iov_t *iov,
                                                   size_t iovcnt,
                                                   unsigned flags,
                                                   uct_completion_t *comp)
{
    return ep->iface->ops.ep_tag_eager_zcopy(ep, tag, imm, iov, iovcnt, flags,
                                             comp);
}


/**
 * @ingroup UCT_TAG
 * @brief Rendezvous tagged-send operation.
 *
 * This routine sends a message using rendezvous protocol. Rendezvous protocol
 * means that only a small notification is sent at first, and the data itself
 * is transferred later (when there is a match) to avoid extra memory copy.
 *
 * @note The header will be available to the receiver in case of unexpected
 *       rendezvous operation only, i.e. the peer has not posted tag for this
 *       message yet (by means of @ref uct_iface_tag_recv_zcopy), when it is
 *       arrived.
 *
 * @param [in]  ep            Destination endpoint handle.
 * @param [in]  tag           Tag to use for the eager message.
 * @param [in]  header        User defined header.
 * @param [in]  header_length User defined header length in bytes. Note that
 *                            it is limited by the corresponding @a max_hdr
 *                            value in @ref uct_iface_attr.
 * @param [in]  iov           Points to an array of @ref uct_iov_t structures.
 *                            A particular structure pointer must be valid
 *                            address. A NULL terminated array is not required.
 * @param [in]  iovcnt        Size of the @a iov array. If @a iovcnt is zero,
 *                            the data is considered empty. Note that @a iovcnt
 *                            is limited by the corresponding @a max_iov value
 *                            in @ref uct_iface_attr.
 * @param [in]  flags         Tag message flags, see @ref uct_msg_flags.
 * @param [in]  comp          Completion callback which will be called when the
 *                            data is reliably received by the peer, and the
 *                            buffer can be reused or invalidated.
 *
 * @return >=0       - The operation is in progress and the return value is a
 *                     handle which can be used to cancel the outstanding
 *                     rendezvous operation.
 * @return otherwise - Error code.
 */
UCT_INLINE_API ucs_status_ptr_t uct_ep_tag_rndv_zcopy(uct_ep_h ep, uct_tag_t tag,
                                                      const void *header,
                                                      unsigned header_length,
                                                      const uct_iov_t *iov,
                                                      size_t iovcnt,
                                                      unsigned flags,
                                                      uct_completion_t *comp)
{
    return ep->iface->ops.ep_tag_rndv_zcopy(ep, tag, header, header_length,
                                            iov, iovcnt, flags, comp);
}


/**
 * @ingroup UCT_TAG
 * @brief Cancel outstanding rendezvous operation.
 *
 * This routine signals the underlying transport disregard the outstanding
 * operation without calling completion callback provided in
 * @ref uct_ep_tag_rndv_zcopy.
 *
 * @note The operation handle should be valid at the time the routine is
 * invoked. I.e. it should be a handle of the real operation which is not
 * completed yet.
 *
 * @param [in] ep Destination endpoint handle.
 * @param [in] op Rendezvous operation handle, as returned from
 *                @ref uct_ep_tag_rndv_zcopy.
 *
 * @return UCS_OK - The operation has been canceled.
 */
UCT_INLINE_API ucs_status_t uct_ep_tag_rndv_cancel(uct_ep_h ep, void *op)
{
    return ep->iface->ops.ep_tag_rndv_cancel(ep, op);
}


/**
 * @ingroup UCT_TAG
 * @brief Send software rendezvous request.
 *
 * This routine sends a rendezvous request only, which indicates that the data
 * transfer should be completed in software.
 *
 * @param [in]  ep            Destination endpoint handle.
 * @param [in]  tag           Tag to use for matching.
 * @param [in]  header        User defined header
 * @param [in]  header_length User defined header length in bytes. Note that it
 *                            is limited by the corresponding @a max_hdr value
 *                            in @ref uct_iface_attr.
 * @param [in]  flags         Tag message flags, see @ref uct_msg_flags.
 *
 * @return UCS_OK              - operation completed successfully.
 * @return UCS_ERR_NO_RESOURCE - could not start the operation due to lack of
 *                               send resources.
 */
UCT_INLINE_API ucs_status_t uct_ep_tag_rndv_request(uct_ep_h ep, uct_tag_t tag,
                                                    const void* header,
                                                    unsigned header_length,
                                                    unsigned flags)
{
    return ep->iface->ops.ep_tag_rndv_request(ep, tag, header, header_length,
                                              flags);
}


/**
 * @ingroup UCT_TAG
 * @brief Post a tag to a transport interface.
 *
 * This routine posts a tag to be matched on a transport interface. When a
 * message with the corresponding tag arrives it is stored in the user buffer
 * (described by @a iov and @a iovcnt) directly. The operation completion is
 * reported using callbacks on the @a ctx structure.
 *
 * @param [in]    iface     Interface to post the tag on.
 * @param [in]    tag       Tag to expect.
 * @param [in]    tag_mask  Mask which specifies what bits of the tag to
 *                          compare.
 * @param [in]    iov       Points to an array of @ref ::uct_iov_t structures.
 *                          The @a iov pointer must be a valid address of an array
 *                          of @ref ::uct_iov_t structures. A particular structure
 *                          pointer must be a valid address. A NULL terminated
 *                          array is not required.
 * @param [in]    iovcnt    Size of the @a iov data @ref ::uct_iov_t structures
 *                          array. If @a iovcnt is zero, the data is considered empty.
 *                          @a iovcnt is limited by @ref uct_iface_attr_cap_tag_recv_iov
 *                          "uct_iface_attr::cap::tag::max_iov".
 * @param [inout] ctx       Context associated with this particular tag, "priv" field
 *                          in this structure is used to track the state internally.
 *
 * @return UCS_OK                - The tag is posted to the transport.
 * @return UCS_ERR_NO_RESOURCE   - Could not start the operation due to lack of
 *                                 resources.
 * @return UCS_ERR_EXCEEDS_LIMIT - No more room for tags in the transport.
 */
UCT_INLINE_API ucs_status_t uct_iface_tag_recv_zcopy(uct_iface_h iface,
                                                     uct_tag_t tag,
                                                     uct_tag_t tag_mask,
                                                     const uct_iov_t *iov,
                                                     size_t iovcnt,
                                                     uct_tag_context_t *ctx)
{
    return iface->ops.iface_tag_recv_zcopy(iface, tag, tag_mask, iov, iovcnt, ctx);
}


/**
 * @ingroup UCT_TAG
 * @brief Cancel a posted tag.
 *
 * This routine cancels a tag, which was previously posted by
 * @ref uct_iface_tag_recv_zcopy. The tag would be either matched or canceled,
 * in a bounded time, regardless of the peer actions. The original completion
 * callback of the tag would be called with the status if @a force is not set.
 *
 * @param [in]  iface     Interface to cancel the tag on.
 * @param [in]  ctx       Tag context which was used for posting the tag. If
 *                        force is 0, @a ctx->completed_cb will be called with
 *                        either UCS_OK which means the tag was matched and data
 *                        received despite the cancel request, or
 *                        UCS_ERR_CANCELED which means the tag was successfully
 *                        canceled before it was matched.
 * @param [in]  force     Whether to report completions to @a ctx->completed_cb.
 *                        If nonzero, the cancel is assumed to be successful,
 *                        and the callback is not called.
 *
 * @return UCS_OK  -      The tag is canceled in the transport.
 */
UCT_INLINE_API ucs_status_t uct_iface_tag_recv_cancel(uct_iface_h iface,
                                                      uct_tag_context_t *ctx,
                                                      int force)
{
    return iface->ops.iface_tag_recv_cancel(iface, ctx, force);
}


/**
 * @ingroup UCT_RESOURCE
 * @brief Enable synchronous progress for the interface
 *
 * Notify the transport that it should actively progress communications during
 * @ref uct_worker_progress().
 *
 * When the interface is created, its progress is initially disabled.
 *
 * @param [in]  iface    The interface to enable progress.
 * @param [in]  flags    The type of progress to enable as defined by
 *                       @ref uct_progress_types
 *
 * @note This function is not thread safe with respect to
 *       @ref ucp_worker_progress(), unless the flag
 *       @ref UCT_PROGRESS_THREAD_SAFE is specified.
 *
 */
UCT_INLINE_API void uct_iface_progress_enable(uct_iface_h iface, unsigned flags)
{
    iface->ops.iface_progress_enable(iface, flags);
}


/**
 * @ingroup UCT_RESOURCE
 * @brief Disable synchronous progress for the interface
 *
 * Notify the transport that it should not progress its communications during
 * @ref uct_worker_progress(). Thus the latency of other transports may be
 * improved.
 *
 * By default, progress is disabled when the interface is created.
 *
 * @param [in]  iface    The interface to disable progress.
 * @param [in]  flags    The type of progress to disable as defined by
 *                       @ref uct_progress_types.
 *
 * @note This function is not thread safe with respect to
 *       @ref ucp_worker_progress(), unless the flag
 *       @ref UCT_PROGRESS_THREAD_SAFE is specified.
 *
 */
UCT_INLINE_API void uct_iface_progress_disable(uct_iface_h iface, unsigned flags)
{
    iface->ops.iface_progress_disable(iface, flags);
}


/**
 * @ingroup UCT_RESOURCE
 * @brief Perform a progress on an interface.
 */
UCT_INLINE_API unsigned uct_iface_progress(uct_iface_h iface)
{
    return iface->ops.iface_progress(iface);
}


/**
 * @ingroup UCT_CLIENT_SERVER
 * @brief Open a connection manager.
 *
 * Open a connection manager. All client server connection
 * establishment operations are performed in the context of a specific
 * connection manager.
 * @note This is an alternative API for
 *       @ref uct_iface_open_mode::UCT_IFACE_OPEN_MODE_SOCKADDR_SERVER and
 *       @ref uct_iface_open_mode::UCT_IFACE_OPEN_MODE_SOCKADDR_CLIENT .
 *
 * @param [in]  component   Component on which to open the connection manager,
 *                          as returned from @ref uct_query_components.
 * @param [in]  worker      Worker on which to open the connection manager.
 * @param [in]  config      CM configuration options. Either obtained
 *                          from @ref uct_cm_config_read() function, or pointer
 *                          to CM-specific structure that extends
 *                          @ref uct_cm_config_t.
 * @param [out] cm_p        Filled with a handle to the connection manager.
 *
 * @return Error code.
 */
ucs_status_t uct_cm_open(uct_component_h component, uct_worker_h worker,
                         const uct_cm_config_t *config, uct_cm_h *cm_p);


/**
 * @ingroup UCT_CLIENT_SERVER
 * @brief Close a connection manager.
 *
 * @param [in]  cm    Connection manager to close.
 */
void uct_cm_close(uct_cm_h cm);


/**
 * @ingroup UCT_CLIENT_SERVER
 * @brief Get connection manager attributes.
 *
 * This routine queries the @ref uct_cm_h "cm" for its attributes
 * @ref uct_cm_attr_t.
 *
 * @param [in]  cm      Connection manager to query.
 * @param [out] cm_attr Filled with connection manager attributes.
 */
ucs_status_t uct_cm_query(uct_cm_h cm, uct_cm_attr_t *cm_attr);


/**
 * @ingroup UCT_CLIENT_SERVER
 * @brief Read the configuration for a connection manager.
 *
 * @param [in]  component     Read the configuration of the connection manager
 *                            on this component.
 * @param [in]  env_prefix    If non-NULL, search for environment variables
 *                            starting with this UCT_<prefix>_. Otherwise, search
 *                            for environment variables starting with just UCT_.
 * @param [in]  filename      If non-NULL, read configuration from this file. If
 *                            the file does not exist, or exists but cannot be
 *                            opened or read, it will be ignored.
 * @param [out] config_p      Filled with a pointer to the configuration.
 *
 * @return Error code.
 */
ucs_status_t uct_cm_config_read(uct_component_h component,
                                const char *env_prefix, const char *filename,
                                uct_cm_config_t **config_p);


/**
 * @ingroup UCT_CLIENT_SERVER
 * @brief Notify the server about client-side connection establishment.
 *
 * This routine should be called on the client side after the client completed
 * establishing its connection to the server. The routine will send a
 * notification message to the server indicating that the client is connected.
 *
 * @param [in]  ep      The connected endpoint on the client side.
 *
 * @return Error code.
 */
ucs_status_t uct_cm_client_ep_conn_notify(uct_ep_h ep);


/**
 * @ingroup UCT_CLIENT_SERVER
 * @brief Create a new transport listener object.
 *
 * This routine creates a new listener on the given CM which will start
 * listening on a given sockaddr.
 *
 * @param [in]  cm          Connection manager on which to open the listener.
 *                          This cm should not be closed as long as there are
 *                          open listeners on it.
 * @param [in]  saddr       The socket address to listen on.
 * @param [in]  socklen     The saddr length.
 * @param [in]  params      User defined @ref uct_listener_params_t
 *                          configurations for the @a listener_p.
 * @param [out] listener_p  Filled with handle to the new listener.
 *
 * @return Error code.
 */
ucs_status_t uct_listener_create(uct_cm_h cm, const struct sockaddr *saddr,
                                 socklen_t socklen,
                                 const uct_listener_params_t *params,
                                 uct_listener_h *listener_p);


/**
 * @ingroup UCT_CLIENT_SERVER
 * @brief Destroy a transport listener.
 *
 * @param [in]  listener    Listener to destroy.
 */
void uct_listener_destroy(uct_listener_h listener);


/**
 * @ingroup UCT_CLIENT_SERVER
 * @brief Reject a connection request.
 *
 * This routine can be invoked on the server side. It rejects a connection request
 * from the client.
 *
 * @param [in] listener     Listener which will reject the connection request.
 * @param [in] conn_request Connection establishment request passed as parameter
 *                          of @ref uct_cm_listener_conn_request_callback_t in
 *                          @ref uct_cm_listener_conn_request_args_t::conn_request.
 *
 *
 * @return Error code as defined by @ref ucs_status_t
 */
ucs_status_t uct_listener_reject(uct_listener_h listener,
                                 uct_conn_request_h conn_request);


/**
 * @ingroup UCT_CLIENT_SERVER
 * @brief Get attributes specific to a particular listener.
 *
 * This routine queries the @ref uct_listener_h "listener" for its attributes
 * @ref uct_listener_attr_t.
 *
 * @param [in]  listener      Listener object to query.
 * @param [out] listener_attr Filled with attributes of the listener.
 *
 * @return Error code as defined by @ref ucs_status_t
 */
ucs_status_t uct_listener_query(uct_listener_h listener,
                                uct_listener_attr_t *listener_attr);


/**
 * @example uct_hello_world.c
 * UCT hello world client / server example utility.
 */

END_C_DECLS

#endif<|MERGE_RESOLUTION|>--- conflicted
+++ resolved
@@ -1230,12 +1230,8 @@
         uint64_t             flags;     /**< UCT_MD_FLAG_xx */
         uint64_t             reg_mem_types; /**< Bitmap of memory types that Memory Domain can be registered with */
         uint64_t             detect_mem_types; /**< Bitmap of memory types that Memory Domain can detect if address belongs to it */
-<<<<<<< HEAD
         uint64_t             alloc_mem_types;  /**< Bitmap of memory types that Memory Domain can allocate memory on*/
-        ucs_memory_type_t    access_mem_type; /**< Memory type MD can access */
-=======
         ucs_memory_type_t    access_mem_type; /**< Memory type that Memory Domain can access */
->>>>>>> 83f08960
     } cap;
 
     ucs_linear_func_t        reg_cost;  /**< Memory registration cost estimation

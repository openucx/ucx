/**
 * @file        uct_v2.h
 * @date        2021
 * @copyright   NVIDIA CORPORATION & AFFILIATES. ALL RIGHTS RESERVED.
 * @brief       Unified Communication Transport
 */

#ifndef UCT_V2_H_
#define UCT_V2_H_

#include <ucs/sys/compiler_def.h>
#include <ucs/memory/memory_type.h>
#include <uct/api/uct.h>
#include <ucs/sys/topo/base/topo.h>

#include <stdint.h>

BEGIN_C_DECLS

/** @file uct_v2.h */

/**
* @defgroup UCT_RESOURCE   UCT Communication Resource
* @ingroup UCT_API
* @{
* This section describes a concept of the Communication Resource and routines
* associated with the concept.
* @}
*/

/**
 * @ingroup UCT_RESOURCE
 * @brief All existing UCT operations
 *
 * This enumeration defines all available UCT operations.
 */
typedef enum uct_ep_operation {
    UCT_EP_OP_AM_SHORT,     /**< Short active message */
    UCT_EP_OP_AM_BCOPY,     /**< Buffered active message */
    UCT_EP_OP_AM_ZCOPY,     /**< Zero-copy active message */
    UCT_EP_OP_PUT_SHORT,    /**< Short put */
    UCT_EP_OP_PUT_BCOPY,    /**< Buffered put */
    UCT_EP_OP_PUT_ZCOPY,    /**< Zero-copy put */
    UCT_EP_OP_GET_SHORT,    /**< Short get */
    UCT_EP_OP_GET_BCOPY,    /**< Buffered get */
    UCT_EP_OP_GET_ZCOPY,    /**< Zero-copy get */
    UCT_EP_OP_EAGER_SHORT,  /**< Tag matching short eager */
    UCT_EP_OP_EAGER_BCOPY,  /**< Tag matching bcopy eager */
    UCT_EP_OP_EAGER_ZCOPY,  /**< Tag matching zcopy eager */
    UCT_EP_OP_RNDV_ZCOPY,   /**< Tag matching rendezvous */
    UCT_EP_OP_ATOMIC_POST,  /**< Atomic post */
    UCT_EP_OP_ATOMIC_FETCH, /**< Atomic fetch */
    UCT_EP_OP_LAST
} uct_ep_operation_t;


/**
 * @ingroup UCT_RESOURCE
 * @brief UCT interface query by @ref uct_iface_estimate_perf parameters field mask.
 *
 * The enumeration allows specifying which fields in @ref uct_perf_attr_t are
 * present, for backward compatibility support.
 */
enum uct_perf_attr_field {
    /** Enables @ref uct_perf_attr_t::operation */
    UCT_PERF_ATTR_FIELD_OPERATION          = UCS_BIT(0),

    /** Enables @ref uct_perf_attr_t::local_memory_type */
    UCT_PERF_ATTR_FIELD_LOCAL_MEMORY_TYPE  = UCS_BIT(1),

    /** Enables @ref uct_perf_attr_t::remote_memory_type */
    UCT_PERF_ATTR_FIELD_REMOTE_MEMORY_TYPE = UCS_BIT(2),

    /** Enables @ref uct_perf_attr_t::local_sys_device */
    UCT_PERF_ATTR_FIELD_LOCAL_SYS_DEVICE   = UCS_BIT(3),

    /** Enables @ref uct_perf_attr_t::remote_sys_device */
    UCT_PERF_ATTR_FIELD_REMOTE_SYS_DEVICE  = UCS_BIT(4),

    /** Enables @ref uct_perf_attr_t::send_pre_overhead */
    UCT_PERF_ATTR_FIELD_SEND_PRE_OVERHEAD  = UCS_BIT(5),

    /** Enables @ref uct_perf_attr_t::send_post_overhead */
    UCT_PERF_ATTR_FIELD_SEND_POST_OVERHEAD = UCS_BIT(6),

    /** Enables @ref uct_perf_attr_t::recv_overhead */
    UCT_PERF_ATTR_FIELD_RECV_OVERHEAD      = UCS_BIT(7),

    /** Enables @ref uct_perf_attr_t::bandwidth */
    UCT_PERF_ATTR_FIELD_BANDWIDTH          = UCS_BIT(8),

    /** Enables @ref uct_perf_attr_t::latency */
    UCT_PERF_ATTR_FIELD_LATENCY            = UCS_BIT(9),

    /** Enable @ref uct_perf_attr_t::max_inflight_eps */
    UCT_PERF_ATTR_FIELD_MAX_INFLIGHT_EPS   = UCS_BIT(10)
};


/**
 * @ingroup UCT_RESOURCE
 * @brief Parameters for querying a UCT interface by @ref uct_iface_estimate_perf
 *
 * This structure must be allocated and initialized by the user
 */
typedef struct {
    /**
     * Mask of valid fields in this structure, using bits from
     * @ref uct_perf_attr_field. Fields not specified by this mask will be
     * ignored. This field must be initialized by the caller.
     */
    uint64_t            field_mask;

    /**
     * Operation to report performance for.
     * This field must be initialized by the caller.
     */
    uct_ep_operation_t  operation;

    /**
     * Local memory type to use for determining performance.
     * This field must be initialized by the caller.
     */
    ucs_memory_type_t   local_memory_type;

    /**
     * Remote memory type to use for determining performance.
     * Relevant only for operations that have remote memory access.
     * This field must be initialized by the caller.
     */
    ucs_memory_type_t   remote_memory_type;

    /**
     * System device where the local memory type resides.
     * Can be UCS_SYS_DEVICE_ID_UNKNOWN.
     * This field must be initialized by the caller.
     */
    ucs_sys_device_t    local_sys_device;

    /**
     * System device where the remote memory type resides.
     * Can be UCS_SYS_DEVICE_ID_UNKNOWN and be the same as local system device.
     * This field must be initialized by the caller.
     */
    ucs_sys_device_t    remote_sys_device;

    /**
     * This is the time spent in the UCT layer to prepare message request and
     * pass it to the hardware or system software layers, in seconds.
     * This field is set by the UCT layer.
     */
    double              send_pre_overhead;

    /**
     * This is the time spent in the UCT layer after the message request has
     * been passed to the hardware or system software layers and before
     * operation has been finalized, in seconds.
     * This value has no effect on how long it takes to deliver the message to
     * remote side.
     * This field is set by the UCT layer.
     */
    double              send_post_overhead;

    /**
     * Message receive overhead time, in seconds.
     * This field is set by the UCT layer.
     */
    double              recv_overhead;

    /**
     * Bandwidth model. This field is set by the UCT layer.
     */
    uct_ppn_bandwidth_t bandwidth;

    /**
     * Latency as a function of number of endpoints.
     * This field is set by the UCT layer.
     */
    ucs_linear_func_t   latency;

    /**
     * Approximate maximum number of endpoints that could have outstanding
     * operations simultaneously.
     * Protocols that require sending to multiple destinations at the same time
     * (such as keepalive) could benefit from using a transport that has a
     * large number of maximum inflight endpoints.
     * This field is set by the UCT layer.
     */
    size_t              max_inflight_eps;
} uct_perf_attr_t;


/**
 * @ingroup UCT_MD
 * @brief MD memory registration operation flags.
 */
typedef enum {
    UCT_MD_MEM_REG_FIELD_FLAGS         = UCS_BIT(0),
    UCT_MD_MEM_REG_FIELD_DMABUF_FD     = UCS_BIT(1),
    UCT_MD_MEM_REG_FIELD_DMABUF_OFFSET = UCS_BIT(2)
} uct_md_mem_reg_field_mask_t;


/**
 * @ingroup UCT_MD
 * @brief MD memory de-registration operation flags.
 */
typedef enum {
    UCT_MD_MEM_DEREG_FIELD_MEMH       = UCS_BIT(0), /**< memh field */
    UCT_MD_MEM_DEREG_FIELD_FLAGS      = UCS_BIT(1), /**< flags field */
    UCT_MD_MEM_DEREG_FIELD_COMPLETION = UCS_BIT(2)  /**< comp field */
} uct_md_mem_dereg_field_mask_t;


/**
 * @ingroup UCT_MD
 * @brief MD memory key pack parameters field mask.
 */
typedef enum {
    UCT_MD_MKEY_PACK_FIELD_FLAGS = UCS_BIT(0)  /**< flags field */
} uct_md_mkey_pack_field_mask_t;


/**
 * @ingroup UCT_MD
 * @brief MD memory attach operation parameters field mask.
 */
typedef enum {
    /** Enables @ref uct_md_mem_attach_params_t.flags field */
    UCT_MD_MEM_ATTACH_FIELD_FLAGS = UCS_BIT(0)
} uct_md_mem_attach_field_mask_t;


/**
 * @ingroup UCT_RESOURCE
 * @brief UCT endpoint attributes field mask.
 *
 * The enumeration allows specifying which fields in @ref uct_ep_attr_t are
 * present, for backward compatibility support.
 */
enum uct_ep_attr_field {
    /** Enables @ref uct_ep_attr::local_address */
    UCT_EP_ATTR_FIELD_LOCAL_SOCKADDR  = UCS_BIT(0),
    /** Enables @ref uct_ep_attr::remote_address */
    UCT_EP_ATTR_FIELD_REMOTE_SOCKADDR = UCS_BIT(1)
};


/**
 * @ingroup UCT_RESOURCE
 * @brief field mask of @ref uct_iface_is_reachable_v2
 */
typedef enum {
    UCT_IFACE_IS_REACHABLE_FIELD_DEVICE_ADDR        = UCS_BIT(0), /**< device_addr field */
    UCT_IFACE_IS_REACHABLE_FIELD_IFACE_ADDR         = UCS_BIT(1), /**< iface_addr field */
    UCT_IFACE_IS_REACHABLE_FIELD_INFO_STRING        = UCS_BIT(2), /**< info_string field */
    UCT_IFACE_IS_REACHABLE_FIELD_INFO_STRING_LENGTH = UCS_BIT(3), /**< info_string_length field */
    UCT_IFACE_IS_REACHABLE_FIELD_SCOPE              = UCS_BIT(4) /**<  scope field */
} uct_iface_is_reachable_field_mask_t;


typedef enum {
    /**
     * Invalidate the memory region. If this flag is set then memory region is
     * invalidated after de-registration and the callback (see @ref
     * uct_md_mem_dereg_params_t) is called when the memory is fully
     * invalidated and will not be accessed anymore by zero-copy or remote
     * memory access operations.
     */
    UCT_MD_MEM_DEREG_FLAG_INVALIDATE = UCS_BIT(0)
} uct_md_mem_dereg_flags_t;


typedef enum {
    /**
     * The flag is used indicate that remote access to a memory region
     * associated with the remote key must fail once the memory region is
     * deregistered using @ref uct_md_mem_dereg_v2 with
     * @ref UCT_MD_MEM_DEREG_FLAG_INVALIDATE flag set. Using
     * @ref uct_md_mem_dereg_v2 deregistration routine with
     * @ref UCT_MD_MEM_DEREG_FLAG_INVALIDATE flag set on an rkey that was
     * generated without
     * @ref UCT_MD_MKEY_PACK_FLAG_INVALIDATE_RMA and/or
     * @ref UCT_MD_MKEY_PACK_FLAG_INVALIDATE_AMO flags will not function
     * correctly, and may result in data corruption. In other words, in order
     * for @ref UCT_MD_MEM_DEREG_FLAG_INVALIDATE flag to function
     * the @ref UCT_MD_MKEY_PACK_FLAG_INVALIDATE_RMA and/or
     * the @ref UCT_MD_MKEY_PACK_FLAG_INVALIDATE_AMO flag must be set.
     */
    UCT_MD_MKEY_PACK_FLAG_INVALIDATE_RMA = UCS_BIT(0),

    /**
     * The flag is used to indicate that the atomic operations must fail once
     * the memory region is deregistered using @ref uct_md_mem_dereg_v2 with
     * @ref UCT_MD_MEM_DEREG_FLAG_INVALIDATE flag set.
     * Using @ref uct_md_mem_dereg_v2 deregistration routine with
     * @ref UCT_MD_MEM_DEREG_FLAG_INVALIDATE flag set on an rkey that was
     * generated without
     * @ref UCT_MD_MKEY_PACK_FLAG_INVALIDATE_RMA and/or
     * @ref UCT_MD_MKEY_PACK_FLAG_INVALIDATE_AMO flags will not function
     * correctly, and may result in data corruption. In other words, in order
     * for @ref UCT_MD_MEM_DEREG_FLAG_INVALIDATE flag to function
     * the @ref UCT_MD_MKEY_PACK_FLAG_INVALIDATE_RMA and/or
     * the @ref UCT_MD_MKEY_PACK_FLAG_INVALIDATE_AMO flag must be set.
     */
    UCT_MD_MKEY_PACK_FLAG_INVALIDATE_AMO = UCS_BIT(1),

    /**
     * The flag is used to indicate that the memory region should be packed in
     * order to be accessed by another process using the same device to perform
     * UCT operations.
     */
    UCT_MD_MKEY_PACK_FLAG_EXPORT         = UCS_BIT(2)
} uct_md_mkey_pack_flags_t;


/**
 * @ingroup UCT_MD
 * @brief Flags used in @ref uct_md_mem_attach
 */
typedef enum {
    /** Hide errors on memory attach. */
    UCT_MD_MEM_ATTACH_FLAG_HIDE_ERRORS = UCS_BIT(0)
} uct_md_mem_attach_flags_t;


/**
 * @ingroup UCT_RESOURCE
 * @brief uct_ep_connect_to_ep_v2 operation fields and flags
 * 
 * The enumeration allows specifying which fields in @ref
 * uct_ep_connect_to_ep_params_t are present and operation flags are used. It is
 * used to enable backward compatibility support.
 */
typedef enum {
    /** Device address length */
    UCT_EP_CONNECT_TO_EP_PARAM_FIELD_DEVICE_ADDR_LENGTH = UCS_BIT(0),

    /** Endpoint address length */
    UCT_EP_CONNECT_TO_EP_PARAM_FIELD_EP_ADDR_LENGTH     = UCS_BIT(1)
} uct_ep_connect_to_ep_param_field_t;


/**
 * @ingroup UCT_RESOURCE
 * @brief field mask of @ref uct_ep_is_connected_params_t
 *
 * The enumeration allows specifying which fields in @ref
 * uct_ep_is_connected_params_t are present.
 */
typedef enum {
    /** Device address */
    UCT_EP_IS_CONNECTED_FIELD_DEVICE_ADDR = UCS_BIT(0),

    /** Interface address */
    UCT_EP_IS_CONNECTED_FIELD_IFACE_ADDR  = UCS_BIT(1),

    /** Endpoint address */
    UCT_EP_IS_CONNECTED_FIELD_EP_ADDR     = UCS_BIT(2)
} uct_ep_is_connected_field_mask_t;


/**
 * @ingroup UCT_RESOURCE
 * @brief Endpoint attributes, capabilities and limitations.
 */
struct uct_ep_attr {
    /**
     * Mask of valid fields in this structure, using bits from
     * @ref uct_ep_attr_field. Fields not specified by this mask
     * will be ignored.
     */
    uint64_t                field_mask;

    /**
     * Local sockaddr used by the endpoint.
     */
    struct sockaddr_storage local_address;

    /**
     * Remote sockaddr the endpoint is connected to.
     */
    struct sockaddr_storage remote_address;
};


/**
 * @ingroup UCT_MD
 * @brief Completion callback for memory region invalidation.
 *
 * This callback routine is invoked when is no longer accessible by remote peer.
 *
 * $note: in some implementations this callback may be called immediately after
 *        @ref uct_md_mem_dereg_v2 is called, but it is possible that the
 *        callback call will be delayed until all references to the memory
 *        region, for example, when rcache is used in the implementation of the
 *        memory domains.
 *
 * @param [in]  arg User data passed to "arg" value, see
 *                  @ref uct_md_mem_dereg_params_t
 */
typedef void (*uct_md_mem_invalidate_cb_t)(void *arg);


/**
 * @ingroup UCT_MD
 * @brief Operation parameters passed to @ref uct_md_mem_reg_v2.
 */
typedef struct uct_md_mem_reg_params {
    /**
     * Mask of valid fields in this structure and operation flags, using
     * bits from @ref uct_md_mem_reg_field_mask_t. Fields not specified
     * in this mask will be ignored. Provides ABI compatibility with respect
     * to adding new fields.
     */
    uint64_t                     field_mask;

    /**
     * Operation specific flags, using bits from @ref uct_md_mem_flags.
     */
    uint64_t                     flags;

    /**
     * dmabuf file descriptor of the memory region to register.
     *
     * If is set (along with its corresponding bit in the field_mask -
     * @ref UCT_MD_MEM_REG_FIELD_DMABUF_FD), the memory region will be
     * registered using dmabuf mechanism.
     * Can be used only if the memory domain supports dmabuf registration by
     * returning @ref UCT_MD_FLAG_REG_DMABUF flag from @ref uct_md_query_v2.
     *
     * When registering memory using dmabuf mechanism, any memory type is supported
     * (assuming a valid dmabuf file descriptor could be created).
     * Therefore, @ref uct_md_attr_v2_t.reg_mem_types field is not relevant for
     * such registrations.
     *
     * If not set, it's assumed to be @ref UCT_DMABUF_FD_INVALID, and the memory
     * region will be registered without using dmabuf mechanism.
     *
     * More information about dmabuf registration can be found in
     * https://01.org/linuxgraphics/gfx-docs/drm/driver-api/dma-buf.html
     */
    int                          dmabuf_fd;

    /**
     * When @ref uct_md_mem_reg_params_t.dmabuf_fd is provided, this field
     * specifies the offset of the region to register relative to the start of
     * the underlying dmabuf region.
     *
     * If not set (along with its corresponding bit in the field_mask -
     * @ref UCT_MD_MEM_REG_FIELD_DMABUF_OFFSET) it's assumed to be 0.
     *
     * @note The value of this field must be equal to the offset of the virtual
     * address provided by the address parameter to @ref uct_md_mem_reg_v2 from
     * the beginning of the memory region associated with
     * @ref uct_md_mem_reg_params_t.dmabuf_fd.
     * For example, if the virtual address is equal to the beginning of the
     * dmabuf region, then this field must be omitted or set to 0.
     */
    size_t                       dmabuf_offset;
} uct_md_mem_reg_params_t;


/**
 * @ingroup UCT_MD
 * @brief Operation parameters passed to @ref uct_md_mem_dereg_v2.
 */
typedef struct uct_md_mem_dereg_params {
    /**
     * Mask of valid fields in this structure and operation flags, using
     * bits from @ref uct_md_mem_dereg_field_mask_t. Fields not specified
     * in this mask will be ignored. Provides ABI compatibility with respect
     * to adding new fields.
     */
    uint64_t                     field_mask;

    /**
     * Operation specific flags, using bits from @ref uct_md_mem_dereg_flags_t.
     */
    unsigned                     flags;

    /**
     * Memory handle to deregister.
     */
    uct_mem_h                    memh;

    /**
     * Pointer to UCT completion object that is invoked when region is
     * invalidated.
     */
    uct_completion_t             *comp;
} uct_md_mem_dereg_params_t;


typedef struct uct_md_mkey_pack_params {
    /**
     * Mask of valid fields in this structure, using bits from
     * @ref uct_md_mkey_pack_field_mask_t. Fields not specified in this mask
     * will be ignored. Provides ABI compatibility with respect to adding new
     * fields.
     */
    uint64_t field_mask;

    /**
     * Remote key packing flags, using bits from @ref uct_md_mkey_pack_flags_t.
     */
    unsigned flags;
} uct_md_mkey_pack_params_t;


/**
 * @ingroup UCT_MD
 * @brief Operation parameters passed to @ref uct_md_mem_attach.
 */
typedef struct uct_md_mem_attach_params {
    /**
     * Mask of valid fields in this structure and operation flags, using
     * bits from @ref uct_md_mem_attach_field_mask_t. Fields not specified in
     * this mask will be ignored. Provides ABI compatibility with respect to
     * adding new fields.
     */
    uint64_t                     field_mask;

    /**
     * Operation specific flags, using bits from
     * @ref uct_md_mem_attach_flags_t.
     */
    uint64_t                     flags;
} uct_md_mem_attach_params_t;


/**
 * @ingroup UCT_RESOURCE
 * @brief Names for UCT endpoint operations.
 */
extern const char *uct_ep_operation_names[];


/**
 * @ingroup UCS_RESOURCE
 * @brief Reachability scope
 *
 * Reachability scope. Can be one of the following values:
 * Device scope: Checks if addresses describe the same device.
 * Network scope: Checks reachability between different devices.
 */
typedef enum {
    UCT_IFACE_REACHABILITY_SCOPE_DEVICE, /**< Local device scope */
    UCT_IFACE_REACHABILITY_SCOPE_NETWORK /**< Network scope */
} uct_iface_reachability_scope_t;


/**
 * @ingroup UCT_RESOURCE
 * @brief Operation parameters passed to @ref uct_iface_is_reachable_v2.
 */
typedef struct uct_iface_is_reachable_params {
    /**
     * Mask of valid fields in this structure, using bits from
     * @ref uct_iface_is_reachable_field_mask_t. Fields not specified in this
     * mask will be ignored. Provides ABI compatibility with respect to adding
     * new fields.
     */
    uint64_t                       field_mask;

    /**
     * Device address to check for reachability.
     * This field must not be passed if iface_attr.dev_addr_len == 0.
     */
    const uct_device_addr_t       *device_addr;

    /**
     * Interface address to check for reachability.
     * This field must not be passed if iface_attr.iface_addr_len == 0.
     */
    const uct_iface_addr_t        *iface_addr;

    /**
     * User-provided pointer to a string buffer.
     * The function @ref uct_iface_is_reachable_v2 fills this buffer with a
     * null-terminated information string explaining why the remote address is
     * not reachable if the return value is 0.
     */
    char                          *info_string;

    /**
     * The length of the @a info_string is provided in bytes.
     * This value must be specified in conjunction with @a info_string.
     */
    size_t                         info_string_length;

    /**
     * Reachability scope.
     */
    uct_iface_reachability_scope_t scope;
} uct_iface_is_reachable_params_t;


/**
 * @ingroup UCT_RESOURCE
 * @brief Operation parameters passed to @ref uct_ep_is_connected.
 *
 * This struct is used to pass the required arguments to
 * @ref uct_ep_is_connected.
 */
typedef struct uct_ep_is_connected_params {
    /**
     * Mask of valid fields in this structure, using
     * bits from @ref uct_ep_is_connected_field_mask_t. Fields not specified
     * in this mask will be ignored. Provides ABI compatibility with respect to
     * adding new fields.
     */
    uint64_t                 field_mask;

    /**
     * Device address to check for connectivity.
     * This field must be passed if @ref uct_iface_query returned
     * @ref uct_iface_attr_t::dev_addr_len > 0 on the remote side.
     */
    const uct_device_addr_t *device_addr;

    /**
     * Interface address to check for connectivity.
     * This field must be passed if this endpoint was created by calling
     * @ref uct_ep_create with @ref uct_ep_params_t::iface_addr.
     */
    const uct_iface_addr_t  *iface_addr;

    /**
     * Endpoint address to check for connectivity.
     * This field must be passed if @ref uct_ep_connect_to_ep_v2 was
     * called on this endpoint.
     */
    const uct_ep_addr_t     *ep_addr;
} uct_ep_is_connected_params_t;


/**
 * @ingroup UCT_RESOURCE
 * @brief Parameters for connecting a UCT endpoint by @ref
 * uct_ep_connect_to_ep_v2.
 */
typedef struct uct_ep_connect_to_ep_params {
    /**
     * Mask of valid fields in this structure and operation flags, using
     * bits from @ref uct_ep_connect_to_ep_param_field_t. Fields not specified
     * in this mask will be ignored. Provides ABI compatibility with respect to
     * adding new fields.
     */
    uint64_t                      field_mask;

    /**
     * Device address length. If not provided, the transport will assume a
     * default minimal length according to the address buffer contents.
     */
    size_t                        device_addr_length;

    /**
     * Endpoint address length. If not provided, the transport will assume a
     * default minimal length according to the address buffer contents.
     */
    size_t                        ep_addr_length;
} uct_ep_connect_to_ep_params_t;


/**
 * @ingroup UCT_MD
 * @brief Parameters for comparing remote keys using @ref uct_rkey_compare.
 */
typedef struct uct_rkey_compare_params {
    /**
     * Mask of valid fields in this structure. Must currently be equal to zero.
     * Fields not specified in this mask will be ignored. Provides ABI
     * compatibility with respect to adding new fields.
     */
    uint64_t                      field_mask;
} uct_rkey_compare_params_t;

/**
 * @ingroup UCT_RESOURCE
 * @brief Get interface performance attributes, by memory types and operation.
 *        A pointer to uct_perf_attr_t struct must be passed, with the memory
 *        types and operation members initialized. Overhead and bandwidth
 *        for the operation on the given memory types will be reported.
 *
 * @param [in]    tl_iface  Interface to query.
 * @param [inout] perf_attr Filled with performance attributes.
 */
ucs_status_t
uct_iface_estimate_perf(uct_iface_h tl_iface, uct_perf_attr_t *perf_attr);


/**
 * @ingroup UCT_MD
 * @brief Register memory for zero-copy sends and remote access.
 *
 * Register memory on the memory domain. In order to use this function, @a md
 * must support the @ref UCT_MD_FLAG_REG flag.
 *
 * @param [in]  md          Memory domain that was used to register the memory.
 * @param [in]  address     Memory to register.
 * @param [in]  length      Size of memory to register. Must be > 0.
 * @param [in]  params      Operation parameters, see @ref
 *                          uct_md_mem_reg_params_t.
 * @param [out] memh_p      Filled with handle for allocated region.
 *
 * @return Error code.
 */
ucs_status_t uct_md_mem_reg_v2(uct_md_h md, void *address, size_t length,
                               const uct_md_mem_reg_params_t *params,
                               uct_mem_h *memh_p);


/**
 * @ingroup UCT_MD
 * @brief Undo the operation of @ref uct_md_mem_reg() or
 *        @ref uct_md_mem_reg_v2() and invalidate memory region.
 *
 * This routine deregisters the memory region registered by @ref uct_md_mem_reg
 * and allows the memory region to be invalidated with callback called when the
 * memory region is unregistered.
 *
 * @param [in]  md          Memory domain that was used to register the memory.
 * @param [in]  params      Operation parameters, see @ref
 *                          uct_md_mem_dereg_params_t.
 *
 * @return Error code.
 */
ucs_status_t uct_md_mem_dereg_v2(uct_md_h md,
                                 const uct_md_mem_dereg_params_t *params);


/**
 * @ingroup UCT_MD
 * @brief UCT MD attributes field mask.
 *
 * The enumeration allows specifying which fields in @ref uct_md_attr_v2_t
 * are present.
 */
typedef enum uct_md_attr_field {
    /** Indicate max allocation size. */
    UCT_MD_ATTR_FIELD_MAX_ALLOC                 = UCS_BIT(0),

    /** Indicate max registration size. */
    UCT_MD_ATTR_FIELD_MAX_REG                   = UCS_BIT(1),

    /** Indicate capability flags. */
    UCT_MD_ATTR_FIELD_FLAGS                     = UCS_BIT(2),

    /** Indicate memory types that the MD can register. */
    UCT_MD_ATTR_FIELD_REG_MEM_TYPES             = UCS_BIT(3),

    /** Indicate memory types that are suitable for non-blocking registration. */
    UCT_MD_ATTR_FIELD_REG_NONBLOCK_MEM_TYPES    = UCS_BIT(4),

    /** Indicate memory types that the MD can cache. */
    UCT_MD_ATTR_FIELD_CACHE_MEM_TYPES           = UCS_BIT(5),

    /** Indicate memory types that the MD can detect. */
    UCT_MD_ATTR_FIELD_DETECT_MEM_TYPES          = UCS_BIT(6),

    /** Indicate memory types that the MD can allocate. */
    UCT_MD_ATTR_FIELD_ALLOC_MEM_TYPES           = UCS_BIT(7),

    /** Indicate memory types that the MD can access. */
    UCT_MD_ATTR_FIELD_ACCESS_MEM_TYPES          = UCS_BIT(8),

    /** Indicate memory types for which the MD can return a dmabuf_fd. */
    UCT_MD_ATTR_FIELD_DMABUF_MEM_TYPES          = UCS_BIT(9),

    /** Indicate registration cost. */
    UCT_MD_ATTR_FIELD_REG_COST                  = UCS_BIT(10),

    /** Indicate component name. */
    UCT_MD_ATTR_FIELD_COMPONENT_NAME            = UCS_BIT(11),

    /** Indicate size of buffer needed for packed rkey. */
    UCT_MD_ATTR_FIELD_RKEY_PACKED_SIZE          = UCS_BIT(12),

    /** Indicate CPUs closest to the resource. */
    UCT_MD_ATTR_FIELD_LOCAL_CPUS                = UCS_BIT(13),

    /** Indicate size of buffer needed for packed exported memory key. */
    UCT_MD_ATTR_FIELD_EXPORTED_MKEY_PACKED_SIZE = UCS_BIT(14),

    /** Unique global identifier of the memory domain. */
    UCT_MD_ATTR_FIELD_GLOBAL_ID                 = UCS_BIT(15),

<<<<<<< HEAD
    /** Indicate memory types whose pages can migrate. */
    UCT_MD_ATTR_FIELD_MIGRATABLE_MEM_TYPES      = UCS_BIT(16)
=======
    /** Indicate registration alignment. */
    UCT_MD_ATTR_FIELD_REG_ALIGNMENT             = UCS_BIT(16)
>>>>>>> 808c209b
} uct_md_attr_field_t;


/**
 * @ingroup UCT_MD
 * @brief  Memory domain attributes.
 *
 * This structure defines the attributes of a Memory Domain which include
 * maximum memory that can be allocated, credentials required for accessing the memory,
 * CPU mask indicating the proximity of CPUs, and bitmaps indicating the types
 * of memory (CPU/CUDA/ROCM) that can be detected, allocated, accessed, and
 * memory types for which dmabuf attributes can be returned.
 */
typedef struct {
    /**
     * Mask of valid fields in this structure, using bits from
     * @ref uct_md_attr_field_t.
     */
    uint64_t          field_mask;

    /**
     * Maximal allocation size.
     */
    uint64_t          max_alloc;

    /**
     * Maximal registration size.
     */
    size_t            max_reg;

    /**
     * Memory domain capability flags such as UCT_MD_FLAG_REG. Refer
     * @ref uct_md_attr_t.
     */
    uint64_t          flags;

    /**
     * Bitmap of memory types which the Memory Domain can be register.
     */
    uint64_t          reg_mem_types;

    /**
     * Bitmap of memory types that are suitable for non-blocking registration
     */
    uint64_t          reg_nonblock_mem_types;

    /**
     * Bitmap of memory types that can be cached for this memory domain.
     */
    uint64_t          cache_mem_types;

    /**
     * Bitmap of memory types that Memory Domain can detect if address belongs
     * to it.
     */
    uint64_t          detect_mem_types;

    /**
     * Bitmap of memory types that Memory Domain can allocate memory on.
     */
    uint64_t          alloc_mem_types;

    /**
     * Memory types that Memory Domain can access.
     */
    uint64_t          access_mem_types;

    /**
     * Memory types for which MD can provide DMABUF fd.
     */
    uint64_t          dmabuf_mem_types;

    /**
     * Memory registration cost estimation (time,seconds) as a linear function
     * of the buffer size.
     */
    ucs_linear_func_t reg_cost;

    /**
     * Component name.
     */
    char              component_name[UCT_COMPONENT_NAME_MAX];

    /**
     * Size of buffer needed for packed rkey.
     */
    size_t            rkey_packed_size;

    /**
     * Mask of CPUs closest to the resource.
     */
    ucs_cpu_set_t     local_cpus;

    /**
     * Size of buffer needed for packing an exported mkey. Valid only if
     * @ref UCT_MD_FLAG_EXPORTED_MKEY is supported by Memory Domain.
     */
    size_t            exported_mkey_packed_size;

    /**
     * Byte array that holds a globally unique device identifier (for example,
     * a MAC address or a GUID). If global identifiers are equal, it means that
     * Memory Domains belong to the same device.
     */
    char              global_id[UCT_MD_GLOBAL_ID_MAX];

    /**
<<<<<<< HEAD
     * Memory types whose pages can migrate and should not be pinned for
     * registration purposes.
     */
    uint64_t          migratable_mem_types;
=======
     * Registration alignment.
     */
    size_t            reg_alignment;
>>>>>>> 808c209b
} uct_md_attr_v2_t;


/**
 * @ingroup UCT_MD
 * @brief  Memory domain capability flags.
 */
typedef enum {
    UCT_MD_FLAG_V2_FIRST       = UCT_MD_FLAG_LAST,

    /**
     * Memory domain supports invalidation of memory handle registered by
     * @ref uct_md_mem_reg_v2 with @ref UCT_MD_MEM_ACCESS_RMA flag and packed
     * key by @ref uct_md_mkey_pack_v2 with
     * @ref UCT_MD_MKEY_PACK_FLAG_INVALIDATE flag.
     */
    UCT_MD_FLAG_INVALIDATE_RMA = UCT_MD_FLAG_V2_FIRST,

    /**
     * Memory domain supports invalidation of memory handle registered by
     * @ref uct_md_mem_reg_v2 with @ref UCT_MD_MEM_ACCESS_REMOTE_ATOMIC flag and
     * packed key by @ref uct_md_mkey_pack_v2 with
     * @ref UCT_MD_MKEY_PACK_FLAG_INVALIDATE flag.
     */
    UCT_MD_FLAG_INVALIDATE_AMO = UCS_BIT(12)
} uct_md_flags_v2_t;


/**
 * @ingroup UCT_MD
 * @brief Query for memory domain attributes.
 *
 * @param [in]  md       Memory domain to query.
 * @param [out] md_attr  Filled with memory domain attributes.
 * @return               Error code.
 */
ucs_status_t uct_md_query_v2(uct_md_h md, uct_md_attr_v2_t *md_attr);


/**
 * @ingroup UCT_MD
 *
 * @brief Pack a memory key as a remote or shared one.
 *
 * This routine packs a local memory handle registered by @ref uct_md_mem_reg
 * into a memory buffer, which then could be deserialized by a peer and used in
 * UCT operations.
 *
 * @param [in]  md          Handle to memory domain.
 * @param [in]  memh        Pack a remote key for this memory handle.
 * @param [in]  params      Operation parameters, see @ref
 *                          uct_md_mkey_pack_params_t.
 * @param [out] mkey_buffer Pointer to a buffer to hold the packed memory key.
 *                          The size of this buffer should be at least
 *                          @ref uct_md_attr_t::rkey_packed_size or
 *                          @ref uct_md_attr_t::exported_mkey_packed_size, as
 *                          returned by @ref uct_md_query.
 * @return                  Error code.
 */
ucs_status_t uct_md_mkey_pack_v2(uct_md_h md, uct_mem_h memh,
                                 const uct_md_mkey_pack_params_t *params,
                                 void *mkey_buffer);


/**
 * @ingroup UCT_MD
 *
 * @brief Locally attach to a remote memory.
 *
 * This routine attaches a local memory handle to a memory region
 * registered by @ref uct_md_mem_reg and packed by
 * @ref uct_md_mem_pack_v2 by a peer to allow performing local operations
 * on a remote memory.
 *
 * @param [in]  md            Handle to memory domain.
 * @param [in]  mkey_buffer   Buffer with a packed remote memory handle as
 *                            returned from @ref uct_md_mkey_pack_v2.
 * @param [in]  params        Attach parameters, see @ref
 *                            uct_md_mem_attach_params_t.
 * @param [out] memh_p        Memory handle attached to a remote memory.
 *
 * @return                    Error code.
 */
ucs_status_t uct_md_mem_attach(uct_md_h md, const void *mkey_buffer,
                               uct_md_mem_attach_params_t *params,
                               uct_mem_h *memh_p);


/**
 * @ingroup UCT_RESOURCE
 * @brief Get ep's attributes.
 *
 * This routine fetches information about the endpoint.
 *
 * @param [in]  ep         Endpoint to query.
 * @param [out] ep_attr    Filled with endpoint attributes.
 *
 * @return Error code.
 */
ucs_status_t uct_ep_query(uct_ep_h ep, uct_ep_attr_t *ep_attr);


/**
 * @ingroup UCT_RESOURCE
 * @brief Check if remote iface address is reachable.
 *
 * This function checks if a remote address can be reached from a local
 * interface. If the function returns a non-zero value, it does not necessarily
 * mean a connection and/or data transfer would succeed; as the reachability
 * check is a local operation it does not detect issues such as network
 * mis-configuration or lack of connectivity.
 *
 * @param [in]  iface       Local interface to check reachability from.
 * @param [in]  params      Operation parameters, see @ref
 *                          uct_iface_is_reachable_params_t.
 *
 * @return Nonzero if reachable, 0 if not.
 */
int uct_iface_is_reachable_v2(uct_iface_h iface,
                              const uct_iface_is_reachable_params_t *params);


/**
 * @ingroup UCT_RESOURCE
 * @brief Connect endpoint to a remote endpoint.
 *
 * requires @ref UCT_IFACE_FLAG_CONNECT_TO_EP capability.
 *
 * @param [in] ep           Endpoint to connect.
 * @param [in] device_addr  Remote device address.
 * @param [in] iface_addr   Remote interface address or NULL if such address is
 *                          not available.
 * @param [in] ep_addr      Remote endpoint address.
 * @param [in] params       Parameters as defined in @ref
 *                          uct_ep_connect_to_ep_params_t.
 *
 * @return UCS_OK           Operation has been initiated successfully.
 *         Other            Error codes as defined by @ref ucs_status_t.
 */
ucs_status_t uct_ep_connect_to_ep_v2(uct_ep_h ep,
                                     const uct_device_addr_t *device_addr,
                                     const uct_ep_addr_t *ep_addr,
                                     const uct_ep_connect_to_ep_params_t *params);

/**
 * @ingroup UCT_RESOURCE
 * @brief Checks if an endpoint is connected to a remote address.
 *
 * This function checks if a local endpoint is connected to a remote address.
 *
 * @param [in] ep      Endpoint to check.
 * @param [in] params  Parameters as defined in @ref
 *                     uct_ep_is_connected_params_t.
 *
 * @return Nonzero if connected, 0 otherwise.
 */
int uct_ep_is_connected(uct_ep_h ep,
                        const uct_ep_is_connected_params_t *params);

/**
 * @ingroup UCT_MD
 *
 * @brief This routine compares two remote keys.
 *
 * It sets the @a result argument to < 0 if rkey1 is lower than rkey2, 0 if they
 * are equal or > 0 if rkey1 is greater than rkey2. The result value can be used
 * for sorting remote keys.
 *
 * @param[in]  component  Component to use for the comparison
 * @param[in]  rkey1      First rkey to compare
 * @param[in]  rkey2      Second rkey to compare
 * @param[in]  params     Additional parameters for comparison
 * @param[out] result     Result of the comparison
 *
 * @return UCS_OK         @a result contains the comparison result
 *         Other          Error codes as defined by @ref ucs_status_t.
 */
ucs_status_t
uct_rkey_compare(uct_component_h component, uct_rkey_t rkey1, uct_rkey_t rkey2,
                 const uct_rkey_compare_params_t *params, int *result);

END_C_DECLS

#endif<|MERGE_RESOLUTION|>--- conflicted
+++ resolved
@@ -786,13 +786,11 @@
     /** Unique global identifier of the memory domain. */
     UCT_MD_ATTR_FIELD_GLOBAL_ID                 = UCS_BIT(15),
 
-<<<<<<< HEAD
+    /** Indicate registration alignment. */
+    UCT_MD_ATTR_FIELD_REG_ALIGNMENT             = UCS_BIT(16),
+
     /** Indicate memory types whose pages can migrate. */
-    UCT_MD_ATTR_FIELD_MIGRATABLE_MEM_TYPES      = UCS_BIT(16)
-=======
-    /** Indicate registration alignment. */
-    UCT_MD_ATTR_FIELD_REG_ALIGNMENT             = UCS_BIT(16)
->>>>>>> 808c209b
+    UCT_MD_ATTR_FIELD_MIGRATABLE_MEM_TYPES      = UCS_BIT(17)
 } uct_md_attr_field_t;
 
 
@@ -900,16 +898,15 @@
     char              global_id[UCT_MD_GLOBAL_ID_MAX];
 
     /**
-<<<<<<< HEAD
+     * Registration alignment.
+     */
+    size_t            reg_alignment;
+
+    /**
      * Memory types whose pages can migrate and should not be pinned for
      * registration purposes.
      */
     uint64_t          migratable_mem_types;
-=======
-     * Registration alignment.
-     */
-    size_t            reg_alignment;
->>>>>>> 808c209b
 } uct_md_attr_v2_t;
 
 

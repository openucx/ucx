--- conflicted
+++ resolved
@@ -436,7 +436,6 @@
 
 /**
  * @ingroup UCT_MD
-<<<<<<< HEAD
  * @brief  Memory domain attributes.
  *
  * This structure defines the attributes of a Memory Domain which includes
@@ -475,7 +474,10 @@
  * @param [out] md_attr  Filled with memory domain attributes.
  */
 ucs_status_t uct_md_query_v2(uct_md_h md, uct_md_attr_v2_t *md_attr);
-=======
+
+
+/**
+ * @ingroup UCT_MD
  *
  * @brief Pack a remote key.
  *
@@ -492,7 +494,6 @@
 ucs_status_t uct_md_mkey_pack_v2(uct_md_h md, uct_mem_h memh,
                                  const uct_md_mkey_pack_params_t *params,
                                  void *rkey_buffer);
->>>>>>> faaabf1d
 
 
 /**

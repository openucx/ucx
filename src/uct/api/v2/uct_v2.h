/**
 * @file        uct_v2.h
 * @date        2021
 * @copyright   Mellanox Technologies Ltd. All rights reserved.
 * @brief       Unified Communication Transport
 */

#ifndef UCT_V2_H_
#define UCT_V2_H_

#include <ucs/sys/compiler_def.h>
#include <ucs/memory/memory_type.h>
#include <uct/api/uct.h>
#include <ucs/sys/topo.h>

#include <stdint.h>

BEGIN_C_DECLS

/** @file uct_v2.h */

/**
* @defgroup UCT_RESOURCE   UCT Communication Resource
* @ingroup UCT_API
* @{
* This section describes a concept of the Communication Resource and routines
* associated with the concept.
* @}
*/

/**
 * @ingroup UCT_RESOURCE
 * @brief All existing UCT operations
 *
 * This enumeration defines all available UCT operations.
 */
typedef enum uct_ep_operation {
    UCT_EP_OP_AM_SHORT,     /**< Short active message */
    UCT_EP_OP_AM_BCOPY,     /**< Buffered active message */
    UCT_EP_OP_AM_ZCOPY,     /**< Zero-copy active message */
    UCT_EP_OP_PUT_SHORT,    /**< Short put */
    UCT_EP_OP_PUT_BCOPY,    /**< Buffered put */
    UCT_EP_OP_PUT_ZCOPY,    /**< Zero-copy put */
    UCT_EP_OP_GET_SHORT,    /**< Short get */
    UCT_EP_OP_GET_BCOPY,    /**< Buffered get */
    UCT_EP_OP_GET_ZCOPY,    /**< Zero-copy get */
    UCT_EP_OP_EAGER_SHORT,  /**< Tag matching short eager */
    UCT_EP_OP_EAGER_BCOPY,  /**< Tag matching bcopy eager */
    UCT_EP_OP_EAGER_ZCOPY,  /**< Tag matching zcopy eager */
    UCT_EP_OP_RNDV_ZCOPY,   /**< Tag matching rendezvous eager */
    UCT_EP_OP_ATOMIC_POST,  /**< Atomic post */
    UCT_EP_OP_ATOMIC_FETCH, /**< Atomic fetch */
    UCT_EP_OP_LAST
} uct_ep_operation_t;


/**
 * @ingroup UCT_RESOURCE
 * @brief UCT interface query by @ref uct_iface_estimate_perf parameters field mask.
 *
 * The enumeration allows specifying which fields in @ref uct_perf_attr_t are
 * present, for backward compatibility support.
 */
enum uct_perf_attr_field {
    /** Enables @ref uct_perf_attr_t::operation */
    UCT_PERF_ATTR_FIELD_OPERATION          = UCS_BIT(0),

    /** Enables @ref uct_perf_attr_t::local_memory_type */
    UCT_PERF_ATTR_FIELD_LOCAL_MEMORY_TYPE  = UCS_BIT(1),

    /** Enables @ref uct_perf_attr_t::remote_memory_type */
    UCT_PERF_ATTR_FIELD_REMOTE_MEMORY_TYPE = UCS_BIT(2),

    /** Enables @ref uct_perf_attr_t::local_sys_device */
    UCT_PERF_ATTR_FIELD_LOCAL_SYS_DEVICE   = UCS_BIT(3),

    /** Enables @ref uct_perf_attr_t::remote_sys_device */
    UCT_PERF_ATTR_FIELD_REMOTE_SYS_DEIVCE  = UCS_BIT(4),

<<<<<<< HEAD
    /** Enables @ref uct_perf_attr_t::remote_sys_device */
    UCT_PERF_ATTR_FIELD_REMOTE_KEY         = UCS_BIT(5),

    /** Enables @ref uct_perf_attr_t::overhead */
    UCT_PERF_ATTR_FIELD_OVERHEAD           = UCS_BIT(6),

    /** Enables @ref uct_perf_attr_t::bandwidth */
    UCT_PERF_ATTR_FIELD_BANDWIDTH          = UCS_BIT(7),

    /** Enables @ref uct_perf_attr_t::latency */
    UCT_PERF_ATTR_FIELD_LATENCY            = UCS_BIT(8)

=======
    /** Enables @ref uct_perf_attr_t::send_pre_overhead */
    UCT_PERF_ATTR_FIELD_SEND_PRE_OVERHEAD  = UCS_BIT(5),

    /** Enables @ref uct_perf_attr_t::send_post_overhead */
    UCT_PERF_ATTR_FIELD_SEND_POST_OVERHEAD = UCS_BIT(6),

    /** Enables @ref uct_perf_attr_t::recv_overhead */
    UCT_PERF_ATTR_FIELD_RECV_OVERHEAD      = UCS_BIT(7),

    /** Enables @ref uct_perf_attr_t::bandwidth */
    UCT_PERF_ATTR_FIELD_BANDWIDTH          = UCS_BIT(8),

    /** Enables @ref uct_perf_attr_t::latency */
    UCT_PERF_ATTR_FIELD_LATENCY            = UCS_BIT(9)
>>>>>>> 13a89588
};


/**
 * @ingroup UCT_RESOURCE
 * @brief Parameters for querying a UCT interface by @ref uct_iface_estimate_perf
 *
 * This structure must be allocated and initialized by the user
 */
typedef struct {
    /**
     * Mask of valid fields in this structure, using bits from
     * @ref uct_perf_attr_field. Fields not specified by this mask will be
     * ignored. This field must be initialized by the caller.
     */
    uint64_t            field_mask;

    /**
     * Operation to report performance for.
     * This field must be initialized by the caller.
     */
    uct_ep_operation_t  operation;

    /**
     * Local memory type to use for determining performance.
     * This field must be initialized by the caller.
     */
    ucs_memory_type_t   local_memory_type;

    /**
     * Remote memory type to use for determining performance.
     * Relevant only for operations that have remote memory access.
     * This field must be initialized by the caller.
     */
    ucs_memory_type_t   remote_memory_type;

    /**
     * System device where the local memory type resides.
     * Can be UCS_SYS_DEVICE_ID_UNKNOWN.
     * This field must be initialized by the caller.
     */
    ucs_sys_device_t    local_sys_device;

    /**
     * System device where the remote memory type resides.
     * Can be UCS_SYS_DEVICE_ID_UNKNOWN and be the same as local system device.
     * This field must be initialized by the caller.
     */
    ucs_sys_device_t    remote_sys_device;

    /**
<<<<<<< HEAD
     * Remote details embedded in the remote key to help estimate performance.
     * This field may be initialized by the caller.
     */
    uct_rkey_t          rkey;

    /**
     * Message overhead time, in seconds. This field is set by the UCT layer.
=======
     * This is the time spent in the UCT layer to prepare message request and
     * pass it to the hardware or system software layers, in seconds.
     * This field is set by the UCT layer.
     */
    double              send_pre_overhead;

    /**
     * This is the time spent in the UCT layer after the message request has
     * been passed to the hardware or system software layers and before
     * operation has been finalized, in seconds.
     * This value has no effect on how long it takes to deliver the message to
     * remote side.
     * This field is set by the UCT layer.
     */
    double              send_post_overhead;

    /**
     * Message receive overhead time, in seconds.
     * This field is set by the UCT layer.
>>>>>>> 13a89588
     */
    double              recv_overhead;

    /**
     * Bandwidth model. This field is set by the UCT layer.
     */
    uct_ppn_bandwidth_t bandwidth;

    /**
     * Latency as a function of number of endpoints.
     * This field is set by the UCT layer.
     */
    ucs_linear_func_t   latency;
} uct_perf_attr_t;


/**
 * @ingroup UCT_MD
 * @brief MD memory de-registration operation flags.
 */
typedef enum {
    UCT_MD_MEM_DEREG_FIELD_MEMH       = UCS_BIT(0), /**< memh field */
    UCT_MD_MEM_DEREG_FIELD_FLAGS      = UCS_BIT(1), /**< flags field */
    UCT_MD_MEM_DEREG_FIELD_COMPLETION = UCS_BIT(2)  /**< comp field */
} uct_md_mem_dereg_field_mask_t;


/**
 * @ingroup UCT_RESOURCE
 * @brief UCT endpoint attributes field mask.
 *
 * The enumeration allows specifying which fields in @ref uct_ep_attr_t are
 * present, for backward compatibility support.
 */
enum uct_ep_attr_field {
    /** Enables @ref uct_ep_attr::local_address */
    UCT_EP_ATTR_FIELD_LOCAL_SOCKADDR  = UCS_BIT(0),
    /** Enables @ref uct_ep_attr::remote_address */
    UCT_EP_ATTR_FIELD_REMOTE_SOCKADDR = UCS_BIT(1)
};


/**
 * @ingroup UCT_RESOURCE
 * @brief field mask of @ref uct_iface_is_reachable_v2
 */
typedef enum {
    UCT_IFACE_IS_REACHABLE_FIELD_DEVICE_ADDR        = UCS_BIT(0), /**< device_addr field */
    UCT_IFACE_IS_REACHABLE_FIELD_IFACE_ADDR         = UCS_BIT(1), /**< iface_addr field */
    UCT_IFACE_IS_REACHABLE_FIELD_INFO_STRING        = UCS_BIT(2), /**< info_string field */
    UCT_IFACE_IS_REACHABLE_FIELD_INFO_STRING_LENGTH = UCS_BIT(3)  /**< info_string_length field */
} uct_iface_is_reachable_field_mask_t;


typedef enum {
    /**
     * Invalidate the memory region. If this flag is set then memory region is
     * invalidated after de-registration and the callback (see @ref
     * uct_md_mem_dereg_params_t) is called when the memory is fully
     * invalidated and will not be accessed anymore by zero-copy or remote
     * memory access operations.
     */
    UCT_MD_MEM_DEREG_FLAG_INVALIDATE = UCS_BIT(0)
} uct_md_mem_dereg_flags_t;


/**
 * @ingroup UCT_RESOURCE
 * @brief Endpoint attributes, capabilities and limitations.
 */
struct uct_ep_attr {
    /**
     * Mask of valid fields in this structure, using bits from
     * @ref uct_ep_attr_field. Fields not specified by this mask
     * will be ignored.
     */
    uint64_t                field_mask;

    /**
     * Local sockaddr used by the endpoint.
     */
    struct sockaddr_storage local_address;

    /**
     * Remote sockaddr the endpoint is connected to.
     */
    struct sockaddr_storage remote_address;
};


/**
 * @ingroup UCT_MD
 * @brief Completion callback for memory region invalidation.
 *
 * This callback routine is invoked when is no longer accessible by remote peer.
 *
 * $note: in some implementations this callback may be called immediately after
 *        @ref uct_md_mem_dereg_v2 is called, but it is possible that the
 *        callback call will be delayed until all references to the memory
 *        region, for example, when rcache is used in the implementation of the
 *        memory domains.
 *
 * @param [in]  arg User data passed to "arg" value, see
 *                  @ref uct_md_mem_dereg_params_t
 */
typedef void (*uct_md_mem_invalidate_cb_t)(void *arg);


/**
 * @ingroup UCT_MD
 * @brief Operation parameters passed to @ref uct_md_mem_dereg_v2.
 */
typedef struct uct_md_mem_dereg_params {
    /**
     * Mask of valid fields in this structure and operation flags, using
     * bits from @ref uct_md_mem_dereg_field_mask_t. Fields not specified
     * in this mask will be ignored. Provides ABI compatibility with respect
     * to adding new fields.
     */
    uint64_t                     field_mask;

    /**
     * Operation specific flags, using bits from @ref uct_md_mem_dereg_flags_t.
     */
    unsigned                     flags;

    /**
     * Memory handle to deregister.
     */
    uct_mem_h                    memh;

    /**
     * Pointer to UCT completion object that is invoked when region is
     * invalidated.
     */
    uct_completion_t             *comp;
} uct_md_mem_dereg_params_t;


/**
 * @ingroup UCT_RESOURCE
 * @brief Names for UCT endpoint operations.
 */
extern const char *uct_ep_operation_names[];


/**
 * @ingroup UCT_RESOURCE
 * @brief Operation parameters passed to @ref uct_iface_is_reachable_v2.
 */
typedef struct uct_iface_is_reachable_params {
    /**
     * Mask of valid fields in this structure, using bits from
     * @ref uct_iface_is_reachable_field_mask_t. Fields not specified in this
     * mask will be ignored. Provides ABI compatibility with respect to adding
     * new fields.
     */
    uint64_t                     field_mask;

    /**
     * Device address to check for reachability.
     * This field must not be passed if iface_attr.dev_addr_len == 0.
     */
    const uct_device_addr_t      *device_addr;

    /**
     * Interface address to check for reachability.
     * This field must not be passed if iface_attr.iface_addr_len == 0.
     */
    const uct_iface_addr_t       *iface_addr;

    /**
     * User-provided pointer to a string buffer.
     * The function @ref uct_iface_is_reachable_v2 fills this buffer with a
     * null-terminated information string explaining why the remote address is
     * not reachable if the return value is 0.
     */
    char                         *info_string;

    /**
     * The length of the @a info_string is provided in bytes.
     * This value must be specified in conjunction with @a info_string.
     */
    size_t                        info_string_length;
} uct_iface_is_reachable_params_t;


/**
 * @ingroup UCT_RESOURCE
 * @brief Get interface performance attributes, by memory types and operation.
 *        A pointer to uct_perf_attr_t struct must be passed, with the memory
 *        types and operation members initialized. Overhead and bandwidth
 *        for the operation on the given memory types will be reported.
 *
 * @param [in]    tl_iface  Interface to query.
 * @param [inout] perf_attr Filled with performance attributes.
 */
ucs_status_t
uct_iface_estimate_perf(uct_iface_h tl_iface, uct_perf_attr_t *perf_attr);


/**
 * @ingroup UCT_MD
 * @brief Undo the operation of @ref uct_md_mem_reg() and invalidate memory
 *        region.
 *
 * This routine deregisters the memory region registered by @ref uct_md_mem_reg
 * and allow the memory region to be invalidated with callback called when the
 * memory region is unregistered.
 *
 * @param [in]  md          Memory domain that was used to register the memory.
 * @param [in]  params      Operation parameters, see @ref
 *                          uct_md_mem_dereg_params_t.
 */
ucs_status_t uct_md_mem_dereg_v2(uct_md_h md,
                                 const uct_md_mem_dereg_params_t *params);


/**
 * @ingroup UCT_RESOURCE
 * @brief Get ep's attributes.
 *
 * This routine fetches information about the endpoint.
 *
 * @param [in]  ep         Endpoint to query.
 * @param [out] ep_attr    Filled with endpoint attributes.
 *
 * @return Error code.
 */
ucs_status_t uct_ep_query(uct_ep_h ep, uct_ep_attr_t *ep_attr);


/**
 * @ingroup UCT_RESOURCE
 * @brief Check if remote iface address is reachable.
 *
 * This function checks if a remote address can be reached from a local
 * interface. If the function returns a non-zero value, it does not necessarily
 * mean a connection and/or data transfer would succeed; as the reachability
 * check is a local operation it does not detect issues such as network
 * mis-configuration or lack of connectivity.
 *
 * @param [in]  iface       Local interface to check reachability from.
 * @param [in]  params      Operation parameters, see @ref
 *                          uct_iface_is_reachable_params_t.
 *
 * @return Nonzero if reachable, 0 if not.
 */
int uct_iface_is_reachable_v2(uct_iface_h iface,
                              const uct_iface_is_reachable_params_t *params);

END_C_DECLS

#endif<|MERGE_RESOLUTION|>--- conflicted
+++ resolved
@@ -77,20 +77,6 @@
     /** Enables @ref uct_perf_attr_t::remote_sys_device */
     UCT_PERF_ATTR_FIELD_REMOTE_SYS_DEIVCE  = UCS_BIT(4),
 
-<<<<<<< HEAD
-    /** Enables @ref uct_perf_attr_t::remote_sys_device */
-    UCT_PERF_ATTR_FIELD_REMOTE_KEY         = UCS_BIT(5),
-
-    /** Enables @ref uct_perf_attr_t::overhead */
-    UCT_PERF_ATTR_FIELD_OVERHEAD           = UCS_BIT(6),
-
-    /** Enables @ref uct_perf_attr_t::bandwidth */
-    UCT_PERF_ATTR_FIELD_BANDWIDTH          = UCS_BIT(7),
-
-    /** Enables @ref uct_perf_attr_t::latency */
-    UCT_PERF_ATTR_FIELD_LATENCY            = UCS_BIT(8)
-
-=======
     /** Enables @ref uct_perf_attr_t::send_pre_overhead */
     UCT_PERF_ATTR_FIELD_SEND_PRE_OVERHEAD  = UCS_BIT(5),
 
@@ -104,8 +90,10 @@
     UCT_PERF_ATTR_FIELD_BANDWIDTH          = UCS_BIT(8),
 
     /** Enables @ref uct_perf_attr_t::latency */
-    UCT_PERF_ATTR_FIELD_LATENCY            = UCS_BIT(9)
->>>>>>> 13a89588
+    UCT_PERF_ATTR_FIELD_LATENCY            = UCS_BIT(9),
+
+    /** Enables @ref uct_perf_attr_t::rkey */
+    UCT_PERF_ATTR_FIELD_REMOTE_KEY         = UCS_BIT(10)
 };
 
 
@@ -157,15 +145,6 @@
     ucs_sys_device_t    remote_sys_device;
 
     /**
-<<<<<<< HEAD
-     * Remote details embedded in the remote key to help estimate performance.
-     * This field may be initialized by the caller.
-     */
-    uct_rkey_t          rkey;
-
-    /**
-     * Message overhead time, in seconds. This field is set by the UCT layer.
-=======
      * This is the time spent in the UCT layer to prepare message request and
      * pass it to the hardware or system software layers, in seconds.
      * This field is set by the UCT layer.
@@ -185,7 +164,6 @@
     /**
      * Message receive overhead time, in seconds.
      * This field is set by the UCT layer.
->>>>>>> 13a89588
      */
     double              recv_overhead;
 
@@ -199,6 +177,12 @@
      * This field is set by the UCT layer.
      */
     ucs_linear_func_t   latency;
+
+    /**
+     * Remote details embedded in the remote key to help estimate performance.
+     * This field may be initialized by the caller.
+     */
+    uct_rkey_t          rkey;
 } uct_perf_attr_t;
 
 

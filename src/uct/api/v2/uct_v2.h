--- conflicted
+++ resolved
@@ -77,7 +77,6 @@
     /** Enables @ref uct_perf_attr_t::remote_sys_device */
     UCT_PERF_ATTR_FIELD_REMOTE_SYS_DEIVCE  = UCS_BIT(4),
 
-<<<<<<< HEAD
     /** Enables @ref uct_perf_attr_t::remote_sys_device */
     UCT_PERF_ATTR_FIELD_REMOTE_KEY         = UCS_BIT(5),
 
@@ -86,13 +85,6 @@
 
     /** Enables @ref uct_perf_attr_t::bandwidth */
     UCT_PERF_ATTR_FIELD_BANDWIDTH          = UCS_BIT(7)
-=======
-    /** Enables @ref uct_perf_attr_t::overhead */
-    UCT_PERF_ATTR_FIELD_OVERHEAD           = UCS_BIT(5),
-
-    /** Enables @ref uct_perf_attr_t::bandwidth */
-    UCT_PERF_ATTR_FIELD_BANDWIDTH          = UCS_BIT(6)
->>>>>>> 448c1330
 };
 
 
@@ -144,15 +136,12 @@
     ucs_sys_device_t    remote_sys_device;
 
     /**
-<<<<<<< HEAD
      * Remote details embedded in the remote key to help estimate performance.
      * This field may be initialized by the caller.
      */
     uct_rkey_t          rkey;
 
     /**
-=======
->>>>>>> 448c1330
      * Message overhead time, in seconds. This field is set by the UCT layer.
      */
     double              overhead;

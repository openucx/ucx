/**
 * @file        uct_v2.h
 * @date        2021
 * @copyright   Mellanox Technologies Ltd. All rights reserved.
 * @brief       Unified Communication Transport
 */

#ifndef UCT_V2_H_
#define UCT_V2_H_

#include <ucs/sys/compiler_def.h>
#include <ucs/memory/memory_type.h>
#include <uct/api/uct.h>
#include <ucs/sys/topo.h>

#include <stdint.h>

BEGIN_C_DECLS

/** @file uct_v2.h */

/**
* @defgroup UCT_RESOURCE   UCT Communication Resource
* @ingroup UCT_API
* @{
* This section describes a concept of the Communication Resource and routines
* associated with the concept.
* @}
*/

/**
 * @ingroup UCT_RESOURCE
 * @brief All existing UCT operations
 *
 * This enumeration defines all available UCT operations.
 */
typedef enum uct_ep_operation {
    UCT_EP_OP_AM_SHORT,     /**< Short active message */
    UCT_EP_OP_AM_BCOPY,     /**< Buffered active message */
    UCT_EP_OP_AM_ZCOPY,     /**< Zero-copy active message */
    UCT_EP_OP_PUT_SHORT,    /**< Short put */
    UCT_EP_OP_PUT_BCOPY,    /**< Buffered put */
    UCT_EP_OP_PUT_ZCOPY,    /**< Zero-copy put */
    UCT_EP_OP_GET_SHORT,    /**< Short get */
    UCT_EP_OP_GET_BCOPY,    /**< Buffered get */
    UCT_EP_OP_GET_ZCOPY,    /**< Zero-copy get */
    UCT_EP_OP_EAGER_SHORT,  /**< Tag matching short eager */
    UCT_EP_OP_EAGER_BCOPY,  /**< Tag matching bcopy eager */
    UCT_EP_OP_EAGER_ZCOPY,  /**< Tag matching zcopy eager */
    UCT_EP_OP_RNDV_ZCOPY,   /**< Tag matching rendezvous eager */
    UCT_EP_OP_ATOMIC_POST,  /**< Atomic post */
    UCT_EP_OP_ATOMIC_FETCH, /**< Atomic fetch */
    UCT_EP_OP_LAST
} uct_ep_operation_t;


/**
 * @ingroup UCT_RESOURCE
 * @brief UCT interface query by @ref uct_iface_estimate_perf parameters field mask.
 *
 * The enumeration allows specifying which fields in @ref uct_perf_attr_t are
 * present, for backward compatibility support.
 */
enum uct_perf_attr_field {
    /** Enables @ref uct_perf_attr_t::operation */
    UCT_PERF_ATTR_FIELD_OPERATION          = UCS_BIT(0),

    /** Enables @ref uct_perf_attr_t::local_memory_type */
    UCT_PERF_ATTR_FIELD_LOCAL_MEMORY_TYPE  = UCS_BIT(1),

    /** Enables @ref uct_perf_attr_t::remote_memory_type */
    UCT_PERF_ATTR_FIELD_REMOTE_MEMORY_TYPE = UCS_BIT(2),

    /** Enables @ref uct_perf_attr_t::local_sys_device */
    UCT_PERF_ATTR_FIELD_LOCAL_SYS_DEVICE   = UCS_BIT(3),

    /** Enables @ref uct_perf_attr_t::remote_sys_device */
    UCT_PERF_ATTR_FIELD_REMOTE_SYS_DEIVCE  = UCS_BIT(4),

    /** Enables @ref uct_perf_attr_t::remote_sys_device */
    UCT_PERF_ATTR_FIELD_REMOTE_KEY         = UCS_BIT(5),

    /** Enables @ref uct_perf_attr_t::overhead */
    UCT_PERF_ATTR_FIELD_OVERHEAD           = UCS_BIT(6),

    /** Enables @ref uct_perf_attr_t::bandwidth */
<<<<<<< HEAD
    UCT_PERF_ATTR_FIELD_BANDWIDTH          = UCS_BIT(7)
=======
    UCT_PERF_ATTR_FIELD_BANDWIDTH          = UCS_BIT(6),

    /** Enables @ref uct_perf_attr_t::latency */
    UCT_PERF_ATTR_FIELD_LATENCY            = UCS_BIT(7)
>>>>>>> 7723a345
};


/**
 * @ingroup UCT_RESOURCE
 * @brief Parameters for querying a UCT interface by @ref uct_iface_estimate_perf
 *
 * This structure must be allocated and initialized by the user
 */
typedef struct {
    /**
     * Mask of valid fields in this structure, using bits from
     * @ref uct_perf_attr_field. Fields not specified by this mask will be
     * ignored. This field must be initialized by the caller.
     */
    uint64_t            field_mask;

    /**
     * Operation to report performance for.
     * This field must be initialized by the caller.
     */
    uct_ep_operation_t  operation;

    /**
     * Local memory type to use for determining performance.
     * This field must be initialized by the caller.
     */
    ucs_memory_type_t   local_memory_type;

    /**
     * Remote memory type to use for determining performance.
     * Relevant only for operations that have remote memory access.
     * This field must be initialized by the caller.
     */
    ucs_memory_type_t   remote_memory_type;

    /**
     * System device where the local memory type resides.
     * Can be UCS_SYS_DEVICE_ID_UNKNOWN.
     * This field must be initialized by the caller.
     */
    ucs_sys_device_t    local_sys_device;

    /**
     * System device where the remote memory type resides.
     * Can be UCS_SYS_DEVICE_ID_UNKNOWN and be the same as local system device.
     * This field must be initialized by the caller.
     */
    ucs_sys_device_t    remote_sys_device;

    /**
     * Remote details embedded in the remote key to help estimate performance.
     * This field may be initialized by the caller.
     */
    uct_rkey_t          rkey;

    /**
     * Message overhead time, in seconds. This field is set by the UCT layer.
     */
    double              overhead;

    /**
     * Bandwidth model. This field is set by the UCT layer.
     */
    uct_ppn_bandwidth_t bandwidth;

    /**
     * Latency as a function of number of endpoints.
     * This field is set by the UCT layer.
     */
    ucs_linear_func_t   latency;
} uct_perf_attr_t;


/**
 * @ingroup UCT_MD
 * @brief MD memory de-registration operation flags.
 */
typedef enum {
    UCT_MD_MEM_DEREG_FIELD_MEMH       = UCS_BIT(0), /**< memh field */
    UCT_MD_MEM_DEREG_FIELD_FLAGS      = UCS_BIT(1), /**< flags field */
    UCT_MD_MEM_DEREG_FIELD_COMPLETION = UCS_BIT(2)  /**< comp field */
} uct_md_mem_dereg_field_mask_t;


/**
 * @ingroup UCT_RESOURCE
 * @brief UCT endpoint attributes field mask.
 *
 * The enumeration allows specifying which fields in @ref uct_ep_attr_t are
 * present, for backward compatibility support.
 */
enum uct_ep_attr_field {
    /** Enables @ref uct_ep_attr::local_address */
    UCT_EP_ATTR_FIELD_LOCAL_SOCKADDR  = UCS_BIT(0),
    /** Enables @ref uct_ep_attr::remote_address */
    UCT_EP_ATTR_FIELD_REMOTE_SOCKADDR = UCS_BIT(1)
};


/**
 * @ingroup UCT_RESOURCE
 * @brief field mask of @ref uct_iface_is_reachable_v2
 */
typedef enum {
    UCT_IFACE_IS_REACHABLE_FIELD_DEVICE_ADDR        = UCS_BIT(0), /**< device_addr field */
    UCT_IFACE_IS_REACHABLE_FIELD_IFACE_ADDR         = UCS_BIT(1), /**< iface_addr field */
    UCT_IFACE_IS_REACHABLE_FIELD_INFO_STRING        = UCS_BIT(2), /**< info_string field */
    UCT_IFACE_IS_REACHABLE_FIELD_INFO_STRING_LENGTH = UCS_BIT(3)  /**< info_string_length field */
} uct_iface_is_reachable_field_mask_t;


typedef enum {
    /**
     * Invalidate the memory region. If this flag is set then memory region is
     * invalidated after de-registration and the callback (see @ref
     * uct_md_mem_dereg_params_t) is called when the memory is fully
     * invalidated and will not be accessed anymore by zero-copy or remote
     * memory access operations.
     */
    UCT_MD_MEM_DEREG_FLAG_INVALIDATE = UCS_BIT(0)
} uct_md_mem_dereg_flags_t;


/**
 * @ingroup UCT_RESOURCE
 * @brief Endpoint attributes, capabilities and limitations.
 */
struct uct_ep_attr {
    /**
     * Mask of valid fields in this structure, using bits from
     * @ref uct_ep_attr_field. Fields not specified by this mask
     * will be ignored.
     */
    uint64_t                field_mask;

    /**
     * Local sockaddr used by the endpoint.
     */
    struct sockaddr_storage local_address;

    /**
     * Remote sockaddr the endpoint is connected to.
     */
    struct sockaddr_storage remote_address;
};


/**
 * @ingroup UCT_MD
 * @brief Completion callback for memory region invalidation.
 *
 * This callback routine is invoked when is no longer accessible by remote peer.
 *
 * $note: in some implementations this callback may be called immediately after
 *        @ref uct_md_mem_dereg_v2 is called, but it is possible that the
 *        callback call will be delayed until all references to the memory
 *        region, for example, when rcache is used in the implementation of the
 *        memory domains.
 *
 * @param [in]  arg User data passed to "arg" value, see
 *                  @ref uct_md_mem_dereg_params_t
 */
typedef void (*uct_md_mem_invalidate_cb_t)(void *arg);


/**
 * @ingroup UCT_MD
 * @brief Operation parameters passed to @ref uct_md_mem_dereg_v2.
 */
typedef struct uct_md_mem_dereg_params {
    /**
     * Mask of valid fields in this structure and operation flags, using
     * bits from @ref uct_md_mem_dereg_field_mask_t. Fields not specified
     * in this mask will be ignored. Provides ABI compatibility with respect
     * to adding new fields.
     */
    uint64_t                     field_mask;

    /**
     * Operation specific flags, using bits from @ref uct_md_mem_dereg_flags_t.
     */
    unsigned                     flags;

    /**
     * Memory handle to deregister.
     */
    uct_mem_h                    memh;

    /**
     * Pointer to UCT completion object that is invoked when region is
     * invalidated.
     */
    uct_completion_t             *comp;
} uct_md_mem_dereg_params_t;


/**
 * @ingroup UCT_RESOURCE
 * @brief Names for UCT endpoint operations.
 */
extern const char *uct_ep_operation_names[];


/**
 * @ingroup UCT_RESOURCE
 * @brief Operation parameters passed to @ref uct_iface_is_reachable_v2.
 */
typedef struct uct_iface_is_reachable_params {
    /**
     * Mask of valid fields in this structure, using bits from
     * @ref uct_iface_is_reachable_field_mask_t. Fields not specified in this
     * mask will be ignored. Provides ABI compatibility with respect to adding
     * new fields.
     */
    uint64_t                     field_mask;

    /**
     * Device address to check for reachability.
     * This field must not be passed if iface_attr.dev_addr_len == 0.
     */
    const uct_device_addr_t      *device_addr;

    /**
     * Interface address to check for reachability.
     * This field must not be passed if iface_attr.iface_addr_len == 0.
     */
    const uct_iface_addr_t       *iface_addr;

    /**
     * User-provided pointer to a string buffer.
     * The function @ref uct_iface_is_reachable_v2 fills this buffer with a
     * null-terminated information string explaining why the remote address is
     * not reachable if the return value is 0.
     */
    char                         *info_string;

    /**
     * The length of the @a info_string is provided in bytes.
     * This value must be specified in conjunction with @a info_string.
     */
    size_t                        info_string_length;
} uct_iface_is_reachable_params_t;


/**
 * @ingroup UCT_RESOURCE
 * @brief Get interface performance attributes, by memory types and operation.
 *        A pointer to uct_perf_attr_t struct must be passed, with the memory
 *        types and operation members initialized. Overhead and bandwidth
 *        for the operation on the given memory types will be reported.
 *
 * @param [in]    tl_iface  Interface to query.
 * @param [inout] perf_attr Filled with performance attributes.
 */
ucs_status_t
uct_iface_estimate_perf(uct_iface_h tl_iface, uct_perf_attr_t *perf_attr);


/**
 * @ingroup UCT_MD
 * @brief Undo the operation of @ref uct_md_mem_reg() and invalidate memory
 *        region.
 *
 * This routine deregisters the memory region registered by @ref uct_md_mem_reg
 * and allow the memory region to be invalidated with callback called when the
 * memory region is unregistered.
 *
 * @param [in]  md          Memory domain that was used to register the memory.
 * @param [in]  params      Operation parameters, see @ref
 *                          uct_md_mem_dereg_params_t.
 */
ucs_status_t uct_md_mem_dereg_v2(uct_md_h md,
                                 const uct_md_mem_dereg_params_t *params);


/**
 * @ingroup UCT_RESOURCE
 * @brief Get ep's attributes.
 *
 * This routine fetches information about the endpoint.
 *
 * @param [in]  ep         Endpoint to query.
 * @param [out] ep_attr    Filled with endpoint attributes.
 *
 * @return Error code.
 */
ucs_status_t uct_ep_query(uct_ep_h ep, uct_ep_attr_t *ep_attr);


/**
 * @ingroup UCT_RESOURCE
 * @brief Check if remote iface address is reachable.
 *
 * This function checks if a remote address can be reached from a local
 * interface. If the function returns a non-zero value, it does not necessarily
 * mean a connection and/or data transfer would succeed; as the reachability
 * check is a local operation it does not detect issues such as network
 * mis-configuration or lack of connectivity.
 *
 * @param [in]  iface       Local interface to check reachability from.
 * @param [in]  params      Operation parameters, see @ref
 *                          uct_iface_is_reachable_params_t.
 *
 * @return Nonzero if reachable, 0 if not.
 */
int uct_iface_is_reachable_v2(uct_iface_h iface,
                              const uct_iface_is_reachable_params_t *params);

END_C_DECLS

#endif<|MERGE_RESOLUTION|>--- conflicted
+++ resolved
@@ -84,14 +84,11 @@
     UCT_PERF_ATTR_FIELD_OVERHEAD           = UCS_BIT(6),
 
     /** Enables @ref uct_perf_attr_t::bandwidth */
-<<<<<<< HEAD
     UCT_PERF_ATTR_FIELD_BANDWIDTH          = UCS_BIT(7)
-=======
-    UCT_PERF_ATTR_FIELD_BANDWIDTH          = UCS_BIT(6),
 
     /** Enables @ref uct_perf_attr_t::latency */
-    UCT_PERF_ATTR_FIELD_LATENCY            = UCS_BIT(7)
->>>>>>> 7723a345
+    UCT_PERF_ATTR_FIELD_LATENCY            = UCS_BIT(8)
+
 };
 
 

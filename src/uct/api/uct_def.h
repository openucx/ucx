/**
* Copyright (C) Mellanox Technologies Ltd. 2001-2019.  ALL RIGHTS RESERVED.
*
* See file LICENSE for terms.
*/

#ifndef UCT_DEF_H_
#define UCT_DEF_H_

#include <ucs/config/types.h>
#include <ucs/type/status.h>

#include <stddef.h>
#include <stdint.h>
#include <sys/types.h>


#define UCT_COMPONENT_NAME_MAX     16
#define UCT_TL_NAME_MAX            10
#define UCT_MD_COMPONENT_NAME_MAX  16
#define UCT_MD_NAME_MAX            16
#define UCT_DEVICE_NAME_MAX        32
#define UCT_PENDING_REQ_PRIV_LEN   40
#define UCT_TAG_PRIV_LEN           32
#define UCT_AM_ID_BITS             5
#define UCT_AM_ID_MAX              UCS_BIT(UCT_AM_ID_BITS)
#define UCT_MEM_HANDLE_NULL        NULL
#define UCT_INVALID_RKEY           ((uintptr_t)(-1))
#define UCT_INLINE_API             static UCS_F_ALWAYS_INLINE


/**
 * @ingroup UCT_AM
 * @brief Trace types for active message tracer.
 */
enum uct_am_trace_type {
    UCT_AM_TRACE_TYPE_SEND,
    UCT_AM_TRACE_TYPE_RECV,
    UCT_AM_TRACE_TYPE_SEND_DROP,
    UCT_AM_TRACE_TYPE_RECV_DROP,
    UCT_AM_TRACE_TYPE_LAST
};


/**
 * @ingroup UCT_RESOURCE
 * @brief Flags for active message and tag-matching offload callbacks (callback's parameters).
 *
 * If this flag is enabled, then data is part of a descriptor which includes
 * the user-defined rx_headroom, and the callback may return UCS_INPROGRESS
 * and hold on to that descriptor. Otherwise, the data can't be used outside
 * the callback. If needed, the data must be copied-out.
 *
   @verbatim
    descriptor    data
    |             |
    +-------------+-------------------------+
    | rx_headroom | payload                 |
    +-------------+-------------------------+
   @endverbatim
 *
 */
enum uct_cb_param_flags {
    UCT_CB_PARAM_FLAG_DESC = UCS_BIT(0)
};

/**
 * @addtogroup UCT_RESOURCE
 * @{
 */
typedef struct uct_md_component    *uct_component_h;
typedef struct uct_iface           *uct_iface_h;
typedef struct uct_iface_config    uct_iface_config_t;
typedef struct uct_md_config       uct_md_config_t;
typedef struct uct_ep              *uct_ep_h;
typedef void *                     uct_mem_h;
typedef uintptr_t                  uct_rkey_t;
typedef struct uct_md              *uct_md_h;          /**< @brief Memory domain handler */
typedef struct uct_md_ops          uct_md_ops_t;
typedef void                       *uct_rkey_ctx_h;
typedef struct uct_iface_attr      uct_iface_attr_t;
typedef struct uct_iface_params    uct_iface_params_t;
typedef struct uct_md_attr         uct_md_attr_t;
typedef struct uct_completion      uct_completion_t;
typedef struct uct_pending_req     uct_pending_req_t;
typedef struct uct_worker          *uct_worker_h;
typedef struct uct_md              uct_md_t;
typedef enum uct_am_trace_type     uct_am_trace_type_t;
typedef struct uct_device_addr     uct_device_addr_t;
typedef struct uct_iface_addr      uct_iface_addr_t;
typedef struct uct_ep_addr         uct_ep_addr_t;
typedef struct uct_ep_params       uct_ep_params_t;
typedef struct uct_cm_attr         uct_cm_attr_t;
<<<<<<< HEAD
typedef struct uct_cm_params       uct_cm_params_t;
=======
>>>>>>> 54ea12b1
typedef struct uct_cm              uct_cm_t;
typedef uct_cm_t                   *uct_cm_h;
typedef struct uct_listener        *uct_listener_h;
typedef struct uct_listener_params uct_listener_params_t;
typedef struct uct_tag_context     uct_tag_context_t;
typedef uint64_t                   uct_tag_t;  /* tag type - 64 bit */
typedef int                        uct_worker_cb_id_t;
typedef void*                      uct_conn_request_h;

/**
 * @}
 */


/**
 * @ingroup UCT_RESOURCE
 * @brief Structure for scatter-gather I/O.
 *
 * Specifies a list of buffers which can be used within a single data transfer
 * function call.
 *
   @verbatim
    buffer
    |
    +-----------+-------+-----------+-------+-----------+
    |  payload  | empty |  payload  | empty |  payload  |
    +-----------+-------+-----------+-------+-----------+
    |<-length-->|       |<-length-->|       |<-length-->|
    |<---- stride ----->|<---- stride ----->|
   @endverbatim
 *
 * @note The sum of lengths in all iov list must be less or equal to max_zcopy
 *       of the respective communication operation.
 * @note If @a length or @a count are zero, the memory pointed to by @a buffer
 *       will not be accessed. Otherwise, @a buffer must point to valid memory.
 *
 * @note If @a count is one, every iov entry specifies a single contiguous data block
 *
 * @note If @a count > 1, each iov entry specifies a strided block of @a count
 *       elements and distance of @a stride byte between consecutive elements
 *
 */
typedef struct uct_iov {
    void     *buffer;   /**< Data buffer */
    size_t    length;   /**< Length of the payload in bytes */
    uct_mem_h memh;     /**< Local memory key descriptor for the data */
    size_t    stride;   /**< Stride between beginnings of payload elements in
                             the buffer in bytes */
    unsigned  count;    /**< Number of payload elements in the buffer */
} uct_iov_t;


/**
 * @ingroup UCT_CLIENT_SERVER
 * @brief Remote data attributes field mask.
 *
 * The enumeration allows specifying which fields in @ref uct_cm_remote_data are
 * present, for backward compatibility support.
 */
enum uct_cm_remote_data_field {
    /** Enables @ref uct_cm_remote_data::dev_addr */
    UCT_CM_REMOTE_DATA_FIELD_DEV_ADDR              = UCS_BIT(0),

    /** Enables @ref uct_cm_remote_data::dev_addr_length */
    UCT_CM_REMOTE_DATA_FIELD_DEV_ADDR_LENGTH       = UCS_BIT(1),

    /** Enables @ref uct_cm_remote_data::conn_priv_data */
    UCT_CM_REMOTE_DATA_FIELD_CONN_PRIV_DATA        = UCS_BIT(2),

    /** Enables @ref uct_cm_remote_data::conn_priv_data_length */
    UCT_CM_REMOTE_DATA_FIELD_CONN_PRIV_DATA_LENGTH = UCS_BIT(3)
};


/**
 * @ingroup UCT_CLIENT_SERVER
 * @brief Data received from the remote peer.
 *
 * The remote peer's device address, the data received from it and their lengths.
 * Used with the client-server API on a connection manager.
 */
typedef struct uct_cm_remote_data {
    /**
     * Mask of valid fields in this structure, using bits from
     * @ref uct_cm_remote_data_field. Fields not specified by this mask
     * will be ignored.
     */
    uint64_t                field_mask;

    /**
     * Device address of the remote peer.
     */
    const uct_device_addr_t *dev_addr;

    /**
     * Length of the remote device address.
     */
    size_t                  dev_addr_length;

    /**
     * Pointer to the received data. This is the private data that was passed to
     * @ref uct_ep_params_t::sockaddr_pack_cb.
     */
    const void              *conn_priv_data;

    /**
     * Length of the received data from the peer.
     */
    size_t                  conn_priv_data_length;
} uct_cm_remote_data_t;


/**
 * @ingroup UCT_AM
 * @brief Callback to process incoming active message
 *
 * When the callback is called, @a flags indicates how @a data should be handled.
 * If @a flags contain @ref UCT_CB_PARAM_FLAG_DESC value, it means @a data is part of
 * a descriptor which must be released later by @ref uct_iface_release_desc by
 * the user if the callback returns @ref UCS_INPROGRESS.
 *
 * @param [in]  arg      User-defined argument.
 * @param [in]  data     Points to the received data. This may be a part of
 *                       a descriptor which may be released later.
 * @param [in]  length   Length of data.
 * @param [in]  flags    Mask with @ref uct_cb_param_flags
 *
 * @note This callback could be set and released
 *       by @ref uct_iface_set_am_handler function.
 *
 * @retval UCS_OK         - descriptor was consumed, and can be released
 *                          by the caller.
 * @retval UCS_INPROGRESS - descriptor is owned by the callee, and would be
 *                          released later. Supported only if @a flags contain
 *                          @ref UCT_CB_PARAM_FLAG_DESC value. Otherwise, this is
 *                          an error.
 *
 */
typedef ucs_status_t (*uct_am_callback_t)(void *arg, void *data, size_t length,
                                          unsigned flags);


/**
 * @ingroup UCT_AM
 * @brief Callback to trace active messages.
 *
 * Writes a string which represents active message contents into 'buffer'.
 *
 * @param [in]  arg      User-defined argument.
 * @param [in]  type     Message type.
 * @param [in]  id       Active message id.
 * @param [in]  data     Points to the received data.
 * @param [in]  length   Length of data.
 * @param [out] buffer   Filled with a debug information string.
 * @param [in]  max      Maximal length of the string.
 */
typedef void (*uct_am_tracer_t)(void *arg, uct_am_trace_type_t type, uint8_t id,
                                const void *data, size_t length, char *buffer,
                                size_t max);


/**
 * @ingroup UCT_RESOURCE
 * @brief Callback to process send completion.
 *
 * @param [in]  self     Pointer to relevant completion structure, which was
 *                       initially passed to the operation.
 * @param [in]  status   Status of send action, possibly indicating an error.
 */
typedef void (*uct_completion_callback_t)(uct_completion_t *self,
                                          ucs_status_t status);


/**
 * @ingroup UCT_RESOURCE
 * @brief Callback to process pending requests.
 *
 * @param [in]  self     Pointer to relevant pending structure, which was
 *                       initially passed to the operation.
 *
 * @return @ref UCS_OK         - This pending request has completed and
 *                               should be removed.
 *         @ref UCS_INPROGRESS - Some progress was made, but not completed.
 *                               Keep this request and keep processing the queue.
 *         Otherwise           - Could not make any progress. Keep this pending
 *                               request on the queue, and stop processing the queue.
 */
typedef ucs_status_t (*uct_pending_callback_t)(uct_pending_req_t *self);


/**
 * @ingroup UCT_RESOURCE
 * @brief Callback to process peer failure.
 *
 * @param [in]  arg      User argument to be passed to the callback.
 * @param [in]  ep       Endpoint which has failed. Upon return from the callback,
 *                       this @a ep is no longer usable and all subsequent
 *                       operations on this @a ep will fail with the error code
 *                       passed in @a status.
 * @param [in]  status   Status indicating error.
 *
 * @return @ref UCS_OK   - The error was handled successfully.
 *         Otherwise     - The error was not handled and is returned back to
 *                         the transport.
 */
typedef ucs_status_t (*uct_error_handler_t)(void *arg, uct_ep_h ep,
                                            ucs_status_t status);


/**
 * @ingroup UCT_RESOURCE
 * @brief Callback to purge pending requests.
 *
 * @param [in]  self     Pointer to relevant pending structure, which was
 *                       initially passed to the operation.
 * @param [in]  arg      User argument to be passed to the callback.
 */
typedef void (*uct_pending_purge_callback_t)(uct_pending_req_t *self,
                                             void *arg);

/**
 * @ingroup UCT_RESOURCE
 * @brief Callback for producing data.
 *
 * @param [in]  dest     Memory buffer to pack the data to.
 * @param [in]  arg      Custom user-argument.
 *
 * @return  Size of the data was actually produced.
 */
typedef size_t (*uct_pack_callback_t)(void *dest, void *arg);


/**
 * @ingroup UCT_RESOURCE
 * @brief Callback for consuming data.
 *
 * @param [in]  arg      Custom user-argument.
 * @param [in]  data     Memory buffer to unpack the data from.
 * @param [in]  length   How much data to consume (size of "data")
 *
 * @note The arguments for this callback are in the same order as libc's memcpy().
 */
typedef void (*uct_unpack_callback_t)(void *arg, const void *data, size_t length);


/**
 * @ingroup UCT_CLIENT_SERVER
 * @brief Callback to process an incoming connection request on the server side.
 *
 * This callback routine will be invoked on the server side upon receiving an
 * incoming connection request. It should be set by the server side while
 * initializing an interface.
 * Incoming data is placed inside the conn_priv_data buffer.
 * This callback has to be thread safe.
 * Other than communication progress routines, it is allowed to call other UCT
 * communication routines from this callback.
 *
 * @param [in]  iface            Transport interface.
 * @param [in]  arg              User defined argument for this callback.
 * @param [in]  conn_request     Transport level connection request. The user
 *                               should accept or reject the request by calling
 *                               @ref uct_iface_accept or @ref uct_iface_reject
 *                               routines respectively.
 * @param [in]  conn_priv_data   Points to the received data.
 *                               This is the private data that was passed to the
 *                               @ref uct_ep_params_t::sockaddr_pack_cb on the
 *                               client side.
 * @param [in]  length           Length of the received data.
 *
 */
typedef void
(*uct_sockaddr_conn_request_callback_t)(uct_iface_h iface, void *arg,
                                        uct_conn_request_h conn_request,
                                        const void *conn_priv_data,
                                        size_t length);


 /**
  * @ingroup UCT_RESOURCE
 * @brief Callback to process an incoming connection request message on the 
 *        server side listener.
 *
 * This callback routine will be invoked on the server side upon receiving an
 * incoming connection request. It should be set by the server side while
 * initializing a listener.
 * Incoming data is placed inside the conn_priv_data buffer.
 * This callback has to be thread safe.
 * Other than communication progress routines, it is allowed to call other UCT
 * communication routines from this callback.
 *
 * @param [in]  listener         Transport listener.
 * @param [in]  arg              User argument for this callback as defined in
 *                               @ref uct_listener_params_t::user_data
 * @param [in]  dev_name         Device name which handles incoming connection.
 * @param [in]  conn_request     Connection request handle.
 * @param [in]  conn_priv_data   Points to the received data.
 *                               This is the private data that was passed to the
 *                               @ref uct_ep_params_t::sockaddr_pack_cb on the
 *                               client side.
 * @param [in]  length           Length of the received data.
 *
 */
typedef void
(*uct_listener_conn_request_callback_t)(uct_listener_h listener, void *arg,
                                        const char *local_dev_name,
                                        const uct_device_addr_t *remote_dev_addr,
                                        size_t remote_dev_addr_length,
                                        uct_conn_request_h conn_request,
                                        const void *priv_data,
                                        size_t priv_data_length);


typedef void (*uct_ep_server_connected_cb_t)(uct_ep_h ep, void *arg,
                                             ucs_status_t status);

typedef void (*uct_ep_client_connected_cb_t)(uct_ep_h ep, void *arg,
                                             const uct_device_addr_t *remote_dev_addr,
                                             size_t remote_dev_addr_length,
                                             const void *conn_priv_data,
                                             size_t length, ucs_status_t status);

typedef void (*uct_ep_sockaddr_disconnected_cb_t)(uct_ep_h ep, void *arg);


/**
 * @ingroup UCT_CLIENT_SERVER
 * @brief Callback to process an incoming connection request on the server side
 *        listener in a connection manager.
 *
 * This callback routine will be invoked on the server side upon receiving an
 * incoming connection request. It should be set by the server side while
 * initializing a listener in a connection manager.
 * This callback has to be thread safe.
 * Other than communication progress routines, it is allowed to call other UCT
 * communication routines from this callback.
 *
 * @param [in]  listener         Transport listener.
 * @param [in]  arg              User argument for this callback as defined in
 *                               @ref uct_listener_params_t::user_data
 * @param [in]  local_dev_name   Device name which handles the incoming connection
 *                               request.
 * @param [in]  conn_request     Connection request handle. Can be passed to this
 *                               callback from the transport and will be used
 *                               by it to accept or reject the connection request
 *                               from the client.
 * @param [in]  remote_data      Remote data from the client.
 *
 */
typedef void
(*uct_listener_conn_request_callback_t)(uct_listener_h listener, void *arg,
                                        const char *local_dev_name,
                                        uct_conn_request_h conn_request,
                                        const uct_cm_remote_data_t *remote_data);


/**
 * @ingroup UCT_CLIENT_SERVER
 * @brief Callback to process an incoming connection establishment acknowledgment
 *        on the server side listener, from the client, which indicates that the
 *        client side is connected.
 *
 * This callback routine will be invoked on the server side upon receiving an
 * incoming connection establishment acknowledgment from the client, which is sent
 * from it once the client is connected to the server. Used to connect the server
 * side to the client or handle an error from it - depending on the status field.
 * This callback has to be thread safe.
 * Other than communication progress routines, it is allowed to call other UCT
 * communication routines from this callback.
 *
 * @param [in]  ep               Transport endpoint.
 * @param [in]  arg              User argument for this callback as defined in
 *                               @ref uct_ep_params_t::user_data
 * @param [in]  status           Indicates the client's status.
 */
typedef void (*uct_ep_server_connect_cb_t)(uct_ep_h ep, void *arg,
                                           ucs_status_t status);


/**
 * @ingroup UCT_CLIENT_SERVER
 * @brief Callback to process an incoming connection response on the client side
 *        from the server.
 *
 * This callback routine will be invoked on the client side upon receiving an
 * incoming connection response from the server. Used to connect the client side
 * to the server or handle an error from it - depending on the status field.
 * This callback has to be thread safe.
 * Other than communication progress routines, it is allowed to call other UCT
 * communication routines from this callback.
 *
 * @param [in]  ep               Transport endpoint.
 * @param [in]  arg              User argument for this callback as defined in
 *                               @ref uct_ep_params_t::user_data.
 * @param [in]  remote_data      Remote data from the server.
 * @param [in]  status           Indicates the server's status.
 */
typedef void (*uct_ep_client_connect_cb_t)(uct_ep_h ep, void *arg,
                                           const uct_cm_remote_data_t *remote_data,
                                           ucs_status_t status);


/**
 * @ingroup UCT_CLIENT_SERVER
 * @brief Callback to handle the disconnecion of the remote peer.
 *
 * This callback routine will be invoked on the client and server sides upon
 * a disconnect of the remote peer. It will disconnect the given endpoint from
 * the remote peer.
 * This callback won't be invoked if @ref uct_ep_disconnect was called locally
 * with a completion that is not NULL.
 * This callback has to be thread safe.
 * Other than communication progress routines, it is allowed to call other UCT
 * communication routines from this callback.
 *
 * @param [in]  ep               Transport endpoint to disconnect.
 * @param [in]  arg              User argument for this callback as defined in
 *                               @ref uct_ep_params_t::user_data.
 */
typedef void (*uct_ep_disconnect_cb_t)(uct_ep_h ep, void *arg);


/**
 * @ingroup UCT_CLIENT_SERVER
 * @brief Callback to fill the user's private data in a client-server flow.
 *
 * This callback routine will be invoked on the client side, before sending the
 * transport's connection request to the server, or on the server side before
 * sending a connection response to the client.
 * The callback routine must be set when creating an endpoint.
 * The user's private data should be placed inside the priv_data buffer to be
 * sent to the remote side.
 * The maximal allowed length of the private data is indicated by the field
 * max_conn_priv inside @ref uct_iface_attr or inside @ref uct_cm_attr when using a
 * connection manager.
 * Communication progress routines should not be called from this callback.
 * It is allowed to call other UCT communication routines from this callback.
 *
 * @param [in]  arg        User defined argument for this callback.
 * @param [in]  dev_name   Device name. This routine may fill the user's private
 *                         data according to the given device name.
 *                         The device name that is passed to this routine,
 *                         corresponds to the dev_name field inside
 *                         @ref uct_tl_resource_desc_t as returned from
 *                         @ref uct_md_query_tl_resources.
 * @param [out] priv_data  User's private data to be passed to the remote side.
 *
 * @return Negative value indicates an error according to @ref ucs_status_t.
 *         On success, a non-negative value indicates actual number of
 *         bytes written to the @a priv_data buffer.
 */
typedef ssize_t (*uct_sockaddr_priv_pack_callback_t)(void *arg,
                                                     const char *dev_name,
                                                     void *priv_data);


/**
 * @ingroup UCT_TAG
 * @brief Callback to process unexpected eager tagged message.
 *
 * This callback is invoked when tagged message sent by eager protocol has
 * arrived and no corresponding tag has been posted.
 *
 * @note The callback is always invoked from the context (thread, process)
 *       that called @a uct_iface_progress().
 *
 * @note It is allowed to call other communication routines from the callback.
 *
 * @param [in]  arg     User-defined argument
 * @param [in]  data    Points to the received unexpected data.
 * @param [in]  length  Length of data.
 * @param [in]  desc    Points to the received descriptor, at the beginning of
 *                      the user-defined rx_headroom.
 * @param [in]  stag    Tag from sender.
 * @param [in]  imm     Immediate data from sender.
 *
 * @warning If the user became the owner of the @a desc (by returning
 *          @ref UCS_INPROGRESS) the descriptor must be released later by
 *          @ref uct_iface_release_desc by the user.
 *
 * @retval UCS_OK         - descriptor was consumed, and can be released
 *                          by the caller.
 * @retval UCS_INPROGRESS - descriptor is owned by the callee, and would be
 *                          released later.
 */
typedef ucs_status_t (*uct_tag_unexp_eager_cb_t)(void *arg, void *data,
                                                 size_t length, unsigned flags,
                                                 uct_tag_t stag, uint64_t imm);


/**
 * @ingroup UCT_TAG
 * @brief Callback to process unexpected rendezvous tagged message.
 *
 * This callback is invoked when rendezvous send notification has arrived
 * and no corresponding tag has been posted.
 *
 * @note The callback is always invoked from the context (thread, process)
 *       that called @a uct_iface_progress().
 *
 * @note It is allowed to call other communication routines from the callback.
 *
 * @param [in]  arg           User-defined argument
 * @param [in]  flags         Mask with @ref uct_cb_param_flags
 * @param [in]  stag          Tag from sender.
 * @param [in]  header        User defined header.
 * @param [in]  header_length User defined header length in bytes.
 * @param [in]  remote_addr   Sender's buffer virtual address.
 * @param [in]  length        Sender's buffer length.
 * @param [in]  rkey_buf      Sender's buffer packed remote key. It can be
 *                            passed to uct_rkey_unpack() to create uct_rkey_t.
 *
 * @warning If the user became the owner of the @a desc (by returning
 *          @ref UCS_INPROGRESS) the descriptor must be released later by
 *          @ref uct_iface_release_desc by the user.
 *
 * @retval UCS_OK         - descriptor was consumed, and can be released
 *                          by the caller.
 * @retval UCS_INPROGRESS - descriptor is owned by the callee, and would be
 *                          released later.
 */
typedef ucs_status_t (*uct_tag_unexp_rndv_cb_t)(void *arg, unsigned flags,
                                                uint64_t stag, const void *header,
                                                unsigned header_length,
                                                uint64_t remote_addr, size_t length,
                                                const void *rkey_buf);


#endif<|MERGE_RESOLUTION|>--- conflicted
+++ resolved
@@ -91,10 +91,6 @@
 typedef struct uct_ep_addr         uct_ep_addr_t;
 typedef struct uct_ep_params       uct_ep_params_t;
 typedef struct uct_cm_attr         uct_cm_attr_t;
-<<<<<<< HEAD
-typedef struct uct_cm_params       uct_cm_params_t;
-=======
->>>>>>> 54ea12b1
 typedef struct uct_cm              uct_cm_t;
 typedef uct_cm_t                   *uct_cm_h;
 typedef struct uct_listener        *uct_listener_h;
@@ -372,41 +368,6 @@
                                         size_t length);
 
 
- /**
-  * @ingroup UCT_RESOURCE
- * @brief Callback to process an incoming connection request message on the 
- *        server side listener.
- *
- * This callback routine will be invoked on the server side upon receiving an
- * incoming connection request. It should be set by the server side while
- * initializing a listener.
- * Incoming data is placed inside the conn_priv_data buffer.
- * This callback has to be thread safe.
- * Other than communication progress routines, it is allowed to call other UCT
- * communication routines from this callback.
- *
- * @param [in]  listener         Transport listener.
- * @param [in]  arg              User argument for this callback as defined in
- *                               @ref uct_listener_params_t::user_data
- * @param [in]  dev_name         Device name which handles incoming connection.
- * @param [in]  conn_request     Connection request handle.
- * @param [in]  conn_priv_data   Points to the received data.
- *                               This is the private data that was passed to the
- *                               @ref uct_ep_params_t::sockaddr_pack_cb on the
- *                               client side.
- * @param [in]  length           Length of the received data.
- *
- */
-typedef void
-(*uct_listener_conn_request_callback_t)(uct_listener_h listener, void *arg,
-                                        const char *local_dev_name,
-                                        const uct_device_addr_t *remote_dev_addr,
-                                        size_t remote_dev_addr_length,
-                                        uct_conn_request_h conn_request,
-                                        const void *priv_data,
-                                        size_t priv_data_length);
-
-
 typedef void (*uct_ep_server_connected_cb_t)(uct_ep_h ep, void *arg,
                                              ucs_status_t status);
 

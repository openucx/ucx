--- conflicted
+++ resolved
@@ -9,11 +9,10 @@
 #endif
 
 #include "cuda_iface.h"
-
-<<<<<<< HEAD
+#include <ucs/sys/string.h>
+
+
 double *uct_cuda_base_nvml_bw;
-=======
-#include <ucs/sys/string.h>
 
 
 const char *uct_cuda_base_cu_get_error_string(CUresult result)
@@ -29,7 +28,6 @@
 
     return error_str;
 }
->>>>>>> 5be8293e
 
 ucs_status_t
 uct_cuda_base_query_devices_common(

--- conflicted
+++ resolved
@@ -27,7 +27,6 @@
 
 ucs_spinlock_t uct_cuda_base_lock;
 
-<<<<<<< HEAD
 static ucs_status_t
 uct_cuda_base_get_common_ancestor(nvmlDevice_t device1, nvmlDevice_t device2,
                                   ucs_sys_common_ancestor_t *common_ancestor)
@@ -322,8 +321,6 @@
 
     return bw;
 }
-=======
->>>>>>> 13a89588
 
 ucs_status_t uct_cuda_base_get_sys_dev(CUdevice cuda_device,
                                        ucs_sys_device_t *sys_dev_p)

/**
 * Copyright (C) Mellanox Technologies Ltd. 2018.  ALL RIGHTS RESERVED.
 * See file LICENSE for terms.
 */

#ifndef UCT_CUDA_IFACE_H
#define UCT_CUDA_IFACE_H

#include <uct/base/uct_iface.h>
#include <ucs/sys/preprocessor.h>
#include <ucs/profile/profile.h>
#include <cuda_runtime.h>
#include <cuda.h>
#include <nvml.h>


#define UCT_CUDA_DEV_NAME       "cuda"

#define UCT_CUDAR_CALL(_log_level, _func, ...) \
    ({ \
        cudaError_t _result = UCS_PROFILE_CALL(_func, __VA_ARGS__); \
        ucs_status_t _status; \
        \
        if (cudaSuccess != _result) { \
            ucs_log((_log_level), "%s() failed: %s", \
                    UCS_PP_MAKE_STRING(_func), cudaGetErrorString(_result)); \
            _status = UCS_ERR_IO_ERROR; \
        } else { \
            _status = UCS_OK; \
        } \
        _status; \
    })


#define UCT_CUDAR_CALL_LOG_ERR(_func, ...) \
    UCT_CUDAR_CALL(UCS_LOG_LEVEL_ERROR, _func, __VA_ARGS__)


#define UCT_CUDA_FUNC(_func, _log_level)                        \
    ({                                                          \
        ucs_status_t _status = UCS_OK;                          \
        do {                                                    \
            cudaError_t _result = (_func);                      \
            if (cudaSuccess != _result) {                       \
                ucs_log((_log_level), "%s() failed: %s",        \
                        UCS_PP_MAKE_STRING(_func),              \
                        cudaGetErrorString(_result));           \
                _status = UCS_ERR_IO_ERROR;                     \
            }                                                   \
        } while (0);                                            \
        _status;                                                \
    })


#define UCT_CUDA_FUNC_LOG_ERR(_func) \
    UCT_CUDA_FUNC(_func, UCS_LOG_LEVEL_ERROR)


#define UCT_NVML_FUNC(_func, _log_level)                        \
    ({                                                          \
        ucs_status_t _status = UCS_OK;                          \
        do {                                                    \
            nvmlReturn_t _err = (_func);                        \
            if (NVML_SUCCESS != _err) {                         \
<<<<<<< HEAD
                ucs_log((_log_level), "%s() failed: %s",        \
=======
                ucs_log((_log_level), "%s failed: %s",          \
>>>>>>> 13a89588
                        UCS_PP_MAKE_STRING(_func),              \
                        nvmlErrorString(_err));                 \
                _status = UCS_ERR_IO_ERROR;                     \
            }                                                   \
        } while (0);                                            \
        _status;                                                \
    })


#define UCT_NVML_FUNC_LOG_ERR(_func) \
    UCT_NVML_FUNC(_func, UCS_LOG_LEVEL_ERROR)


#define UCT_CUDADRV_FUNC(_func, _log_level)                     \
    ({                                                          \
        ucs_status_t _status = UCS_OK;                          \
        do {                                                    \
            CUresult _result = (_func);                         \
            const char *cu_err_str;                             \
            if (CUDA_ERROR_NOT_READY == _result) {              \
                _status = UCS_INPROGRESS;                       \
            } else if (CUDA_SUCCESS != _result) {               \
                cuGetErrorString(_result, &cu_err_str);         \
                ucs_log((_log_level), "%s() failed: %s",        \
                        UCS_PP_MAKE_STRING(_func), cu_err_str); \
                _status = UCS_ERR_IO_ERROR;                     \
            }                                                   \
        } while (0);                                            \
        _status;                                                \
    })


#define UCT_CUDADRV_FUNC_LOG_ERR(_func) \
    UCT_CUDADRV_FUNC(_func, UCS_LOG_LEVEL_ERROR)


static UCS_F_ALWAYS_INLINE int uct_cuda_base_is_context_active()
{
    CUcontext ctx;

    return (CUDA_SUCCESS == cuCtxGetCurrent(&ctx)) && (ctx != NULL);
}


static UCS_F_ALWAYS_INLINE int uct_cuda_base_context_match(CUcontext ctx1,
                                                           CUcontext ctx2)
{
    return ((ctx1 != NULL) && (ctx1 == ctx2));
}


typedef enum uct_cuda_base_gen {
    UCT_CUDA_BASE_GEN_P100 = 6,
    UCT_CUDA_BASE_GEN_V100 = 7,
    UCT_CUDA_BASE_GEN_A100 = 8
} uct_cuda_base_gen_t;


ucs_status_t
uct_cuda_base_query_devices_common(
        uct_md_h md, uct_device_type_t dev_type,
        uct_tl_device_resource_t **tl_devices_p, unsigned *num_tl_devices_p);

ucs_status_t
uct_cuda_base_query_devices(
        uct_md_h md, uct_tl_device_resource_t **tl_devices_p,
        unsigned *num_tl_devices_p);

ucs_status_t
uct_cuda_base_get_sys_dev(CUdevice cuda_device,
                          ucs_sys_device_t *sys_dev_p);

#endif<|MERGE_RESOLUTION|>--- conflicted
+++ resolved
@@ -62,11 +62,7 @@
         do {                                                    \
             nvmlReturn_t _err = (_func);                        \
             if (NVML_SUCCESS != _err) {                         \
-<<<<<<< HEAD
-                ucs_log((_log_level), "%s() failed: %s",        \
-=======
                 ucs_log((_log_level), "%s failed: %s",          \
->>>>>>> 13a89588
                         UCS_PP_MAKE_STRING(_func),              \
                         nvmlErrorString(_err));                 \
                 _status = UCS_ERR_IO_ERROR;                     \

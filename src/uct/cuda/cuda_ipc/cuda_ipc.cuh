--- conflicted
+++ resolved
@@ -359,7 +359,6 @@
 
     uct_cuda_ipc_get_lane<level>(lane_id, num_lanes);
     for (int i = 0; i < mem_list_count; i++) {
-<<<<<<< HEAD
         unsigned idx = mem_list_indices[i];
         auto cuda_ipc_mem_element = reinterpret_cast<const uct_cuda_ipc_device_mem_element_t *>(
                 UCS_PTR_BYTE_OFFSET(mem_list, sizeof(uct_cuda_ipc_device_mem_element_t) * idx));
@@ -367,17 +366,12 @@
         auto mapped_rem_addr = uct_cuda_ipc_map_remote(
                 cuda_ipc_mem_element, remote_addresses[idx] + remote_offsets[i]);
         uct_cuda_ipc_copy_level<level>(mapped_rem_addr, src_addr, lengths[i]);
-=======
-        auto cuda_ipc_mem_element = reinterpret_cast<const uct_cuda_ipc_device_mem_element_t *>(
-                UCS_PTR_BYTE_OFFSET(mem_list, sizeof(uct_cuda_ipc_device_mem_element_t) * mem_list_indices[i]));
-        auto mapped_rem_addr = uct_cuda_ipc_map_remote(cuda_ipc_mem_element, remote_addresses[i]);
-        uct_cuda_ipc_copy_level<level>(mapped_rem_addr, addresses[i], lengths[i]);
->>>>>>> e75960cf
     }
 
 
     if ((counter_inc_value != 0) && (lane_id == 0)) {
         auto cuda_ipc_mem_element = reinterpret_cast<const uct_cuda_ipc_device_mem_element_t *>(
+                UCS_PTR_BYTE_OFFSET(mem_list, sizeof(uct_cuda_ipc_device_mem_element_t) * counter_index));
                 UCS_PTR_BYTE_OFFSET(mem_list, sizeof(uct_cuda_ipc_device_mem_element_t) * counter_index));
         auto mapped_counter_rem_addr = reinterpret_cast<uint64_t *>(uct_cuda_ipc_map_remote(cuda_ipc_mem_element,
                                                                                             counter_remote_address));

/**
 * Copyright (c) NVIDIA CORPORATION & AFFILIATES, 2018. ALL RIGHTS RESERVED.
 *
 * See file LICENSE for terms.
 */

#ifdef HAVE_CONFIG_H
#  include "config.h"
#endif

#include "cuda_ipc_cache.h"
#include "cuda_ipc_iface.h"
#include <ucs/debug/log.h>
#include <ucs/debug/memtrack_int.h>
#include <ucs/profile/profile.h>
#include <ucs/sys/sys.h>
#include <ucs/sys/string.h>
#include <ucs/sys/ptr_arith.h>
#include <ucs/datastruct/khash.h>


typedef struct uct_cuda_ipc_cache_hash_key {
    pid_t        pid;
    CUdevice     cu_device;
    ucs_sys_ns_t pid_ns;
} uct_cuda_ipc_cache_hash_key_t;

static UCS_F_ALWAYS_INLINE int
uct_cuda_ipc_cache_hash_equal(uct_cuda_ipc_cache_hash_key_t key1,
                              uct_cuda_ipc_cache_hash_key_t key2)
{
    return (key1.pid == key2.pid) && (key1.cu_device == key2.cu_device) &&
           (key1.pid_ns == key2.pid_ns);
}

static UCS_F_ALWAYS_INLINE khint32_t
uct_cuda_ipc_cache_hash_func(uct_cuda_ipc_cache_hash_key_t key)
{
    return kh_int64_hash_func(((key.pid << 8) | key.cu_device) ^ key.pid_ns);
}

KHASH_INIT(cuda_ipc_rem_cache, uct_cuda_ipc_cache_hash_key_t,
           uct_cuda_ipc_cache_t*, 1, uct_cuda_ipc_cache_hash_func,
           uct_cuda_ipc_cache_hash_equal);

typedef struct uct_cuda_ipc_remote_cache {
    khash_t(cuda_ipc_rem_cache) hash;
    ucs_recursive_spinlock_t    lock;
} uct_cuda_ipc_remote_cache_t;

uct_cuda_ipc_remote_cache_t uct_cuda_ipc_remote_cache;

#if HAVE_CUDA_FABRIC
static UCS_F_ALWAYS_INLINE int
uct_cuda_ipc_rem_mpool_cache_hash_equal(CUmemFabricHandle key1,
                                        CUmemFabricHandle key2)
{
    return !memcmp(&key1, &key2, sizeof(key1));
}

/* djb2 hash function */
static UCS_F_ALWAYS_INLINE khint_t
uct_cuda_ipc_rem_mpool_cache_hash_func(CUmemFabricHandle key)
{
    khint_t hash = 5381;
    int i;

    for (i = 0; i < sizeof(key.data); i++) {
        hash = ((hash << 5) + hash) + key.data[i];
    }

    return hash;
}

KHASH_INIT(cuda_ipc_rem_mpool_cache, CUmemFabricHandle, CUmemoryPool, 1,
           uct_cuda_ipc_rem_mpool_cache_hash_func,
           uct_cuda_ipc_rem_mpool_cache_hash_equal)

typedef struct {
    khash_t(cuda_ipc_rem_mpool_cache) hash;
    pthread_rwlock_t                  lock;
} uct_cuda_ipc_rem_mpool_cache_t;

static uct_cuda_ipc_rem_mpool_cache_t uct_cuda_ipc_rem_mpool_cache;
#endif

static ucs_pgt_dir_t *uct_cuda_ipc_cache_pgt_dir_alloc(const ucs_pgtable_t *pgtable)
{
    void *ptr;
    int ret;

    ret = ucs_posix_memalign(&ptr,
                             ucs_max(sizeof(void *), UCS_PGT_ENTRY_MIN_ALIGN),
                             sizeof(ucs_pgt_dir_t), "cuda_ipc_cache_pgdir");
    return (ret == 0) ? ptr : NULL;
}

static void uct_cuda_ipc_cache_pgt_dir_release(const ucs_pgtable_t *pgtable,
                                               ucs_pgt_dir_t *dir)
{
    ucs_free(dir);
}

static void
uct_cuda_ipc_cache_region_collect_callback(const ucs_pgtable_t *pgtable,
                                           ucs_pgt_region_t *pgt_region,
                                           void *arg)
{
    ucs_list_link_t *list = arg;
    uct_cuda_ipc_cache_region_t *region;

    region = ucs_derived_of(pgt_region, uct_cuda_ipc_cache_region_t);
    ucs_list_add_tail(list, &region->list);
}

static ucs_status_t
uct_cuda_ipc_primary_ctx_retain_and_push(CUdevice cuda_device)
{
    CUcontext cuda_ctx;
    ucs_status_t status;

    status = uct_cuda_primary_ctx_retain(cuda_device, 0, &cuda_ctx);
    if (status != UCS_OK) {
        return status;
    }

    status = UCT_CUDADRV_FUNC_LOG_ERR(cuCtxPushCurrent(cuda_ctx));
    if (status != UCS_OK) {
        UCT_CUDADRV_FUNC_LOG_WARN(cuDevicePrimaryCtxRelease(cuda_device));
    }

    return status;
}

static void uct_cuda_ipc_primary_ctx_pop_and_release(CUdevice cuda_device)
{
    UCT_CUDADRV_FUNC_LOG_WARN(cuCtxPopCurrent(NULL));
    UCT_CUDADRV_FUNC_LOG_WARN(cuDevicePrimaryCtxRelease(cuda_device));
}

static ucs_status_t
uct_cuda_ipc_close_memhandle_legacy(uct_cuda_ipc_cache_region_t *region)
{
    ucs_status_t status;

    status = uct_cuda_ipc_primary_ctx_retain_and_push(region->cu_dev);
    if (status != UCS_OK) {
        return status;
    }

    status = UCT_CUDADRV_FUNC_LOG_WARN(
            cuIpcCloseMemHandle((CUdeviceptr)region->mapped_addr));
    uct_cuda_ipc_primary_ctx_pop_and_release(region->cu_dev);
    return status;
}

static ucs_status_t uct_cuda_ipc_close_memhandle(uct_cuda_ipc_cache_region_t *region)
{
#if HAVE_CUDA_FABRIC
    ucs_status_t status;

    if (region->key.ph.handle_type == UCT_CUDA_IPC_KEY_HANDLE_TYPE_VMM) {
        status = UCT_CUDADRV_FUNC_LOG_WARN(cuMemUnmap(
                    (CUdeviceptr)region->mapped_addr, region->key.b_len));
        if (status != UCS_OK) {
            return status;
        }

        return UCT_CUDADRV_FUNC_LOG_WARN(cuMemAddressFree(
                (CUdeviceptr)region->mapped_addr, region->key.b_len));
    } else if (region->key.ph.handle_type == UCT_CUDA_IPC_KEY_HANDLE_TYPE_MEMPOOL) {
        return UCT_CUDADRV_FUNC_LOG_WARN(
                cuMemFree((CUdeviceptr)region->mapped_addr));
    }
#endif
    return uct_cuda_ipc_close_memhandle_legacy(region);
}

static void uct_cuda_ipc_cache_purge(uct_cuda_ipc_cache_t *cache)
{
    int active = uct_cuda_base_is_context_active();
    uct_cuda_ipc_cache_region_t *region, *tmp;
    ucs_list_link_t region_list;

    ucs_list_head_init(&region_list);
    ucs_pgtable_purge(&cache->pgtable, uct_cuda_ipc_cache_region_collect_callback,
                      &region_list);
    ucs_list_for_each_safe(region, tmp, &region_list, list) {
        if (active) {
            uct_cuda_ipc_close_memhandle(region);
        }
        ucs_free(region);
    }
    ucs_trace("%s: cuda ipc cache purged", cache->name);
}

static ucs_status_t
uct_cuda_ipc_open_memhandle_legacy(CUipcMemHandle memh, CUdevice cu_dev,
                                   CUdeviceptr *mapped_addr,
                                   ucs_log_level_t log_level)
{
    CUresult cuerr;
    ucs_status_t status;

    status = uct_cuda_ipc_primary_ctx_retain_and_push(cu_dev);
    if (status != UCS_OK) {
        return status;
    }

    cuerr = cuIpcOpenMemHandle(mapped_addr, memh,
                               CU_IPC_MEM_LAZY_ENABLE_PEER_ACCESS);
    if (cuerr != CUDA_SUCCESS) {
        ucs_log(log_level, "cuIpcOpenMemHandle() failed: %s",
                uct_cuda_base_cu_get_error_string(cuerr));
        status = (cuerr == CUDA_ERROR_ALREADY_MAPPED) ?
            UCS_ERR_ALREADY_EXISTS : UCS_ERR_INVALID_PARAM;
    }

    uct_cuda_ipc_primary_ctx_pop_and_release(cu_dev);
    return status;
}

#if HAVE_CUDA_FABRIC
static void
uct_cuda_ipc_init_access_desc(CUmemAccessDesc *access_desc, CUdevice cu_dev)
{
    access_desc->location.type = CU_MEM_LOCATION_TYPE_DEVICE;
    access_desc->flags         = CU_MEM_ACCESS_FLAGS_PROT_READWRITE;
    access_desc->location.id   = cu_dev;
}

static ucs_status_t
uct_cuda_ipc_open_memhandle_vmm(const uct_cuda_ipc_rkey_t *key, CUdevice cu_dev,
                                CUdeviceptr *mapped_addr,
                                ucs_log_level_t log_level)
{
    CUmemAccessDesc access_desc = {};
    ucs_status_t status;
    CUdeviceptr dptr;
    CUmemGenericAllocationHandle handle;

    status = UCT_CUDADRV_FUNC(cuMemImportFromShareableHandle(&handle,
                (void*)&key->ph.handle.fabric_handle,
                CU_MEM_HANDLE_TYPE_FABRIC), log_level);
    if (status != UCS_OK) {
        goto out;
    }

    status = UCT_CUDADRV_FUNC(cuMemAddressReserve(&dptr, key->b_len, 0, 0, 0),
                              log_level);
    if (status != UCS_OK) {
        goto release_handle;
    }

    status = UCT_CUDADRV_FUNC(cuMemMap(dptr, key->b_len, 0, handle, 0),
                              log_level);
    if (status != UCS_OK) {
        goto release_va_range;
    }

    uct_cuda_ipc_init_access_desc(&access_desc, cu_dev);

    status = UCT_CUDADRV_FUNC(cuMemSetAccess(dptr, key->b_len, &access_desc, 1),
                              log_level);
    if (status != UCS_OK) {
        goto unmap_range;
    }

    *mapped_addr = dptr;
    goto release_handle;

unmap_range:
    UCT_CUDADRV_FUNC_LOG_WARN(cuMemUnmap(dptr, key->b_len));
release_va_range:
    UCT_CUDADRV_FUNC_LOG_WARN(cuMemAddressFree(dptr, key->b_len));
release_handle:
    UCT_CUDADRV_FUNC_LOG_WARN(cuMemRelease(handle));
out:
    return status;
}

static ucs_status_t cuda_ipc_rem_mpool_cache_create(uct_cuda_ipc_rkey_t *key,
                                                    CUdevice cu_dev,
                                                    CUmemoryPool *mpool,
                                                    CUdeviceptr *mapped_addr)
{
    CUmemAccessDesc access_desc = {};
    CUdeviceptr dptr;
    ucs_status_t status;

    status = UCT_CUDADRV_FUNC_LOG_ERR(cuMemPoolImportFromShareableHandle(
                mpool, (void *)&key->ph.handle.fabric_handle,
                CU_MEM_HANDLE_TYPE_FABRIC, 0));
    if (status != UCS_OK) {
        goto err;
    }

    status = UCT_CUDADRV_FUNC_LOG_ERR(cuMemPoolImportPointer(&dptr, *mpool,
                (CUmemPoolPtrExportData*)&key->ph.ptr));
    if (status != UCS_OK) {
        goto err_free_mpool;
    }

    uct_cuda_ipc_init_access_desc(&access_desc, cu_dev);

    status = UCT_CUDADRV_FUNC_LOG_ERR(
                cuMemPoolSetAccess(*mpool, &access_desc, 1));
    if (status != UCS_OK) {
        goto err_free_ptr;
    }

    *mapped_addr = dptr;
    return UCS_OK;

err_free_ptr:
    cuMemFree(dptr);
err_free_mpool:
    cuMemPoolDestroy(*mpool);
err:
    return status;
}

static ucs_status_t
uct_cuda_ipc_open_memhandle_mempool(uct_cuda_ipc_rkey_t *key, CUdevice cu_dev,
                                    CUdeviceptr *mapped_addr,
                                    ucs_log_level_t log_level)
{
    khash_t(cuda_ipc_rem_mpool_cache) *hash = &uct_cuda_ipc_rem_mpool_cache.hash;
    const CUmemFabricHandle *hkey           = &key->ph.handle.fabric_handle;
    ucs_status_t status                     = UCS_OK;
    CUmemoryPool mpool;
    khiter_t khiter;
    int khret;

    pthread_rwlock_rdlock(&uct_cuda_ipc_rem_mpool_cache.lock);
    khiter = kh_get(cuda_ipc_rem_mpool_cache, hash, *hkey);
    if (ucs_likely(khiter != kh_end(hash))) {
        key->ph.pool = kh_val(hash, khiter);
        ucs_assert(key->ph.pool != NULL);
        goto out_import_pointer;
    }

    /* acquire writer lock as we did not find cached mpool in hashmap */
    pthread_rwlock_unlock(&uct_cuda_ipc_rem_mpool_cache.lock);
    pthread_rwlock_wrlock(&uct_cuda_ipc_rem_mpool_cache.lock);

    khiter = kh_put(cuda_ipc_rem_mpool_cache, hash, *hkey, &khret);
    if ((khret == UCS_KH_PUT_BUCKET_EMPTY) ||
        (khret == UCS_KH_PUT_BUCKET_CLEAR)) {
        status = cuda_ipc_rem_mpool_cache_create(key, cu_dev, &mpool,
                                                 mapped_addr);
        if (status != UCS_OK) {
            /* Remove stale key from the hash if failed to construct new value.
             * Otherwise next lookup will return NULL value. */
            kh_del(cuda_ipc_rem_mpool_cache, hash, khiter);
            goto err;
        }

        kh_val(hash, khiter) = mpool;
        key->ph.pool         = mpool;
    } else if (khret == UCS_KH_PUT_KEY_PRESENT) {
        key->ph.pool = kh_val(hash, khiter);
    } else {
        ucs_error("unable to use cuda_ipc remote_cache hash: %d", khret);
        status = UCS_ERR_NO_RESOURCE;
        goto err;
    }

out_import_pointer:
    status = UCT_CUDADRV_FUNC(cuMemPoolImportPointer(mapped_addr, key->ph.pool,
            (CUmemPoolPtrExportData*)&key->ph.ptr), log_level);

err:
    pthread_rwlock_unlock(&uct_cuda_ipc_rem_mpool_cache.lock);
    return status;
}
#endif

static ucs_status_t
uct_cuda_ipc_open_memhandle(uct_cuda_ipc_rkey_t *key, CUdevice cu_dev,
                            CUdeviceptr *mapped_addr, ucs_log_level_t log_level)
{
    ucs_log_level_t level;

    ucs_trace("key handle type %u", key->ph.handle_type);

    switch(key->ph.handle_type) {
    case UCT_CUDA_IPC_KEY_HANDLE_TYPE_LEGACY:
        return uct_cuda_ipc_open_memhandle_legacy(key->ph.handle.legacy, cu_dev,
                                                  mapped_addr, log_level);
#if HAVE_CUDA_FABRIC
    case UCT_CUDA_IPC_KEY_HANDLE_TYPE_VMM:
        return uct_cuda_ipc_open_memhandle_vmm(key, cu_dev, mapped_addr,
                                               log_level);
    case UCT_CUDA_IPC_KEY_HANDLE_TYPE_MEMPOOL:
        return uct_cuda_ipc_open_memhandle_mempool(key, cu_dev, mapped_addr,
                                                   log_level);
#endif
    case UCT_CUDA_IPC_KEY_HANDLE_TYPE_NO_IPC:
        level = UCS_LOG_LEVEL_DEBUG;
        break;
    default:
        level = UCS_LOG_LEVEL_ERROR;
        break;
    }

    ucs_log(level, "unsupported key handle type: %u", key->ph.handle_type);
    return UCS_ERR_INVALID_PARAM;
}

static void uct_cuda_ipc_cache_invalidate_regions(uct_cuda_ipc_cache_t *cache,
                                                  void *from, void *to)
{
    ucs_list_link_t region_list;
    ucs_status_t status;
    uct_cuda_ipc_cache_region_t *region, *tmp;
    int handle_type;

    ucs_list_head_init(&region_list);
    ucs_pgtable_search_range(&cache->pgtable, (ucs_pgt_addr_t)from,
                             (ucs_pgt_addr_t)to - 1,
                             uct_cuda_ipc_cache_region_collect_callback,
                             &region_list);
    ucs_list_for_each_safe(region, tmp, &region_list, list) {
        status = ucs_pgtable_remove(&cache->pgtable, &region->super);
        if (status != UCS_OK) {
            ucs_error("failed to remove address:%p from cache (%s)",
                      (void *)region->key.d_bptr, ucs_status_string(status));
        }

        status = uct_cuda_ipc_close_memhandle(region);
        if (status != UCS_OK) {
#if HAVE_CUDA_FABRIC
            handle_type = region->key.ph.handle_type;
#else
            handle_type = 1; /* legacy memory type is the only valid type */
#endif
            ucs_error("failed to close memhandle for base addr:%p type:%d (%s)",
                      (void *)region->key.d_bptr, handle_type,
                      ucs_status_string(status));
        }

        ucs_free(region);
    }
    ucs_trace("%s: closed memhandles in the range [%p..%p]",
              cache->name, from, to);
}

static ucs_status_t uct_cuda_ipc_get_remote_cache(pid_t pid, CUdevice cu_dev,
                                                  ucs_sys_ns_t pid_ns,
                                                  uct_cuda_ipc_cache_t **cache)
{
    ucs_status_t status = UCS_OK;
    char target_name[64];
    uct_cuda_ipc_cache_hash_key_t key;
    khiter_t khiter;
    int khret;

    ucs_recursive_spin_lock(&uct_cuda_ipc_remote_cache.lock);

    key.cu_device = cu_dev;
    key.pid       = pid;
    key.pid_ns    = pid_ns;

    khiter = kh_put(cuda_ipc_rem_cache, &uct_cuda_ipc_remote_cache.hash, key,
                    &khret);
    if ((khret == UCS_KH_PUT_BUCKET_EMPTY) ||
        (khret == UCS_KH_PUT_BUCKET_CLEAR)) {
        ucs_snprintf_safe(target_name, sizeof(target_name), "dest:%d:%d",
                          key.pid, key.cu_device);
        status = uct_cuda_ipc_create_cache(cache, target_name);
        if (status != UCS_OK) {
            kh_del(cuda_ipc_rem_cache, &uct_cuda_ipc_remote_cache.hash, khiter);
            ucs_error("could not create create cuda ipc cache: %s",
                      ucs_status_string(status));
            goto err_unlock;
        }

        kh_val(&uct_cuda_ipc_remote_cache.hash, khiter) = *cache;
    } else if (khret == UCS_KH_PUT_KEY_PRESENT) {
        *cache = kh_val(&uct_cuda_ipc_remote_cache.hash, khiter);
    } else {
        ucs_error("unable to use cuda_ipc remote_cache hash");
        status = UCS_ERR_NO_RESOURCE;
    }
err_unlock:
    ucs_recursive_spin_unlock(&uct_cuda_ipc_remote_cache.lock);
    return status;
}

ucs_status_t uct_cuda_ipc_unmap_memhandle(pid_t pid, uintptr_t d_bptr,
                                          void *mapped_addr, CUdevice cu_dev,
                                          ucs_sys_ns_t pid_ns,
                                          int cache_enabled)
{
    ucs_status_t status = UCS_OK;
    uct_cuda_ipc_cache_t *cache;
    ucs_pgt_region_t *pgt_region;
    uct_cuda_ipc_cache_region_t *region;

    /* checking if the mapped address is the same as the d_bptr
     * this is true for the case of single process memory mapping
     * see uct_cuda_ipc_map_memhandle for more details */
    if (d_bptr == (uintptr_t)mapped_addr) {
        return UCS_OK;
    }

    status = uct_cuda_ipc_get_remote_cache(pid, cu_dev, pid_ns, &cache);
    if (status != UCS_OK) {
        return status;
    }

    /* use write lock because cache maybe modified */
    pthread_rwlock_wrlock(&cache->lock);
    pgt_region = UCS_PROFILE_CALL(ucs_pgtable_lookup, &cache->pgtable, d_bptr);
    ucs_assert(pgt_region != NULL);
    region = ucs_derived_of(pgt_region, uct_cuda_ipc_cache_region_t);

    ucs_assert(region->refcount >= 1);
    region->refcount--;

    /*
     * check refcount to see if an in-flight transfer is using the same mapping
     */
    if (!region->refcount && !cache_enabled) {
        status = ucs_pgtable_remove(&cache->pgtable, &region->super);
        if (status != UCS_OK) {
            ucs_error("failed to remove address:%p from cache (%s)",
                      (void *)region->key.d_bptr, ucs_status_string(status));
        }
        ucs_assert(region->mapped_addr == mapped_addr);
        status = uct_cuda_ipc_close_memhandle(region);
        ucs_free(region);
    }

    pthread_rwlock_unlock(&cache->lock);
    return status;
}

UCS_PROFILE_FUNC(ucs_status_t, uct_cuda_ipc_map_memhandle,
                 (key, cu_dev, mapped_addr, log_level),
                 uct_cuda_ipc_rkey_t *key, CUdevice cu_dev, void **mapped_addr,
                 ucs_log_level_t log_level)
{
    uct_cuda_ipc_cache_t *cache;
    ucs_status_t status;
    ucs_pgt_region_t *pgt_region;
    uct_cuda_ipc_cache_region_t *region;
    CUuuid uuid;
    int ret;

    status = UCT_CUDADRV_FUNC_LOG_ERR(cuDeviceGetUuid(&uuid, cu_dev));
    if (status != UCS_OK) {
        return status;
    }

    if ((getpid() == key->pid) &&
<<<<<<< HEAD
        (ucs_sys_get_ns(UCS_SYS_NS_TYPE_PID) == key->pid_ns) &&
=======
>>>>>>> e3cb7d69
        (memcmp(uuid.bytes, key->uuid.bytes, sizeof(uuid.bytes)) == 0)) {
        /* TODO: added for test purpose to enable cuda_ipc tests in gtest
         * mapped addrr is set to be same as d_bptr avoiding any calls to
         * uct_cuda_ipc_open_memhandle which would fail with invalid argument
         * error
         */
        *mapped_addr = (CUdeviceptr*)key->d_bptr;
        return UCS_OK;
    }

    status = uct_cuda_ipc_get_remote_cache(key->pid, key->pid_ns, cu_dev,
                                           &cache);
    if (status != UCS_OK) {
        return status;
    }

    pthread_rwlock_wrlock(&cache->lock);
    pgt_region = UCS_PROFILE_CALL(ucs_pgtable_lookup,
                                  &cache->pgtable, key->d_bptr);
    if (ucs_likely(pgt_region != NULL)) {
        region = ucs_derived_of(pgt_region, uct_cuda_ipc_cache_region_t);

        if (key->ph.buffer_id == region->key.ph.buffer_id) {
            /*cache hit */
            ucs_trace("%s: cuda_ipc cache hit addr:%p size:%lu region:"
                      UCS_PGT_REGION_FMT, cache->name, (void *)key->d_bptr,
                      key->b_len, UCS_PGT_REGION_ARG(&region->super));

            *mapped_addr = region->mapped_addr;
            ucs_assert(region->refcount < UINT64_MAX);
            region->refcount++;
            pthread_rwlock_unlock(&cache->lock);
            return UCS_OK;
        } else {
            ucs_trace("%s: cuda_ipc cache remove stale region:"
                      UCS_PGT_REGION_FMT " new_addr:%p new_size:%lu",
                      cache->name, UCS_PGT_REGION_ARG(&region->super),
                      (void *)key->d_bptr, key->b_len);

            status = ucs_pgtable_remove(&cache->pgtable, &region->super);
            if (status != UCS_OK) {
                ucs_error("%s: failed to remove address:%p from cache",
                          cache->name, (void *)key->d_bptr);
                goto err;
            }

            /* close memhandle */
            uct_cuda_ipc_close_memhandle(region);
            ucs_free(region);
        }
    }

    status = uct_cuda_ipc_open_memhandle(key, cu_dev, (CUdeviceptr*)mapped_addr,
                                         log_level);
    if (ucs_unlikely(status != UCS_OK)) {
        if (ucs_likely(status == UCS_ERR_ALREADY_EXISTS)) {
            /* unmap all overlapping regions and retry*/
            uct_cuda_ipc_cache_invalidate_regions(cache, (void *)key->d_bptr,
                                                  UCS_PTR_BYTE_OFFSET(key->d_bptr,
                                                                      key->b_len));
            status = uct_cuda_ipc_open_memhandle(key, cu_dev,
                                                 (CUdeviceptr*)mapped_addr,
                                                 log_level);
            if (ucs_unlikely(status != UCS_OK)) {
                if (ucs_likely(status == UCS_ERR_ALREADY_EXISTS)) {
                    /* unmap all cache entries and retry */
                    uct_cuda_ipc_cache_purge(cache);
                    status = uct_cuda_ipc_open_memhandle(
                            key, cu_dev, (CUdeviceptr*)mapped_addr, log_level);
                    if (status != UCS_OK) {
                        ucs_fatal("%s: failed to open ipc mem handle. addr:%p "
                                  "len:%lu (%s)", cache->name,
                                  (void *)key->d_bptr, key->b_len,
                                  ucs_status_string(status));
                    }
                } else {
                    ucs_fatal("%s: failed to open ipc mem handle. addr:%p len:%lu",
                              cache->name, (void *)key->d_bptr, key->b_len);
                }
            }
        } else {
            ucs_debug("%s: failed to open ipc mem handle. addr:%p len:%lu",
                      cache->name, (void *)key->d_bptr, key->b_len);
            goto err;
        }
    }

    /*create new cache entry */
    ret = ucs_posix_memalign((void **)&region,
                             ucs_max(sizeof(void *), UCS_PGT_ENTRY_MIN_ALIGN),
                             sizeof(uct_cuda_ipc_cache_region_t),
                             "uct_cuda_ipc_cache_region");
    if (ret != 0) {
        ucs_warn("failed to allocate uct_cuda_ipc_cache region");
        status = UCS_ERR_NO_MEMORY;
        goto err;
    }

    region->super.start = ucs_align_down_pow2((uintptr_t)key->d_bptr,
                                               UCS_PGT_ADDR_ALIGN);
    region->super.end   = ucs_align_up_pow2  ((uintptr_t)key->d_bptr + key->b_len,
                                               UCS_PGT_ADDR_ALIGN);
    region->key         = *key;
    region->mapped_addr = *mapped_addr;
    region->refcount    = 1;
    region->cu_dev      = cu_dev;

    status = UCS_PROFILE_CALL(ucs_pgtable_insert,
                              &cache->pgtable, &region->super);
    if (status == UCS_ERR_ALREADY_EXISTS) {
        /* overlapped region means memory freed at source. remove and try insert */
        uct_cuda_ipc_cache_invalidate_regions(cache,
                                              (void *)region->super.start,
                                              (void *)region->super.end);
        status = UCS_PROFILE_CALL(ucs_pgtable_insert,
                                  &cache->pgtable, &region->super);
    }
    if (status != UCS_OK) {

        ucs_error("%s: failed to insert region:"UCS_PGT_REGION_FMT" size:%lu :%s",
                  cache->name, UCS_PGT_REGION_ARG(&region->super), key->b_len,
                  ucs_status_string(status));
        ucs_free(region);
        goto err;
    }

    ucs_trace("%s: cuda_ipc cache new region:"UCS_PGT_REGION_FMT" size:%lu",
              cache->name, UCS_PGT_REGION_ARG(&region->super), key->b_len);

    status = UCS_OK;

err:
    pthread_rwlock_unlock(&cache->lock);
    return status;
}

ucs_status_t uct_cuda_ipc_create_cache(uct_cuda_ipc_cache_t **cache,
                                       const char *name)
{
    ucs_status_t status;
    uct_cuda_ipc_cache_t *cache_desc;
    int ret;

    cache_desc = ucs_malloc(sizeof(uct_cuda_ipc_cache_t), "uct_cuda_ipc_cache_t");
    if (cache_desc == NULL) {
        ucs_error("failed to allocate memory for cuda_ipc cache");
        return UCS_ERR_NO_MEMORY;
    }

    ret = pthread_rwlock_init(&cache_desc->lock, NULL);
    if (ret) {
        ucs_error("pthread_rwlock_init() failed: %m");
        status = UCS_ERR_INVALID_PARAM;
        goto err;
    }

    status = ucs_pgtable_init(&cache_desc->pgtable,
                              uct_cuda_ipc_cache_pgt_dir_alloc,
                              uct_cuda_ipc_cache_pgt_dir_release);
    if (status != UCS_OK) {
        goto err_destroy_rwlock;
    }

    cache_desc->name = strdup(name);
    if (cache_desc->name == NULL) {
        status = UCS_ERR_NO_MEMORY;
        goto err_destroy_rwlock;
    }

    *cache = cache_desc;
    return UCS_OK;

err_destroy_rwlock:
    pthread_rwlock_destroy(&cache_desc->lock);
err:
    free(cache_desc);
    return status;
}

void uct_cuda_ipc_destroy_cache(uct_cuda_ipc_cache_t *cache)
{
    uct_cuda_ipc_cache_purge(cache);
    ucs_pgtable_cleanup(&cache->pgtable);
    pthread_rwlock_destroy(&cache->lock);
    free(cache->name);
    ucs_free(cache);
}

UCS_STATIC_INIT {
    ucs_recursive_spinlock_init(&uct_cuda_ipc_remote_cache.lock, 0);
    kh_init_inplace(cuda_ipc_rem_cache, &uct_cuda_ipc_remote_cache.hash);

#if HAVE_CUDA_FABRIC
    pthread_rwlock_init(&uct_cuda_ipc_rem_mpool_cache.lock, NULL);
    /* Assumption: If import process succeeds, then the two nodes are in the
     * same domain. Within a domain, fabric handles are expected to be unique.
     * For this reason, there is no need to maintain a hashmap per peer OS as
     * key collisions are not expected to occur. */
    kh_init_inplace(cuda_ipc_rem_mpool_cache, &uct_cuda_ipc_rem_mpool_cache.hash);
#endif
}

UCS_STATIC_CLEANUP {
    uct_cuda_ipc_cache_t *rem_cache;

#if HAVE_CUDA_FABRIC
    CUmemoryPool mpool;

    kh_foreach_value(&uct_cuda_ipc_rem_mpool_cache.hash, mpool, {
        cuMemPoolDestroy(mpool);
    });
    kh_destroy_inplace(cuda_ipc_rem_mpool_cache,
                       &uct_cuda_ipc_rem_mpool_cache.hash);
    pthread_rwlock_destroy(&uct_cuda_ipc_rem_mpool_cache.lock);
#endif

    kh_foreach_value(&uct_cuda_ipc_remote_cache.hash, rem_cache, {
        uct_cuda_ipc_destroy_cache(rem_cache);
    })
    kh_destroy_inplace(cuda_ipc_rem_cache, &uct_cuda_ipc_remote_cache.hash);
    ucs_recursive_spinlock_destroy(&uct_cuda_ipc_remote_cache.lock);
}<|MERGE_RESOLUTION|>--- conflicted
+++ resolved
@@ -555,10 +555,7 @@
     }
 
     if ((getpid() == key->pid) &&
-<<<<<<< HEAD
         (ucs_sys_get_ns(UCS_SYS_NS_TYPE_PID) == key->pid_ns) &&
-=======
->>>>>>> e3cb7d69
         (memcmp(uuid.bytes, key->uuid.bytes, sizeof(uuid.bytes)) == 0)) {
         /* TODO: added for test purpose to enable cuda_ipc tests in gtest
          * mapped addrr is set to be same as d_bptr avoiding any calls to

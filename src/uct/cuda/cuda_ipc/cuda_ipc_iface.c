--- conflicted
+++ resolved
@@ -486,11 +486,7 @@
 
     config = ucs_derived_of(tl_config, uct_cuda_ipc_iface_config_t);
     UCS_CLASS_CALL_SUPER_INIT(uct_cuda_iface_t, &uct_cuda_ipc_iface_ops,
-<<<<<<< HEAD
-                              &uct_base_iface_internal_ops, md, worker, params,
-=======
                               &uct_cuda_ipc_iface_internal_ops, md, worker, params,
->>>>>>> 592015ed
                               tl_config, "cuda_ipc");
 
     if (strncmp(params->mode.device.dev_name,

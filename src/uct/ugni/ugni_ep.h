/**
* Copyright (C) UT-Battelle, LLC. 2015. ALL RIGHTS RESERVED.
* $COPYRIGHT$
* $HEADER$
*/

#ifndef UCT_UGNI_EP_H
#define UCT_UGNI_EP_H

#include <gni_pub.h>
#include <uct/api/uct.h>

#include "ucs/type/class.h"

typedef struct uct_ugni_ep_addr {
    uct_ep_addr_t     super;
    int               ep_id;
} uct_ugni_ep_addr_t;

typedef struct uct_ugni_ep {
    uct_ep_t          super;
    gni_ep_handle_t   ep;
    unsigned          outstanding;
    uintptr_t         hash_key;
    struct uct_ugni_ep *next;
} uct_ugni_ep_t;

UCS_CLASS_DECLARE_NEW_FUNC(uct_ugni_ep_t, uct_ep_t, uct_iface_t*);
UCS_CLASS_DECLARE_DELETE_FUNC(uct_ugni_ep_t, uct_ep_t);

ucs_status_t uct_ugni_ep_get_address(uct_ep_h tl_ep, uct_ep_addr_t *ep_addr);
<<<<<<< HEAD
ucs_status_t uct_ugni_ep_connect_to_ep(uct_ep_h tl_ep, uct_iface_addr_t 
                                       *tl_iface_addr, uct_ep_addr_t *tl_ep_addr);
ucs_status_t uct_ugni_ep_put_short(uct_ep_h tl_ep, void *buffer, unsigned length, 
                                   uint64_t remote_addr, uct_rkey_t rkey);
=======
ucs_status_t uct_ugni_ep_connect_to_ep(uct_ep_h tl_ep, uct_iface_addr_t *tl_iface_addr,
                                       uct_ep_addr_t *tl_ep_addr);
ucs_status_t uct_ugni_ep_put_short(uct_ep_h tl_ep, void *buffer,
                                   unsigned length, uint64_t remote_addr,
                                   uct_rkey_t rkey);
ucs_status_t uct_ugni_ep_put_bcopy(uct_ep_h ep, uct_pack_callback_t pack_cb,
                                   void *arg, size_t length, uint64_t remote_addr,
                                   uct_rkey_t rkey);
ucs_status_t uct_ugni_ep_put_zcopy(uct_ep_h tl_ep, void *buffer, size_t length,
                                   uct_lkey_t lkey, uint64_t remote_addr,
                                   uct_rkey_t rkey, uct_completion_t *comp);
>>>>>>> 0317dc4f
ucs_status_t uct_ugni_ep_am_short(uct_ep_h ep, uint8_t id, uint64_t header,
                                  void *payload, unsigned length);
#endif<|MERGE_RESOLUTION|>--- conflicted
+++ resolved
@@ -29,12 +29,6 @@
 UCS_CLASS_DECLARE_DELETE_FUNC(uct_ugni_ep_t, uct_ep_t);
 
 ucs_status_t uct_ugni_ep_get_address(uct_ep_h tl_ep, uct_ep_addr_t *ep_addr);
-<<<<<<< HEAD
-ucs_status_t uct_ugni_ep_connect_to_ep(uct_ep_h tl_ep, uct_iface_addr_t 
-                                       *tl_iface_addr, uct_ep_addr_t *tl_ep_addr);
-ucs_status_t uct_ugni_ep_put_short(uct_ep_h tl_ep, void *buffer, unsigned length, 
-                                   uint64_t remote_addr, uct_rkey_t rkey);
-=======
 ucs_status_t uct_ugni_ep_connect_to_ep(uct_ep_h tl_ep, uct_iface_addr_t *tl_iface_addr,
                                        uct_ep_addr_t *tl_ep_addr);
 ucs_status_t uct_ugni_ep_put_short(uct_ep_h tl_ep, void *buffer,
@@ -46,7 +40,6 @@
 ucs_status_t uct_ugni_ep_put_zcopy(uct_ep_h tl_ep, void *buffer, size_t length,
                                    uct_lkey_t lkey, uint64_t remote_addr,
                                    uct_rkey_t rkey, uct_completion_t *comp);
->>>>>>> 0317dc4f
 ucs_status_t uct_ugni_ep_am_short(uct_ep_h ep, uint8_t id, uint64_t header,
                                   void *payload, unsigned length);
 #endif
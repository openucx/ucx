/**
 * Copyright (c) UT-Battelle, LLC. 2014-2015. ALL RIGHTS RESERVED.
 * Copyright (C) Mellanox Technologies Ltd. 2001-2014.  ALL RIGHTS RESERVED.
 * $COPYRIGHT$
 * $HEADER$
 */

#define _GNU_SOURCE /* for CPU_ZERO/CPU_SET in sched.h */
#include "ugni_device.h"

#include <uct/tl/context.h>
#include <ucs/debug/memtrack.h>
#include <ucs/debug/log.h>


void uct_device_get_resource(uct_ugni_device_t *dev,
        uct_resource_desc_t *resource)
{
<<<<<<< HEAD
    ucs_snprintf_zero(resource->tl_name,  
                      sizeof(resource->tl_name), "%s", TL_NAME);
    ucs_snprintf_zero(resource->dev_name, 
                      sizeof(resource->dev_name), "%s", dev->fname);

    resource->addrlen    = sizeof(unsigned int);
=======
    ucs_snprintf_zero(resource->tl_name,  sizeof(resource->tl_name), "%s", TL_NAME);
    ucs_snprintf_zero(resource->dev_name, sizeof(resource->dev_name), "%s", dev->fname);
>>>>>>> 40c38aea
    resource->local_cpus = dev->cpu_mask;
    resource->latency    = 900; /* nano sec*/
    resource->bandwidth  = (long) (6911 * pow(1024,2));
    memset(&resource->subnet_addr, 0, sizeof(resource->subnet_addr));
}

static ucs_status_t get_nic_address(uct_ugni_device_t *dev_p)
{
    int             alps_addr = -1;
    int             alps_dev_id = -1;
    int             i;
    char           *token, *pmi_env;

    pmi_env = getenv("PMI_GNI_DEV_ID");
    if (NULL == pmi_env) {
        gni_return_t ugni_rc;
        ugni_rc = GNI_CdmGetNicAddress(dev_p->device_id, &dev_p->address,
                                       &dev_p->cpu_id);
        if (GNI_RC_SUCCESS != ugni_rc) {
            ucs_error("GNI_CdmGetNicAddress failed, device %d, 
                       Error status: %s %d", dev_p->device_id, 
                       gni_err_str[ugni_rc], ugni_rc);
            return UCS_ERR_NO_DEVICE;
        }
        CPU_SET(dev_p->cpu_id, &(dev_p->cpu_mask));
        ucs_debug("(GNI) NIC address: %d", dev_p->address);
    } else {
        while ((token = strtok(pmi_env, ":")) != NULL) {
            alps_dev_id = atoi(token);
            if (alps_dev_id == dev_p->device_id) {
                break;
            }
            pmi_env = NULL;
        }
        ucs_assert(alps_dev_id != -1);

        pmi_env = getenv("PMI_GNI_LOC_ADDR");
        ucs_assert(NULL != pmi_env);
        i = 0;
        while ((token = strtok(pmi_env, ":")) != NULL) {
            if (i == alps_dev_id) {
                alps_addr = atoi(token);
                break;
            }
            pmi_env = NULL;
            ++i;
        }
        ucs_assert(alps_addr != -1);
        dev_p->address = alps_addr;
        ucs_debug("(PMI) NIC address: %d", dev_p->address);
    }
    return UCS_OK;
}

ucs_status_t uct_ugni_device_create(uct_context_h context, int dev_id, 
                                    uct_ugni_device_t *dev_p)
{
    ucs_status_t rc;
    gni_return_t ugni_rc;

    dev_p->device_id = (uint32_t)dev_id;

    rc = get_nic_address(dev_p);
    if (rc != UCS_OK) {
        ucs_error("Failed to get NIC address");
        return rc;
    }

    ugni_rc = GNI_GetDeviceType(&dev_p->type);
    if (GNI_RC_SUCCESS != ugni_rc) {
        ucs_error("GNI_GetDeviceType failed, device %d, Error status: %s %d",
                  dev_id, gni_err_str[ugni_rc], ugni_rc);
        return UCS_ERR_NO_DEVICE;
    }

    switch (dev_p->type) {
    case GNI_DEVICE_GEMINI:
        ucs_snprintf_zero(dev_p->type_name, sizeof(dev_p->type_name), "%s",
                          "GEMINI");
        break;
    case GNI_DEVICE_ARIES:
        ucs_snprintf_zero(dev_p->type_name, sizeof(dev_p->type_name), "%s",
                          "ARIES");
        break;
    default:
        ucs_snprintf_zero(dev_p->type_name, sizeof(dev_p->type_name), "%s",
                          "UNKNOWN");
    }

    ucs_snprintf_zero(dev_p->fname, sizeof(dev_p->fname), "%s:%u",
                      dev_p->type_name, dev_p->address);

    dev_p->attached = false;
    return UCS_OK;
}

void uct_ugni_device_destroy(uct_ugni_device_t *dev)
{
    /* Nop */
}<|MERGE_RESOLUTION|>--- conflicted
+++ resolved
@@ -16,17 +16,10 @@
 void uct_device_get_resource(uct_ugni_device_t *dev,
         uct_resource_desc_t *resource)
 {
-<<<<<<< HEAD
     ucs_snprintf_zero(resource->tl_name,  
                       sizeof(resource->tl_name), "%s", TL_NAME);
     ucs_snprintf_zero(resource->dev_name, 
                       sizeof(resource->dev_name), "%s", dev->fname);
-
-    resource->addrlen    = sizeof(unsigned int);
-=======
-    ucs_snprintf_zero(resource->tl_name,  sizeof(resource->tl_name), "%s", TL_NAME);
-    ucs_snprintf_zero(resource->dev_name, sizeof(resource->dev_name), "%s", dev->fname);
->>>>>>> 40c38aea
     resource->local_cpus = dev->cpu_mask;
     resource->latency    = 900; /* nano sec*/
     resource->bandwidth  = (long) (6911 * pow(1024,2));

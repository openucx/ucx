--- conflicted
+++ resolved
@@ -245,12 +245,8 @@
     .rkey_pack    = uct_ugni_rkey_pack,
 };
 
-<<<<<<< HEAD
 static void uct_ugni_free_fma_out_init(void *mp_context, void *obj, 
                                        void *chunk, void *arg)
-=======
-static void uct_ugni_base_desc_init(void *mp_context, void *obj, void *chunk, void *arg)
->>>>>>> 0317dc4f
 {
     uct_ugni_base_desc_t *base = (uct_ugni_base_desc_t *) obj;
     memset(&base->desc, 0 , sizeof(base->desc));

--- conflicted
+++ resolved
@@ -104,14 +104,8 @@
     return UCS_OK;
 }
 
-<<<<<<< HEAD
-static ucs_status_t uct_ugni_mem_map(uct_pd_h pd, void **address_p, 
-                                     size_t *length_p, unsigned flags, 
-                                     uct_lkey_t *lkey_p UCS_MEMTRACK_ARG)
-=======
 static ucs_status_t uct_ugni_mem_reg(uct_pd_h pd, void *address, size_t length,
                                      uct_mem_h *memh_p)
->>>>>>> e8513cec
 {
     ucs_status_t rc;
     gni_return_t ugni_rc;
@@ -135,14 +129,8 @@
                               GNI_MEM_READWRITE | GNI_MEM_RELAXED_PI_ORDERING,
                               -1, mem_hndl);
     if (GNI_RC_SUCCESS != ugni_rc) {
-<<<<<<< HEAD
-        ucs_error("GNI_MemRegister failed (addr %p, size %zu), 
-                  Error status: %s %d", *address_p, *length_p, 
-                  gni_err_str[ugni_rc], ugni_rc);
-=======
         ucs_error("GNI_MemRegister failed (addr %p, size %zu), Error status: %s %d",
                  address, length, gni_err_str[ugni_rc], ugni_rc);
->>>>>>> e8513cec
         rc = UCS_ERR_IO_ERROR;
         goto mem_err;
     }

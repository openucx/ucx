/**
* Copyright (C) UT-Battelle, LLC. 2015. ALL RIGHTS RESERVED.
* Copyright (C) Mellanox Technologies Ltd. 2001-2014.  ALL RIGHTS RESERVED.
* $COPYRIGHT$
* $HEADER$
*/
#include <ucs/datastruct/sglib_wrapper.h>
#include <ucs/debug/memtrack.h>
#include <ucs/debug/log.h>
#include <ucs/type/class.h>
#include <uct/tl/tl_log.h>

#include "ugni_ep.h"
#include "ugni_iface.h"
#include "ugni_device.h"

static inline ptrdiff_t uct_ugni_ep_compare(uct_ugni_ep_t *ep1, 
                                            uct_ugni_ep_t *ep2)
{
    return ep1->hash_key - ep2->hash_key;
}

static inline unsigned uct_ugni_ep_hash(uct_ugni_ep_t *ep)
{
    return ep->hash_key;
}

SGLIB_DEFINE_LIST_PROTOTYPES(uct_ugni_ep_t, uct_ugni_ep_compare, next);
SGLIB_DEFINE_HASHED_CONTAINER_PROTOTYPES(uct_ugni_ep_t, UCT_UGNI_HASH_SIZE, 
                                         uct_ugni_ep_hash);
SGLIB_DEFINE_LIST_FUNCTIONS(uct_ugni_ep_t, uct_ugni_ep_compare, next);
SGLIB_DEFINE_HASHED_CONTAINER_FUNCTIONS(uct_ugni_ep_t, UCT_UGNI_HASH_SIZE, 
                                        uct_ugni_ep_hash);

static UCS_CLASS_INIT_FUNC(uct_ugni_ep_t, uct_iface_t *tl_iface)
{
    uct_ugni_iface_t *iface = ucs_derived_of(tl_iface, uct_ugni_iface_t);
    gni_return_t ugni_rc;

    UCS_CLASS_CALL_SUPER_INIT(tl_iface)

    ugni_rc = GNI_EpCreate(iface->nic_handle, iface->local_cq, &self->ep);
    if (GNI_RC_SUCCESS != ugni_rc) {
        ucs_error("GNI_CdmCreate failed, Error status: %s %d",
                  gni_err_str[ugni_rc], ugni_rc);
        return UCS_ERR_NO_DEVICE;
    }

    self->outstanding = 0;
    self->hash_key = (uintptr_t)&self->ep;
    sglib_hashed_uct_ugni_ep_t_add(iface->eps, self);
    return UCS_OK;
}

static UCS_CLASS_CLEANUP_FUNC(uct_ugni_ep_t)
{
    uct_ugni_iface_t *iface = ucs_derived_of(self->super.iface, uct_ugni_iface_t);
    gni_return_t ugni_rc;

    ugni_rc = GNI_EpDestroy(self->ep);
    if (GNI_RC_SUCCESS != ugni_rc) {
        ucs_warn("GNI_EpDestroy failed, Error status: %s %d",
                  gni_err_str[ugni_rc], ugni_rc);
    }
    sglib_hashed_uct_ugni_ep_t_delete(iface->eps, self);
}
UCS_CLASS_DEFINE(uct_ugni_ep_t, uct_ep_t)
UCS_CLASS_DEFINE_NEW_FUNC(uct_ugni_ep_t, uct_ep_t, uct_iface_t*);
UCS_CLASS_DEFINE_DELETE_FUNC(uct_ugni_ep_t, uct_ep_t);

uct_ugni_ep_t *uct_ugni_iface_lookup_ep(uct_ugni_iface_t *iface, 
                                        uintptr_t hash_key)
{
    uct_ugni_ep_t tmp;
    tmp.hash_key = hash_key;
    return sglib_hashed_uct_ugni_ep_t_find_member(iface->eps, &tmp);
}

ucs_status_t uct_ugni_ep_get_address(uct_ep_h tl_ep, uct_ep_addr_t *ep_addr)
{
    uct_ugni_iface_t *iface = ucs_derived_of(tl_ep->iface, uct_ugni_iface_t);
    ((uct_ugni_ep_addr_t*)ep_addr)->ep_id = iface->domain_id;
    return UCS_OK;
}

ucs_status_t uct_ugni_ep_connect_to_ep(uct_ep_h tl_ep, uct_iface_addr_t *tl_iface_addr,
                                       uct_ep_addr_t *tl_ep_addr)
{
    uct_ugni_ep_t *ep = ucs_derived_of(tl_ep, uct_ugni_ep_t);
    uct_ugni_iface_addr_t *iface_addr = ucs_derived_of(tl_iface_addr, 
                                                       uct_ugni_iface_addr_t);
    uct_ugni_ep_addr_t *ep_addr = ucs_derived_of(tl_ep_addr, uct_ugni_ep_addr_t);
    gni_return_t ugni_rc;

    ugni_rc = GNI_EpBind(ep->ep, iface_addr->nic_addr, ep_addr->ep_id);
    if (GNI_RC_SUCCESS != ugni_rc) {
        ucs_warn("GNI_EpBind failed, Error status: %s %d",
                  gni_err_str[ugni_rc], ugni_rc);
    }
    ucs_debug("Binding ep %p to address (%d %d)",
              ep, iface_addr->nic_addr,
              ep_addr->ep_id);
    return UCS_OK;
}

static inline void uct_ugni_format_fma(uct_ugni_base_desc_t *fma, gni_post_type_t type,
                                       void *buffer, uint64_t remote_addr,
                                       uct_rkey_t rkey, unsigned length, uct_ugni_ep_t *ep,
                                       uct_completion_t *comp)
{
    fma->desc.type = type;
    fma->desc.cq_mode = GNI_CQMODE_GLOBAL_EVENT;
    fma->desc.dlvr_mode = GNI_DLVMODE_PERFORMANCE;
    fma->desc.local_addr = (uint64_t)buffer;
    fma->desc.remote_addr = remote_addr;
    fma->desc.remote_mem_hndl = *(gni_mem_handle_t *)rkey;
    fma->desc.length = length;
    fma->ep = ep;
    fma->comp_cb = comp;
}

static inline void uct_ugni_format_fma_amo(uct_ugni_base_desc_t *amo, gni_post_type_t type,
                                           gni_fma_cmd_type_t amo_op, 
                                           uint64_t first_operand, uint64_t second_operand,
                                           void *buffer, uint64_t remote_addr,
                                           uct_rkey_t rkey, unsigned length, uct_ugni_ep_t *ep,
                                           uct_completion_t *comp)
{
    uct_ugni_format_fma(amo, GNI_POST_AMO, buffer, remote_addr, 
                        rkey, length, ep, comp);
    amo->desc.amo_cmd = amo_op;
    amo->desc.first_operand = first_operand;
    amo->desc.second_operand = second_operand;
}

static inline void uct_ugni_format_rdma(uct_ugni_base_desc_t *rdma, gni_post_type_t type,
                                        void *buffer, uint64_t remote_addr,
                                        uct_mem_h memh, uct_rkey_t rkey,
                                        unsigned length, uct_ugni_ep_t *ep,
                                        gni_cq_handle_t cq,
                                        uct_completion_t *comp)
{
    rdma->desc.type = type;
    rdma->desc.cq_mode = GNI_CQMODE_GLOBAL_EVENT;
    rdma->desc.dlvr_mode = GNI_DLVMODE_PERFORMANCE;
    rdma->desc.local_addr = (uint64_t) buffer;
    rdma->desc.local_mem_hndl = *(gni_mem_handle_t *)memh;
    rdma->desc.remote_addr = remote_addr;
    rdma->desc.remote_mem_hndl = *(gni_mem_handle_t *)rkey;
    rdma->desc.length = length;
    rdma->desc.src_cq_hndl = cq;
    rdma->ep = ep;
    rdma->comp_cb = comp;
}

static inline ucs_status_t uct_ugni_post_rdma(uct_ugni_iface_t *iface,
                                              uct_ugni_ep_t *ep,
                                              uct_ugni_base_desc_t *rdma)
{
    gni_return_t ugni_rc;

    ugni_rc = GNI_PostRdma(ep->ep, &rdma->desc);
    if (GNI_RC_SUCCESS != ugni_rc) {
        ucs_mpool_put(rdma);
        if(GNI_RC_ERROR_RESOURCE == ugni_rc || GNI_RC_ERROR_NOMEM == ugni_rc) {
            ucs_debug("GNI_PostRdma failed, Error status: %s %d",
                      gni_err_str[ugni_rc], ugni_rc);
            return UCS_ERR_WOULD_BLOCK;
        } else {
            ucs_error("GNI_PostRdma failed, Error status: %s %d",
                      gni_err_str[ugni_rc], ugni_rc);
            return UCS_ERR_IO_ERROR;
        }
    }

    ++ep->outstanding;
    ++iface->outstanding;

    return UCS_INPROGRESS;
}

static inline ucs_status_t uct_ugni_post_fma(uct_ugni_iface_t *iface,
                                             uct_ugni_ep_t *ep,
                                             uct_ugni_base_desc_t *fma,
                                             ucs_status_t ok_status)
{
    gni_return_t ugni_rc;

    ugni_rc = GNI_PostFma(ep->ep, &fma->desc);
    if (GNI_RC_SUCCESS != ugni_rc) {
        ucs_mpool_put(fma);
        if(GNI_RC_ERROR_RESOURCE == ugni_rc || GNI_RC_ERROR_NOMEM == ugni_rc) {
            ucs_debug("GNI_PostFma failed, Error status: %s %d",
                      gni_err_str[ugni_rc], ugni_rc);
            return UCS_ERR_WOULD_BLOCK;
        } else {
            ucs_error("GNI_PostFma failed, Error status: %s %d",
                      gni_err_str[ugni_rc], ugni_rc);
            return UCS_ERR_IO_ERROR;
        }
    }

    ++ep->outstanding;
    ++iface->outstanding;

    return ok_status;
}

#define UCT_UGNI_ZERO_LENGTH_POST(len)              \
if (0 == len) {                                     \
    ucs_trace_data("Zero length request: skip it"); \
    return UCS_OK;                                  \
}

ucs_status_t uct_ugni_ep_put_short(uct_ep_h tl_ep, void *buffer,
                                   unsigned length, uint64_t remote_addr,
                                   uct_rkey_t rkey)
{
    uct_ugni_ep_t *ep = ucs_derived_of(tl_ep, uct_ugni_ep_t);
    uct_ugni_iface_t *iface = ucs_derived_of(tl_ep->iface, uct_ugni_iface_t);
    uct_ugni_base_desc_t *fma;

    UCT_UGNI_ZERO_LENGTH_POST(length);
    UCT_CHECK_LENGTH(length <= iface->config.fma_seg_size, "put_short");
    UCT_TL_IFACE_GET_TX_DESC(&iface->super, iface->free_desc, 
                             fma, return UCS_ERR_WOULD_BLOCK);
    uct_ugni_format_fma(fma, GNI_POST_FMA_PUT, buffer, 
                        remote_addr, rkey, length, ep, NULL);
    ucs_trace_data("Posting PUT Short, GNI_PostFma of size %"PRIx64" from %p to "
                   "%p, with [%"PRIx64" %"PRIx64"]",
                   fma->desc.length,
                   (void *)fma->desc.local_addr,
                   (void *)fma->desc.remote_addr,
                   fma->desc.remote_mem_hndl.qword1,
                   fma->desc.remote_mem_hndl.qword2);
    return uct_ugni_post_fma(iface, ep, fma, UCS_OK);
}

ucs_status_t uct_ugni_ep_put_bcopy(uct_ep_h tl_ep, uct_pack_callback_t pack_cb,
                                   void *arg, size_t length, uint64_t remote_addr,
                                   uct_rkey_t rkey)
{
    /* Since custom pack function is used
     * we have to allocate separate memory to pack
     * the info and pass it to FMA 
     * something like:
     * pack_cb(desc + 1, arg, length); */
    uct_ugni_ep_t *ep = ucs_derived_of(tl_ep, uct_ugni_ep_t);
    uct_ugni_iface_t *iface = ucs_derived_of(tl_ep->iface, uct_ugni_iface_t);
    uct_ugni_base_desc_t *fma;

    UCT_UGNI_ZERO_LENGTH_POST(length);
    UCT_CHECK_LENGTH(length <= iface->config.fma_seg_size, "put_bcopy");
    UCT_TL_IFACE_GET_TX_DESC(&iface->super, iface->free_desc_buffer,
                             fma, return UCS_ERR_WOULD_BLOCK);
    ucs_assert(length <= iface->config.fma_seg_size);
    pack_cb(fma + 1, arg, length);
    uct_ugni_format_fma(fma, GNI_POST_FMA_PUT, fma + 1,
                        remote_addr, rkey, length, ep, NULL);
    ucs_trace_data("Posting PUT BCOPY, GNI_PostFma of size %"PRIx64" from %p to "
                   "%p, with [%"PRIx64" %"PRIx64"]",
                   fma->desc.length,
                   (void *)fma->desc.local_addr,
                   (void *)fma->desc.remote_addr,
                   fma->desc.remote_mem_hndl.qword1,
                   fma->desc.remote_mem_hndl.qword2);
    return uct_ugni_post_fma(iface, ep, fma, UCS_OK);
}

ucs_status_t uct_ugni_ep_put_zcopy(uct_ep_h tl_ep, void *buffer, size_t length,
                                   uct_mem_h memh, uint64_t remote_addr,
                                   uct_rkey_t rkey, uct_completion_t *comp)
{
    uct_ugni_ep_t *ep = ucs_derived_of(tl_ep, uct_ugni_ep_t);
    uct_ugni_iface_t *iface = ucs_derived_of(tl_ep->iface, uct_ugni_iface_t);
    uct_ugni_base_desc_t *rdma;

    UCT_UGNI_ZERO_LENGTH_POST(length);
    UCT_CHECK_LENGTH(length <= iface->config.rdma_max_size, "put_zcopy");
    UCT_TL_IFACE_GET_TX_DESC(&iface->super, iface->free_desc, rdma, return UCS_ERR_WOULD_BLOCK);
    /* Setup Callback */
<<<<<<< HEAD
    uct_ugni_format_rdma(rdma, buffer, remote_addr, memh, rkey, length, ep,
                         iface->local_cq, comp);
=======
    uct_ugni_format_rdma(rdma, GNI_POST_RDMA_PUT, buffer, remote_addr, lkey,
                         rkey, length, ep, iface->local_cq, comp);
>>>>>>> 3725a814

    ucs_trace_data("Posting PUT ZCOPY, GNI_PostRdma of size %"PRIx64" from %p to %p, with [%"PRIx64" %"PRIx64"]",
                   rdma->desc.length,
                   (void *)rdma->desc.local_addr,
                   (void *)rdma->desc.remote_addr,
                   rdma->desc.remote_mem_hndl.qword1,
                   rdma->desc.remote_mem_hndl.qword2);
    return uct_ugni_post_rdma(iface, ep, rdma);
}

#define LEN_64 (sizeof(uint64_t)) /* Length fetch and add for 64 bit */
#define LEN_32 (sizeof(uint32_t)) /* Length fetch and add for 32 bit */

ucs_status_t uct_ugni_ep_atomic_add64(uct_ep_h tl_ep, uint64_t add,
                                      uint64_t remote_addr, uct_rkey_t rkey)
{
    uct_ugni_ep_t *ep = ucs_derived_of(tl_ep, uct_ugni_ep_t);
    uct_ugni_iface_t *iface = ucs_derived_of(tl_ep->iface, uct_ugni_iface_t);
    uct_ugni_base_desc_t *fma;

    UCT_TL_IFACE_GET_TX_DESC(&iface->super, iface->free_desc_famo, fma, return UCS_ERR_WOULD_BLOCK);
    uct_ugni_format_fma_amo(fma, GNI_POST_AMO, GNI_FMA_ATOMIC_ADD,
                            add, 0, NULL, remote_addr,
                            rkey, LEN_64, ep, NULL);
    ucs_trace_data("Posting AMO ADD, GNI_PostFma of size %"PRIx64" value"
                   "%"PRIx64" to %p, with [%"PRIx64" %"PRIx64"]",
                   fma->desc.length, add,
                   (void *)fma->desc.remote_addr,
                   fma->desc.remote_mem_hndl.qword1,
                   fma->desc.remote_mem_hndl.qword2);
    return uct_ugni_post_fma(iface, ep, fma, UCS_OK);
}

ucs_status_t uct_ugni_ep_atomic_fadd64(uct_ep_h tl_ep, uint64_t add,
                                       uint64_t remote_addr, uct_rkey_t rkey,
                                       uct_completion_t *comp)
{
    uct_ugni_ep_t *ep = ucs_derived_of(tl_ep, uct_ugni_ep_t);
    uct_ugni_iface_t *iface = ucs_derived_of(tl_ep->iface, uct_ugni_iface_t);
    uct_ugni_base_desc_t *fma;

    UCT_TL_IFACE_GET_TX_DESC(&iface->super, iface->free_desc_famo, fma, return UCS_ERR_WOULD_BLOCK);
    uct_ugni_format_fma_amo(fma, GNI_POST_AMO, GNI_FMA_ATOMIC_FADD,
                            add, 0, fma + 1, remote_addr,
                            rkey, LEN_64, ep, comp);
    ucs_trace_data("Posting AMO FADD, GNI_PostFma of size %"PRIx64" value"
                   "%"PRIx64" to %p, with [%"PRIx64" %"PRIx64"]",
                   fma->desc.length, add,
                   (void *)fma->desc.remote_addr,
                   fma->desc.remote_mem_hndl.qword1,
                   fma->desc.remote_mem_hndl.qword2);
    return uct_ugni_post_fma(iface, ep, fma, UCS_INPROGRESS);
}

ucs_status_t uct_ugni_ep_atomic_swap64(uct_ep_h tl_ep, uint64_t swap,
                                       uint64_t remote_addr, uct_rkey_t rkey,
                                       uct_completion_t *comp)
{
    return UCS_ERR_UNSUPPORTED;
}

ucs_status_t uct_ugni_ep_atomic_cswap64(uct_ep_h tl_ep, uint64_t compare, uint64_t swap,
                                        uint64_t remote_addr, uct_rkey_t rkey,
                                        uct_completion_t *comp)
{
    uct_ugni_ep_t *ep = ucs_derived_of(tl_ep, uct_ugni_ep_t);
    uct_ugni_iface_t *iface = ucs_derived_of(tl_ep->iface, uct_ugni_iface_t);
    uct_ugni_base_desc_t *fma;

    UCT_TL_IFACE_GET_TX_DESC(&iface->super, iface->free_desc_famo, fma, return UCS_ERR_WOULD_BLOCK);
    uct_ugni_format_fma_amo(fma, GNI_POST_AMO, GNI_FMA_ATOMIC_CSWAP,
                            compare, swap, fma + 1, remote_addr,
                            rkey, LEN_64, ep, comp);
    ucs_trace_data("Posting AMO CSWAP, GNI_PostFma of size %"PRIx64" value"
                   "%"PRIx64" compare %"PRIx64" to %p, with [%"PRIx64" %"PRIx64"]",
                   fma->desc.length, swap, compare,
                   (void *)fma->desc.remote_addr,
                   fma->desc.remote_mem_hndl.qword1,
                   fma->desc.remote_mem_hndl.qword2);
    return uct_ugni_post_fma(iface, ep, fma, UCS_INPROGRESS);
}

ucs_status_t uct_ugni_ep_atomic_add32(uct_ep_h tl_ep, uint32_t add,
                                      uint64_t remote_addr, uct_rkey_t rkey)
{
    return UCS_ERR_UNSUPPORTED;
}

ucs_status_t uct_ugni_ep_atomic_fadd32(uct_ep_h tl_ep, uint32_t add,
                                       uint64_t remote_addr, uct_rkey_t rkey,
                                       uct_completion_t *comp)
{
    return UCS_ERR_UNSUPPORTED;
}

ucs_status_t uct_ugni_ep_atomic_swap32(uct_ep_h tl_ep, uint32_t swap,
                                       uint64_t remote_addr, uct_rkey_t rkey,
                                       uct_completion_t *comp)
{
    return UCS_ERR_UNSUPPORTED;
}

ucs_status_t uct_ugni_ep_atomic_cswap32(uct_ep_h tl_ep, uint32_t compare, uint32_t swap,
                                        uint64_t remote_addr, uct_rkey_t rkey,
                                        uct_completion_t *comp)
{
    return UCS_ERR_UNSUPPORTED;
}

ucs_status_t uct_ugni_ep_am_short(uct_ep_h ep, uint8_t id, uint64_t header,
                                  void *payload, unsigned length)
{
    return UCS_ERR_UNSUPPORTED;
}

/* Align to the next 4 bytes */
#define UGNI_GET_ALIGN  (4)

ucs_status_t uct_ugni_ep_get_bcopy(uct_ep_h tl_ep, size_t length, uint64_t remote_addr,
                                   uct_rkey_t rkey, uct_completion_t *comp)
{
    uct_ugni_ep_t *ep = ucs_derived_of(tl_ep, uct_ugni_ep_t);
    uct_ugni_iface_t *iface = ucs_derived_of(tl_ep->iface, uct_ugni_iface_t);
    uct_ugni_base_desc_t *fma;

    UCT_UGNI_ZERO_LENGTH_POST(length);
    UCT_CHECK_LENGTH(ucs_align_up_pow2(length, UGNI_GET_ALIGN) <= iface->config.fma_seg_size, "get_bcopy");
    UCT_TL_IFACE_GET_TX_DESC(&iface->super, iface->free_desc_fget,
                             fma, return UCS_ERR_WOULD_BLOCK);
    uct_ugni_format_fma(fma, GNI_POST_FMA_GET, fma + 1, remote_addr, rkey,
                        ucs_align_up_pow2(length, UGNI_GET_ALIGN), ep, comp);
    ucs_trace_data("Posting GET BCOPY, GNI_PostFma of size %"PRIx64" (%lu) from %p to "
                   "%p, with [%"PRIx64" %"PRIx64"]",
                   fma->desc.length, length,
                   (void *)fma->desc.local_addr,
                   (void *)fma->desc.remote_addr,
                   fma->desc.remote_mem_hndl.qword1,
                   fma->desc.remote_mem_hndl.qword2);
    return uct_ugni_post_fma(iface, ep, fma, UCS_INPROGRESS);
}

ucs_status_t uct_ugni_ep_get_zcopy(uct_ep_h tl_ep, void *buffer, size_t length,
                                   uct_lkey_t lkey, uint64_t remote_addr,
                                   uct_rkey_t rkey, uct_completion_t *comp)
{
    uct_ugni_ep_t *ep = ucs_derived_of(tl_ep, uct_ugni_ep_t);
    uct_ugni_iface_t *iface = ucs_derived_of(tl_ep->iface, uct_ugni_iface_t);
    uct_ugni_base_desc_t *rdma;

    UCT_UGNI_ZERO_LENGTH_POST(length);
    UCT_CHECK_LENGTH(ucs_align_up_pow2(length, UGNI_GET_ALIGN) <= iface->config.rdma_max_size, "get_zcopy");
    UCT_TL_IFACE_GET_TX_DESC(&iface->super, iface->free_desc, rdma, return UCS_ERR_WOULD_BLOCK);
    /* Setup Callback */
    uct_ugni_format_rdma(rdma, GNI_POST_RDMA_GET, buffer, remote_addr, lkey, rkey,
                         ucs_align_up_pow2(length, UGNI_GET_ALIGN), ep, iface->local_cq, comp);

    ucs_trace_data("Posting GET ZCOPY, GNI_PostRdma of size %"PRIx64" (%lu) "
                   "from %p to %p, with [%"PRIx64" %"PRIx64"]",
                   rdma->desc.length, length,
                   (void *)rdma->desc.local_addr,
                   (void *)rdma->desc.remote_addr,
                   rdma->desc.remote_mem_hndl.qword1,
                   rdma->desc.remote_mem_hndl.qword2);
    return uct_ugni_post_rdma(iface, ep, rdma);
}<|MERGE_RESOLUTION|>--- conflicted
+++ resolved
@@ -279,13 +279,8 @@
     UCT_CHECK_LENGTH(length <= iface->config.rdma_max_size, "put_zcopy");
     UCT_TL_IFACE_GET_TX_DESC(&iface->super, iface->free_desc, rdma, return UCS_ERR_WOULD_BLOCK);
     /* Setup Callback */
-<<<<<<< HEAD
-    uct_ugni_format_rdma(rdma, buffer, remote_addr, memh, rkey, length, ep,
-                         iface->local_cq, comp);
-=======
     uct_ugni_format_rdma(rdma, GNI_POST_RDMA_PUT, buffer, remote_addr, lkey,
                          rkey, length, ep, iface->local_cq, comp);
->>>>>>> 3725a814
 
     ucs_trace_data("Posting PUT ZCOPY, GNI_PostRdma of size %"PRIx64" from %p to %p, with [%"PRIx64" %"PRIx64"]",
                    rdma->desc.length,

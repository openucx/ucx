/**
 * Copyright (C) Mellanox Technologies Ltd. 2001-2021.  ALL RIGHTS RESERVED.
 * See file LICENSE for terms.
 */

#ifdef HAVE_CONFIG_H
#  include "config.h"
#endif

#include "self.h"

#include <uct/base/uct_iov.inl>
#include <uct/sm/base/sm_ep.h>
#include <uct/sm/base/sm_iface.h>
#include <uct/api/v2/uct_v2.h>
#include <ucs/type/class.h>
#include <ucs/sys/string.h>
#include <ucs/arch/cpu.h>
#include "self.h"


#define UCT_SELF_NAME "self"

#define UCT_SELF_IFACE_SEND_BUFFER_GET(_iface) \
    ({ /* use buffers from mpool to avoid buffer re-usage */ \
       /* till operation completes */ \
        void *ptr = ucs_mpool_get_inline(&(_iface)->msg_mp); \
        if (ucs_unlikely(ptr == NULL)) { \
                return UCS_ERR_NO_MEMORY; \
        } \
        ptr; \
    })


/* Forward declarations */
static uct_iface_ops_t uct_self_iface_ops;
static uct_component_t uct_self_component;


static ucs_config_field_t uct_self_iface_config_table[] = {
    {"", "", NULL,
     ucs_offsetof(uct_self_iface_config_t, super),
     UCS_CONFIG_TYPE_TABLE(uct_iface_config_table)},

    {"SEG_SIZE", "8k",
     "Size of copy-out buffer",
     ucs_offsetof(uct_self_iface_config_t, seg_size), UCS_CONFIG_TYPE_MEMUNITS},

    {NULL}
};

static ucs_config_field_t uct_self_md_config_table[] = {
    {"", "", NULL, ucs_offsetof(uct_self_md_config_t, super),
     UCS_CONFIG_TYPE_TABLE(uct_md_config_table)},

    {"NUM_DEVICES", "1", "Number of \"self\" devices to create",
     ucs_offsetof(uct_self_md_config_t, num_devices), UCS_CONFIG_TYPE_INT},

    {NULL}
};


static ucs_status_t uct_self_iface_query(uct_iface_h tl_iface, uct_iface_attr_t *attr)
{
    uct_self_iface_t *iface = ucs_derived_of(tl_iface, uct_self_iface_t);

    ucs_trace_func("iface=%p", iface);

    uct_base_iface_query(&iface->super, attr);

    attr->iface_addr_len         = sizeof(uct_self_iface_addr_t);
    attr->device_addr_len        = 0;
    attr->ep_addr_len            = 0;
    attr->max_conn_priv          = 0;
    attr->cap.flags              = UCT_IFACE_FLAG_CONNECT_TO_IFACE |
                                   UCT_IFACE_FLAG_AM_SHORT         |
                                   UCT_IFACE_FLAG_AM_BCOPY         |
                                   UCT_IFACE_FLAG_PUT_SHORT        |
                                   UCT_IFACE_FLAG_PUT_BCOPY        |
                                   UCT_IFACE_FLAG_GET_BCOPY        |
                                   UCT_IFACE_FLAG_ATOMIC_CPU       |
                                   UCT_IFACE_FLAG_PENDING          |
                                   UCT_IFACE_FLAG_CB_SYNC          |
                                   UCT_IFACE_FLAG_EP_CHECK;

    attr->cap.atomic32.op_flags   =
    attr->cap.atomic64.op_flags   = UCS_BIT(UCT_ATOMIC_OP_ADD)     |
                                    UCS_BIT(UCT_ATOMIC_OP_AND)     |
                                    UCS_BIT(UCT_ATOMIC_OP_OR)      |
                                    UCS_BIT(UCT_ATOMIC_OP_XOR);
    attr->cap.atomic32.fop_flags  =
    attr->cap.atomic64.fop_flags  = UCS_BIT(UCT_ATOMIC_OP_ADD)     |
                                    UCS_BIT(UCT_ATOMIC_OP_AND)     |
                                    UCS_BIT(UCT_ATOMIC_OP_OR)      |
                                    UCS_BIT(UCT_ATOMIC_OP_XOR)     |
                                    UCS_BIT(UCT_ATOMIC_OP_SWAP)    |
                                    UCS_BIT(UCT_ATOMIC_OP_CSWAP);

    attr->cap.put.max_short       = UINT_MAX;
    attr->cap.put.max_bcopy       = SIZE_MAX;
    attr->cap.put.min_zcopy       = 0;
    attr->cap.put.max_zcopy       = 0;
    attr->cap.put.opt_zcopy_align = 1;
    attr->cap.put.align_mtu       = attr->cap.put.opt_zcopy_align;
    attr->cap.put.max_iov         = 1;

    attr->cap.get.max_bcopy       = SIZE_MAX;
    attr->cap.get.min_zcopy       = 0;
    attr->cap.get.max_zcopy       = 0;
    attr->cap.get.opt_zcopy_align = 1;
    attr->cap.get.align_mtu       = attr->cap.get.opt_zcopy_align;
    attr->cap.get.max_iov         = 1;

    attr->cap.am.max_short        = iface->send_size;
    attr->cap.am.max_bcopy        = iface->send_size;
    attr->cap.am.min_zcopy        = 0;
    attr->cap.am.max_zcopy        = 0;
    attr->cap.am.opt_zcopy_align  = 1;
    attr->cap.am.align_mtu        = attr->cap.am.opt_zcopy_align;
    attr->cap.am.max_hdr          = 0;
    attr->cap.am.max_iov          = SIZE_MAX;

    attr->latency                 = UCS_LINEAR_FUNC_ZERO;
    attr->bandwidth.dedicated     = 6911.0 * UCS_MBYTE;
    attr->bandwidth.shared        = 0;
    attr->overhead                = 10e-9;
    attr->priority                = 0;

    return UCS_OK;
}

static ucs_status_t uct_self_iface_get_address(uct_iface_h tl_iface,
                                               uct_iface_addr_t *addr)
{
    const uct_self_iface_t *iface = ucs_derived_of(tl_iface, uct_self_iface_t);

    *(uct_self_iface_addr_t*)addr = iface->id;
    return UCS_OK;
}

static int uct_self_iface_is_reachable(const uct_iface_h tl_iface,
                                       const uct_device_addr_t *dev_addr,
                                       const uct_iface_addr_t *iface_addr)
{
    const uct_self_iface_t     *iface = ucs_derived_of(tl_iface, uct_self_iface_t);
    const uct_self_iface_addr_t *addr = (const uct_self_iface_addr_t*)iface_addr;

    return (addr != NULL) && (iface->id == *addr);
}

static void uct_self_iface_sendrecv_am(uct_self_iface_t *iface, uint8_t am_id,
                                       void *buffer, size_t length, const char *title)
{
    ucs_status_t UCS_V_UNUSED status;

    uct_iface_trace_am(&iface->super, UCT_AM_TRACE_TYPE_SEND, am_id,
                       buffer, length, "TX: AM_%s", title);
    uct_iface_trace_am(&iface->super, UCT_AM_TRACE_TYPE_RECV, am_id,
                       buffer, length, "RX: AM_%s", title);

    status = uct_iface_invoke_am(&iface->super, am_id, buffer,
                                 length, 0);
    ucs_assert(status == UCS_OK);
    ucs_mpool_put_inline(buffer);
}

static ucs_mpool_ops_t uct_self_iface_mpool_ops = {
    .chunk_alloc   = ucs_mpool_chunk_malloc,
    .chunk_release = ucs_mpool_chunk_free,
    .obj_init      = NULL,
    .obj_cleanup   = NULL,
    .obj_str       = NULL
};

static UCS_CLASS_INIT_FUNC(uct_self_iface_t, uct_md_h md, uct_worker_h worker,
                           const uct_iface_params_t *params,
                           const uct_iface_config_t *tl_config)
{
    uct_self_iface_config_t *config = ucs_derived_of(tl_config,
                                                     uct_self_iface_config_t);
    size_t align_offset, alignment;
    ucs_status_t status;

    UCT_CHECK_PARAM(params->field_mask & UCT_IFACE_PARAM_FIELD_OPEN_MODE,
                    "UCT_IFACE_PARAM_FIELD_OPEN_MODE is not defined");
    if (!(params->open_mode & UCT_IFACE_OPEN_MODE_DEVICE)) {
        ucs_error("Self transport supports only UCT_IFACE_OPEN_MODE_DEVICE");
        return UCS_ERR_UNSUPPORTED;
    }

    if (ucs_derived_of(worker, uct_priv_worker_t)->thread_mode == UCS_THREAD_MODE_MULTI) {
        ucs_error("Self transport does not support multi-threaded worker");
        return UCS_ERR_INVALID_PARAM;
    }

    UCS_CLASS_CALL_SUPER_INIT(
            uct_base_iface_t, &uct_self_iface_ops,
            &uct_base_iface_internal_ops, md, worker, params,
            tl_config UCS_STATS_ARG(
                    (params->field_mask & UCT_IFACE_PARAM_FIELD_STATS_ROOT) ?
                            params->stats_root :
                            NULL) UCS_STATS_ARG(UCT_SELF_NAME));

    self->id          = ucs_generate_uuid((uintptr_t)self);
    self->send_size   = config->seg_size;

    status = uct_iface_param_am_alignment(params, self->send_size, 0, 0,
                                          &alignment, &align_offset);
    if (status != UCS_OK) {
        return status;
    }

    status = ucs_mpool_init(
            &self->msg_mp, 0, self->send_size, align_offset, alignment,
            2, /* 2 elements are enough for most of communications */
            UINT_MAX, &uct_self_iface_mpool_ops, "self_msg_desc");

    if (UCS_STATUS_IS_ERR(status)) {
        return status;
    }

    ucs_debug("created self iface id 0x%"PRIx64" send_size %zu", self->id,
              self->send_size);
    return UCS_OK;
}

static UCS_CLASS_CLEANUP_FUNC(uct_self_iface_t)
{
    ucs_mpool_cleanup(&self->msg_mp, 1);
}

UCS_CLASS_DEFINE(uct_self_iface_t, uct_base_iface_t);

static UCS_CLASS_DEFINE_DELETE_FUNC(uct_self_iface_t, uct_iface_t);

static UCS_CLASS_DEFINE_NEW_FUNC(uct_self_iface_t, uct_iface_t, uct_md_h,
                                 uct_worker_h, const uct_iface_params_t*,
                                 const uct_iface_config_t*);

static ucs_status_t
uct_self_query_tl_devices(uct_md_h md, uct_tl_device_resource_t **tl_devices_p,
                          unsigned *num_tl_devices_p)
{
    uct_self_md_t *self_md = ucs_derived_of(md, uct_self_md_t);
    int i;
    uct_tl_device_resource_t *devices;

    devices = ucs_calloc(self_md->num_devices, sizeof(*devices),
                         "device resource");
    if (NULL == devices) {
        ucs_error("failed to allocate device resource");
        return UCS_ERR_NO_MEMORY;
    }

    for (i = 0; i < self_md->num_devices; i++) {
        if (self_md->num_devices > 1) {
            ucs_snprintf_zero(devices[i].name, sizeof(devices->name), "%s%d",
                              UCT_SM_DEVICE_NAME, i);
        } else {
            ucs_strncpy_zero(devices[i].name, UCT_SM_DEVICE_NAME,
                             sizeof(devices->name));
        }
        devices[i].type       = UCT_DEVICE_TYPE_SELF;
        devices[i].sys_device = UCS_SYS_DEVICE_ID_UNKNOWN;
    }

    *tl_devices_p     = devices;
    *num_tl_devices_p = self_md->num_devices;
    return UCS_OK;
}

static UCS_CLASS_INIT_FUNC(uct_self_ep_t, const uct_ep_params_t *params)
{
    uct_self_iface_t *iface = ucs_derived_of(params->iface, uct_self_iface_t);

    UCS_CLASS_CALL_SUPER_INIT(uct_base_ep_t, &iface->super)
    return UCS_OK;
}

static UCS_CLASS_CLEANUP_FUNC(uct_self_ep_t)
{
}

UCS_CLASS_DEFINE(uct_self_ep_t, uct_base_ep_t);
UCS_CLASS_DEFINE_NEW_FUNC(uct_self_ep_t, uct_ep_t, const uct_ep_params_t *);
UCS_CLASS_DEFINE_DELETE_FUNC(uct_self_ep_t, uct_ep_t);


ucs_status_t uct_self_ep_am_short(uct_ep_h tl_ep, uint8_t id, uint64_t header,
                                  const void *payload, unsigned length)
{
    uct_self_iface_t *iface = ucs_derived_of(tl_ep->iface, uct_self_iface_t);
    uct_self_ep_t UCS_V_UNUSED *ep = ucs_derived_of(tl_ep, uct_self_ep_t);
    size_t total_length;
    void *send_buffer;

    UCT_CHECK_AM_ID(id);

    total_length = length + sizeof(header);
    UCT_CHECK_LENGTH(total_length, 0, iface->send_size, "am_short");

    send_buffer = UCT_SELF_IFACE_SEND_BUFFER_GET(iface);
    uct_am_short_fill_data(send_buffer, header, payload, length);

    UCT_TL_EP_STAT_OP(&ep->super, AM, SHORT, total_length);
    uct_self_iface_sendrecv_am(iface, id, send_buffer, total_length, "SHORT");
    return UCS_OK;
}

ucs_status_t uct_self_ep_am_short_iov(uct_ep_h tl_ep, uint8_t id,
                                      const uct_iov_t *iov, size_t iovcnt)
{
    uct_self_iface_t *iface        = ucs_derived_of(tl_ep->iface,
                                                    uct_self_iface_t);
    uct_self_ep_t UCS_V_UNUSED *ep = ucs_derived_of(tl_ep, uct_self_ep_t);
    void *send_buffer;
    ucs_iov_iter_t iov_iter;
    size_t length;

    UCT_CHECK_AM_ID(id);
    UCT_CHECK_LENGTH(uct_iov_total_length(iov, iovcnt), 0, iface->send_size,
                     "am_short_iov");

    ucs_iov_iter_init(&iov_iter);
    send_buffer = UCT_SELF_IFACE_SEND_BUFFER_GET(iface);
    length      = uct_iov_to_buffer(iov, iovcnt, &iov_iter, send_buffer,
                                    SIZE_MAX);

    UCT_TL_EP_STAT_OP(&ep->super, AM, SHORT, length);
    uct_self_iface_sendrecv_am(iface, id, send_buffer, length, "SHORT_IOV");

    return UCS_OK;
}

ssize_t uct_self_ep_am_bcopy(uct_ep_h tl_ep, uint8_t id,
                             uct_pack_callback_t pack_cb, void *arg,
                             unsigned flags)
{
    uct_self_iface_t *iface = ucs_derived_of(tl_ep->iface, uct_self_iface_t);
    uct_self_ep_t UCS_V_UNUSED *ep = ucs_derived_of(tl_ep, uct_self_ep_t);
    size_t length;
    void *send_buffer;

    UCT_CHECK_AM_ID(id);

    send_buffer = UCT_SELF_IFACE_SEND_BUFFER_GET(iface);
    length = pack_cb(send_buffer, arg);

    UCT_CHECK_LENGTH(length, 0, iface->send_size, "am_bcopy");
    UCT_TL_EP_STAT_OP(&ep->super, AM, BCOPY, length);

    uct_self_iface_sendrecv_am(iface, id, send_buffer, length, "BCOPY");
    return length;
}

static uct_iface_ops_t uct_self_iface_ops = {
    .ep_put_short             = uct_sm_ep_put_short,
    .ep_put_bcopy             = uct_sm_ep_put_bcopy,
    .ep_get_bcopy             = uct_sm_ep_get_bcopy,
    .ep_am_short              = uct_self_ep_am_short,
    .ep_am_short_iov          = uct_self_ep_am_short_iov,
    .ep_am_bcopy              = uct_self_ep_am_bcopy,
    .ep_atomic_cswap64        = uct_sm_ep_atomic_cswap64,
    .ep_atomic64_post         = uct_sm_ep_atomic64_post,
    .ep_atomic64_fetch        = uct_sm_ep_atomic64_fetch,
    .ep_atomic_cswap32        = uct_sm_ep_atomic_cswap32,
    .ep_atomic32_post         = uct_sm_ep_atomic32_post,
    .ep_atomic32_fetch        = uct_sm_ep_atomic32_fetch,
    .ep_flush                 = uct_base_ep_flush,
    .ep_fence                 = uct_base_ep_fence,
    .ep_check                 = ucs_empty_function_return_success,
    .ep_pending_add           = ucs_empty_function_return_busy,
    .ep_pending_purge         = ucs_empty_function,
    .ep_create                = UCS_CLASS_NEW_FUNC_NAME(uct_self_ep_t),
    .ep_destroy               = UCS_CLASS_DELETE_FUNC_NAME(uct_self_ep_t),
    .iface_flush              = uct_base_iface_flush,
    .iface_fence              = uct_base_iface_fence,
    .iface_progress_enable    = ucs_empty_function,
    .iface_progress_disable   = ucs_empty_function,
    .iface_progress           = ucs_empty_function_return_zero,
    .iface_close              = UCS_CLASS_DELETE_FUNC_NAME(uct_self_iface_t),
    .iface_query              = uct_self_iface_query,
    .iface_get_device_address = ucs_empty_function_return_success,
    .iface_get_address        = uct_self_iface_get_address,
    .iface_is_reachable       = uct_self_iface_is_reachable
};

<<<<<<< HEAD
UCT_TL_DEFINE(&uct_self_component, self, uct_self_query_tl_devices, uct_self_iface_t,
              "SELF_", uct_self_iface_config_table, uct_self_iface_config_t);

static ucs_status_t uct_self_md_query(uct_md_h md, uct_md_attr_v2_t *attr)
=======
static ucs_status_t uct_self_md_query(uct_md_h md, uct_md_attr_t *attr)
>>>>>>> faaabf1d
{
    /* Dummy memory registration provided. No real memory handling exists */
    attr->cap.flags            = UCT_MD_FLAG_REG |
                                 UCT_MD_FLAG_NEED_RKEY; /* TODO ignore rkey in rma/amo ops */
    attr->cap.reg_mem_types    = UCS_BIT(UCS_MEMORY_TYPE_HOST);
    attr->cap.alloc_mem_types  = 0;
    attr->cap.detect_mem_types = 0;
    attr->cap.dmabuf_mem_types = 0;
    attr->cap.access_mem_types = UCS_BIT(UCS_MEMORY_TYPE_HOST);
    attr->cap.max_alloc        = 0;
    attr->cap.max_reg          = ULONG_MAX;
    attr->rkey_packed_size     = 0;
    attr->reg_cost             = UCS_LINEAR_FUNC_ZERO;
    memset(&attr->local_cpus, 0xff, sizeof(attr->local_cpus));
    return UCS_OK;
}

static ucs_status_t uct_self_mem_reg(uct_md_h md, void *address, size_t length,
                                     unsigned flags, uct_mem_h *memh_p)
{
    /* We have to emulate memory registration. Return dummy pointer */
    *memh_p = (void *) 0xdeadbeef;
    return UCS_OK;
}

static ucs_status_t uct_self_mem_dereg(uct_md_h uct_md,
                                       const uct_md_mem_dereg_params_t *params)
{
    UCT_MD_MEM_DEREG_CHECK_PARAMS(params, 0);

    ucs_assert(params->memh == (void*)0xdeadbeef);

    return UCS_OK;
}

static ucs_status_t uct_self_md_open(uct_component_t *component, const char *md_name,
                                     const uct_md_config_t *config, uct_md_h *md_p)
{
    uct_self_md_config_t *md_config = ucs_derived_of(config,
                                                     uct_self_md_config_t);
    static uct_md_ops_t md_ops = {
        .close              = ucs_empty_function,
        .query              = uct_self_md_query,
        .mkey_pack          = ucs_empty_function_return_success,
        .mem_reg            = uct_self_mem_reg,
        .mem_dereg          = uct_self_mem_dereg,
        .detect_memory_type = ucs_empty_function_return_unsupported
    };

    static uct_self_md_t md;

    md.super.ops       = &md_ops;
    md.super.component = &uct_self_component;
    md.num_devices     = md_config->num_devices;

    *md_p = &md.super;
    return UCS_OK;
}

static ucs_status_t uct_self_md_rkey_unpack(uct_component_t *component,
                                            const void *rkey_buffer, uct_rkey_t *rkey_p,
                                            void **handle_p)
{
    /**
     * Pseudo stub function for the key unpacking
     * Need rkey == 0 due to work with same process to reuse uct_base_[put|get|atomic]*
     */
    *rkey_p   = 0;
    *handle_p = NULL;
    return UCS_OK;
}

static uct_component_t uct_self_component = {
    .query_md_resources = uct_md_query_single_md_resource,
    .md_open            = uct_self_md_open,
    .cm_open            = ucs_empty_function_return_unsupported,
    .rkey_unpack        = uct_self_md_rkey_unpack,
    .rkey_ptr           = ucs_empty_function_return_unsupported,
    .rkey_release       = ucs_empty_function_return_success,
    .name               = UCT_SELF_NAME,
    .md_config          = {
        .name           = "Self memory domain",
        .prefix         = "SELF_",
        .table          = uct_self_md_config_table,
        .size           = sizeof(uct_self_md_config_t),
    },
    .cm_config          = UCS_CONFIG_EMPTY_GLOBAL_LIST_ENTRY,
    .tl_list            = UCT_COMPONENT_TL_LIST_INITIALIZER(&uct_self_component),
    .flags              = 0,
    .md_vfs_init        = (uct_component_md_vfs_init_func_t)ucs_empty_function
};

UCT_TL_DEFINE_ENTRY(&uct_self_component, self, uct_self_query_tl_devices,
                    uct_self_iface_t, "SELF_", uct_self_iface_config_table,
                    uct_self_iface_config_t);

UCT_SINGLE_TL_INIT(&uct_self_component, self,,,)<|MERGE_RESOLUTION|>--- conflicted
+++ resolved
@@ -385,14 +385,10 @@
     .iface_is_reachable       = uct_self_iface_is_reachable
 };
 
-<<<<<<< HEAD
 UCT_TL_DEFINE(&uct_self_component, self, uct_self_query_tl_devices, uct_self_iface_t,
               "SELF_", uct_self_iface_config_table, uct_self_iface_config_t);
 
 static ucs_status_t uct_self_md_query(uct_md_h md, uct_md_attr_v2_t *attr)
-=======
-static ucs_status_t uct_self_md_query(uct_md_h md, uct_md_attr_t *attr)
->>>>>>> faaabf1d
 {
     /* Dummy memory registration provided. No real memory handling exists */
     attr->cap.flags            = UCT_MD_FLAG_REG |

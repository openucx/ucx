/**
* Copyright (C) Mellanox Technologies Ltd. 2019.  ALL RIGHTS RESERVED.
*
* See file LICENSE for terms.
*/

#include "rdmacm_listener.h"


/**
 * RDMACM endpoint that is opened on a connection manager
 */
typedef struct uct_rdmacm_cm_ep {
    uct_base_ep_t          super;
    struct rdma_cm_id      *id; /* The rdmacm id that is created per this ep */
    struct ibv_cq          *cq; /* Dummy cq used for creating a dummy qp */
    struct ibv_qp          *qp; /* Dummy qp used for generating a unique qp_num */
    void                   *user_data;    /* User data associated with the endpoint */
    uct_ep_disconnect_cb_t disconnect_cb; /* Callback to handle the disconnection
                                             of the remote peer */
    ucs_queue_head_t       ops;
    uint8_t                flags;
    ucs_status_t           status;

    struct {
        /* Callback to fill the user's private data */
        uct_sockaddr_priv_pack_callback_t  priv_pack_cb;
        union {
            struct {
                /* On the client side - callback to process an incoming
                 * connection response from the server */
                uct_ep_client_connect_cb_t connect_cb;
            } client;
            struct {
                /* On the server side - callback to process an incoming connection
                 * establishment acknowledgment from the client */
                uct_ep_server_connect_cb_t connect_cb;
            } server;
        };
    } wireup;
} uct_rdmacm_cm_ep_t;

enum {
    UCT_RDMACM_CM_EP_ON_CLIENT            = UCS_BIT(0),
    UCT_RDMACM_CM_EP_ON_SERVER            = UCS_BIT(1),
    UCT_RDMACM_CM_EP_CONNECTED            = UCS_BIT(2),
    UCT_RDMACM_CM_EP_DISCONNECTING        = UCS_BIT(3), /* uct_ep_disconnect was
                                                           called on the ep */
    UCT_RDMACM_CM_EP_GOT_DISCONNECT_EVENT = UCS_BIT(4),
    UCT_RDMACM_CM_EP_FAILED               = UCS_BIT(5)  /* the ep got err during
                                                           connection
                                                           establishment, e.g.
                                                           served rejected */
};

<<<<<<< HEAD
UCS_CLASS_DECLARE(uct_rdmacm_ep_t, const uct_ep_params_t *);
UCS_CLASS_DECLARE_NEW_FUNC(uct_rdmacm_cm_ep_t, uct_ep_t,
                           const uct_ep_params_t *);
=======
UCS_CLASS_DECLARE_NEW_FUNC(uct_rdmacm_cm_ep_t, uct_ep_t, const uct_ep_params_t *);
>>>>>>> 18978038
UCS_CLASS_DECLARE_DELETE_FUNC(uct_rdmacm_cm_ep_t, uct_ep_t);

static UCS_F_ALWAYS_INLINE
uct_rdmacm_cm_t *uct_rdmacm_cm_ep_get_cm(uct_rdmacm_cm_ep_t *cep)
{
    /* return the rdmacm connection manager this ep is using */
    return ucs_container_of(cep->super.super.iface, uct_rdmacm_cm_t, super.iface);
}

static UCS_F_ALWAYS_INLINE ucs_async_context_t *
uct_rdmacm_cm_ep_get_async(uct_rdmacm_cm_ep_t *cep)
{
    uct_rdmacm_cm_t *cm      = uct_rdmacm_cm_ep_get_cm(cep);
    uct_priv_worker_t *wpriv = ucs_derived_of(cm->super.iface.worker,
                                              uct_priv_worker_t);

    return wpriv->async;
}

ucs_status_t uct_rdmacm_cm_ep_disconnect(uct_ep_h ep, unsigned flags);

ucs_status_t uct_rdmacm_cm_ep_flush(uct_ep_h ep, unsigned flags,
                                    uct_completion_t *comp);

ucs_status_t
uct_rdamcm_cm_ep_set_qp_num(struct rdma_conn_param *conn_param,
                            uct_rdmacm_cm_ep_t *cep);

ucs_status_t
uct_rdmacm_cm_ep_conn_param_init(uct_rdmacm_cm_ep_t *cep,
                                 struct rdma_conn_param *conn_param);

void uct_rdmacm_cm_ep_client_connect_cb(uct_rdmacm_cm_ep_t *cep,
                                        uct_cm_remote_data_t *remote_data,
                                        ucs_status_t error);

void uct_rdmacm_cm_ep_server_connect_cb(uct_rdmacm_cm_ep_t *cep,
                                        ucs_status_t status);

void uct_rdmacm_cm_ep_error_cb(uct_rdmacm_cm_ep_t *cep,
                               uct_cm_remote_data_t *remote_data,
                               ucs_status_t status);

const char* uct_rdmacm_cm_ep_str(uct_rdmacm_cm_ep_t *cep, char *str,
                                 size_t max_len);

void uct_rdmacm_cm_ep_invoke_completions(uct_rdmacm_cm_ep_t *ep,
                                         ucs_status_t status);<|MERGE_RESOLUTION|>--- conflicted
+++ resolved
@@ -53,20 +53,16 @@
                                                            served rejected */
 };
 
-<<<<<<< HEAD
-UCS_CLASS_DECLARE(uct_rdmacm_ep_t, const uct_ep_params_t *);
 UCS_CLASS_DECLARE_NEW_FUNC(uct_rdmacm_cm_ep_t, uct_ep_t,
                            const uct_ep_params_t *);
-=======
-UCS_CLASS_DECLARE_NEW_FUNC(uct_rdmacm_cm_ep_t, uct_ep_t, const uct_ep_params_t *);
->>>>>>> 18978038
 UCS_CLASS_DECLARE_DELETE_FUNC(uct_rdmacm_cm_ep_t, uct_ep_t);
 
 static UCS_F_ALWAYS_INLINE
 uct_rdmacm_cm_t *uct_rdmacm_cm_ep_get_cm(uct_rdmacm_cm_ep_t *cep)
 {
     /* return the rdmacm connection manager this ep is using */
-    return ucs_container_of(cep->super.super.iface, uct_rdmacm_cm_t, super.iface);
+    return ucs_container_of(cep->super.super.iface, uct_rdmacm_cm_t,
+                            super.iface);
 }
 
 static UCS_F_ALWAYS_INLINE ucs_async_context_t *

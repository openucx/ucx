/**
* Copyright (C) Mellanox Technologies Ltd. 2019.  ALL RIGHTS RESERVED.
*
* See file LICENSE for terms.
*/

#ifdef HAVE_CONFIG_H
#  include "config.h" /* Defines HAVE_RDMACM_QP_LESS */
#endif

#include "rdmacm_cm_ep.h"
#include <uct/ib/base/ib_iface.h>
#include <ucs/async/async.h>

#include <poll.h>
#include <rdma/rdma_cma.h>


ucs_status_t uct_rdmacm_cm_destroy_id(struct rdma_cm_id *id)
{
    ucs_trace("destroying cm_id %p", id);

    if (rdma_destroy_id(id)) {
        ucs_warn("rdma_destroy_id() failed: %m");
        return UCS_ERR_IO_ERROR;
    }

    return UCS_OK;
}

ucs_status_t uct_rdmacm_cm_ack_event(struct rdma_cm_event *event)
{
    ucs_trace("ack event %p, cm_id %p", event, event->id);

    if (rdma_ack_cm_event(event)) {
        ucs_warn("rdma_ack_cm_event failed on event %s: %m",
                 rdma_event_str(event->event));
        return UCS_ERR_IO_ERROR;
    }

    return UCS_OK;
}

ucs_status_t uct_rdmacm_cm_reject(struct rdma_cm_id *id)
{
    ucs_trace("reject on cm_id %p", id);

    if (rdma_reject(id, NULL, 0)) {
        ucs_error("rdma_reject (id=%p) failed with error: %m", id);
        return UCS_ERR_IO_ERROR;
    }

    return UCS_OK;
}

size_t uct_rdmacm_cm_get_max_conn_priv()
{
    return UCT_RDMACM_TCP_PRIV_DATA_LEN - sizeof(uct_rdmacm_priv_data_hdr_t);
}

static ucs_status_t uct_rdmacm_cm_query(uct_cm_h cm, uct_cm_attr_t *cm_attr)
{
    if (cm_attr->field_mask & UCT_CM_ATTR_FIELD_MAX_CONN_PRIV) {
        cm_attr->max_conn_priv = uct_rdmacm_cm_get_max_conn_priv();
    }
    return UCS_OK;
}

static void uct_rdmacm_cm_handle_event_addr_resolved(struct rdma_cm_event *event)
{
    struct sockaddr    *remote_addr = rdma_get_peer_addr(event->id);
    uct_rdmacm_cm_ep_t *cep         = (uct_rdmacm_cm_ep_t *)event->id->context;
    char ip_port_str[UCS_SOCKADDR_STRING_LEN];
    char ep_str[UCT_RDMACM_EP_STRING_LEN];
    uct_cm_remote_data_t remote_data;

    ucs_assert(event->id == cep->id);

    ucs_trace("%s: rdma_resolve_route on cm_id %p",
              uct_rdmacm_cm_ep_str(cep, ep_str, UCT_RDMACM_EP_STRING_LEN),
              event->id);

    if (rdma_resolve_route(event->id, 1000 /* TODO */)) {
        ucs_error("%s: rdma_resolve_route(to addr=%s) failed: %m",
                  uct_rdmacm_cm_ep_str(cep, ep_str, UCT_RDMACM_EP_STRING_LEN),
                  ucs_sockaddr_str(remote_addr, ip_port_str,
                                   UCS_SOCKADDR_STRING_LEN));
        remote_data.field_mask = 0;
        uct_rdmacm_cm_ep_set_failed(cep, &remote_data, UCS_ERR_IO_ERROR);
    }
}

static void uct_rdmacm_cm_handle_event_route_resolved(struct rdma_cm_event *event)
{
    struct sockaddr        *remote_addr = rdma_get_peer_addr(event->id);
    uct_rdmacm_cm_ep_t     *cep         = (uct_rdmacm_cm_ep_t *)event->id->context;
    uct_cm_remote_data_t   remote_data;
    ucs_status_t           status;
    struct rdma_conn_param conn_param;
    char                   ip_port_str[UCS_SOCKADDR_STRING_LEN];
    char                   ep_str[UCT_RDMACM_EP_STRING_LEN];

    ucs_assert(event->id == cep->id);

    memset(&conn_param, 0, sizeof(conn_param));
    conn_param.private_data = ucs_alloca(uct_rdmacm_cm_get_max_conn_priv() +
                                         sizeof(uct_rdmacm_priv_data_hdr_t));

    status = uct_rdmacm_cm_ep_conn_param_init(cep, &conn_param);
    if (status != UCS_OK) {
        remote_data.field_mask = 0;
        uct_rdmacm_cm_ep_set_failed(cep, &remote_data, status);
        return;
    }

    ucs_trace("%s: rdma_connect, cm_id %p",
              uct_rdmacm_cm_ep_str(cep, ep_str, UCT_RDMACM_EP_STRING_LEN), cep->id);

    if (rdma_connect(cep->id, &conn_param)) {
        ucs_error("%s: rdma_connect(to addr=%s) failed: %m",
                  uct_rdmacm_cm_ep_str(cep, ep_str, UCT_RDMACM_EP_STRING_LEN),
                  ucs_sockaddr_str(remote_addr, ip_port_str,
                                   UCS_SOCKADDR_STRING_LEN));
        remote_data.field_mask = 0;
        uct_rdmacm_cm_ep_set_failed(cep, &remote_data, UCS_ERR_IO_ERROR);
    }
}

static ucs_status_t uct_rdmacm_cm_id_to_dev_addr(struct rdma_cm_id *cm_id,
                                                 uct_device_addr_t **dev_addr_p,
                                                 size_t *dev_addr_len_p)
{
    struct ibv_port_attr port_attr;
    uct_ib_address_t *dev_addr;
    struct ibv_qp_attr qp_attr;
    size_t addr_length;
    int qp_attr_mask;
    char dev_name[UCT_DEVICE_NAME_MAX];
    unsigned address_pack_flags;

    /* get the qp attributes in order to modify the qp state.
     * the ah_attr fields from them are required to extract the device address
     * of the remote peer.
     */
    qp_attr.qp_state = IBV_QPS_RTR;
    if (rdma_init_qp_attr(cm_id, &qp_attr, &qp_attr_mask)) {
        ucs_error("rdma_init_qp_attr (id=%p, qp_state=%d) failed: %m",
                  cm_id, qp_attr.qp_state);
        return UCS_ERR_IO_ERROR;
     }

    if (ibv_query_port(cm_id->verbs, cm_id->port_num, &port_attr)) {
        uct_rdmacm_cm_id_to_dev_name(cm_id, dev_name);
        ucs_error("ibv_query_port (%s) failed: %m", dev_name);
        return UCS_ERR_IO_ERROR;
    }

    if (IBV_PORT_IS_LINK_LAYER_ETHERNET(&port_attr)) {
        /* Ethernet address */
        ucs_assert(qp_attr.ah_attr.is_global);
        address_pack_flags = UCT_IB_ADDRESS_PACK_FLAG_ETH;
    } else if (qp_attr.ah_attr.is_global) {
        /* IB global address */
        address_pack_flags = UCT_IB_ADDRESS_PACK_FLAG_INTERFACE_ID |
                             UCT_IB_ADDRESS_PACK_FLAG_SUBNET_PREFIX;
    } else {
        /* IB local address - need just LID */
        address_pack_flags = 0;
    }

    addr_length = uct_ib_address_size(&qp_attr.ah_attr.grh.dgid,
                                      address_pack_flags);

    dev_addr = ucs_malloc(addr_length, "IB device address");
    if (dev_addr == NULL) {
        ucs_error("failed to allocate IB device address");
        return UCS_ERR_NO_MEMORY;
    }

    uct_ib_address_pack(&qp_attr.ah_attr.grh.dgid, qp_attr.ah_attr.dlid,
                        address_pack_flags, dev_addr);

    *dev_addr_p     = (uct_device_addr_t *)dev_addr;
    *dev_addr_len_p = addr_length;
    return UCS_OK;
}

static void uct_rdmacm_cm_handle_event_connect_request(struct rdma_cm_event *event)
{
    uct_rdmacm_priv_data_hdr_t *hdr      = (uct_rdmacm_priv_data_hdr_t *)
                                           event->param.conn.private_data;
    uct_rdmacm_listener_t      *listener = event->listen_id->context;
    char                       dev_name[UCT_DEVICE_NAME_MAX];
    uct_device_addr_t          *dev_addr;
    size_t                     addr_length;
    uct_cm_remote_data_t       remote_data;
    ucs_status_t               status;

    ucs_assert(hdr->status == UCS_OK);

    uct_rdmacm_cm_id_to_dev_name(event->id, dev_name);

    status = uct_rdmacm_cm_id_to_dev_addr(event->id, &dev_addr, &addr_length);
    if (status != UCS_OK) {
        uct_rdmacm_cm_reject(event->id);
        uct_rdmacm_cm_destroy_id(event->id);
        return;
    }

    remote_data.field_mask            = UCT_CM_REMOTE_DATA_FIELD_DEV_ADDR        |
                                        UCT_CM_REMOTE_DATA_FIELD_DEV_ADDR_LENGTH |
                                        UCT_CM_REMOTE_DATA_FIELD_CONN_PRIV_DATA  |
                                        UCT_CM_REMOTE_DATA_FIELD_CONN_PRIV_DATA_LENGTH;
    remote_data.dev_addr              = dev_addr;
    remote_data.dev_addr_length       = addr_length;
    remote_data.conn_priv_data        = hdr + 1;
    remote_data.conn_priv_data_length = hdr->length;

    listener->conn_request_cb(&listener->super, listener->user_data,
                              dev_name, event, &remote_data);
    ucs_free(dev_addr);
}

static void uct_rdmacm_cm_handle_event_connect_response(struct rdma_cm_event *event)
{
    struct sockaddr            *remote_addr = rdma_get_peer_addr(event->id);
    uct_rdmacm_priv_data_hdr_t *hdr         = (uct_rdmacm_priv_data_hdr_t *)
                                              event->param.conn.private_data;
    uct_rdmacm_cm_ep_t         *cep         = event->id->context;
    char                       ip_port_str[UCS_SOCKADDR_STRING_LEN];
    uct_device_addr_t          *dev_addr;
    size_t                     addr_length;
    uct_cm_remote_data_t       remote_data;
    ucs_status_t               status;

    ucs_assert(event->id == cep->id);

    /* Do not notify user on disconnected EP, RDMACM out of order case */
    if (cep->flags & UCT_RDMACM_CM_EP_GOT_DISCONNECT) {
        return;
    }

    remote_data.field_mask            = UCT_CM_REMOTE_DATA_FIELD_CONN_PRIV_DATA |
                                        UCT_CM_REMOTE_DATA_FIELD_CONN_PRIV_DATA_LENGTH;
    remote_data.conn_priv_data        = hdr + 1;
    remote_data.conn_priv_data_length = hdr->length;

    status = uct_rdmacm_cm_id_to_dev_addr(event->id, &dev_addr, &addr_length);
    if (status != UCS_OK) {
        ucs_error("client (ep=%p id=%p) failed to process a connect response "
                  "from server %s.", cep, event->id,
                  ucs_sockaddr_str(remote_addr, ip_port_str,
                                   UCS_SOCKADDR_STRING_LEN));
        uct_rdmacm_cm_ep_set_failed(cep, &remote_data, status);
        /* notify remote side about local error */
        rdma_disconnect(cep->id);
        return;
    }

    remote_data.field_mask       |= UCT_CM_REMOTE_DATA_FIELD_DEV_ADDR |
                                    UCT_CM_REMOTE_DATA_FIELD_DEV_ADDR_LENGTH;
    remote_data.dev_addr          = dev_addr;
    remote_data.dev_addr_length   = addr_length;

    uct_rdmacm_cm_ep_client_connect_cb(cep, &remote_data,
                                       (ucs_status_t)hdr->status);
    ucs_free(dev_addr);

    if (rdma_establish(event->id)) {
        ucs_error("rdma_establish on ep %p (to server addr=%s) failed: %m",
                  cep, ucs_sockaddr_str(remote_addr, ip_port_str,
                                        UCS_SOCKADDR_STRING_LEN));
        uct_rdmacm_cm_ep_set_failed(cep, &remote_data, UCS_ERR_IO_ERROR);
    }
}

static void uct_rdmacm_cm_handle_event_established(struct rdma_cm_event *event)
{
    uct_rdmacm_cm_ep_t *cep = event->id->context;

    ucs_assert(event->id == cep->id);
    /* do not call connect callback again, RDMACM out of order case */
    if (cep->flags & UCT_RDMACM_CM_EP_GOT_DISCONNECT) {
        return;
    }

    uct_rdmacm_cm_ep_server_connect_cb(cep, UCS_OK);
}

static void uct_rdmacm_cm_handle_event_disconnected(struct rdma_cm_event *event)
{
    uct_rdmacm_cm_ep_t   *cep         = event->id->context;
    struct sockaddr      *remote_addr = rdma_get_peer_addr(event->id);
    char                 ip_port_str[UCS_SOCKADDR_STRING_LEN];
    char                 ep_str[UCT_RDMACM_EP_STRING_LEN];
    uct_cm_remote_data_t remote_data;

    ucs_debug("%s: got disconnect event, status %d peer %s",
              uct_rdmacm_cm_ep_str(cep, ep_str, UCT_RDMACM_EP_STRING_LEN),
              event->status, ucs_sockaddr_str(remote_addr, ip_port_str,
                                             UCS_SOCKADDR_STRING_LEN));

    cep->flags |= UCT_RDMACM_CM_EP_GOT_DISCONNECT;
    /* calling error_cb instead of disconnect CB directly handles out-of-order
     * disconnect event prior connect_response/connect_established event */
    remote_data.field_mask = 0;
    uct_rdmacm_cm_ep_error_cb(cep, &remote_data, UCS_ERR_CONNECTION_RESET);
}

static void uct_rdmacm_cm_handle_error_event(struct rdma_cm_event *event)
{
    uct_rdmacm_cm_ep_t *cep      = event->id->context;
    struct sockaddr *remote_addr = rdma_get_peer_addr(event->id);
    char ip_port_str[UCS_SOCKADDR_STRING_LEN];
    char ep_str[UCT_RDMACM_EP_STRING_LEN];
    uct_cm_remote_data_t remote_data;
<<<<<<< HEAD
    ucs_log_level_t log_level;
    ucs_status_t status;

    if (event->event == RDMA_CM_EVENT_REJECTED) {
        if (cep->flags & UCT_RDMACM_CM_EP_ON_SERVER) {
            status = UCS_ERR_CONNECTION_RESET;
        } else {
            ucs_assert(cep->flags & UCT_RDMACM_CM_EP_ON_CLIENT);
            status = UCS_ERR_REJECTED;
        }

        log_level = UCS_LOG_LEVEL_DEBUG;
    } else {
        status    = UCS_ERR_IO_ERROR;
        log_level = UCS_LOG_LEVEL_ERROR;
    }

=======
    int log_level;

    log_level = (event->event == RDMA_CM_EVENT_REJECTED) ? UCS_LOG_LEVEL_DEBUG :
                UCS_LOG_LEVEL_ERROR;
>>>>>>> 23459edf
    ucs_log(log_level, "%s: got error event %s, status %d peer %s",
            uct_rdmacm_cm_ep_str(cep, ep_str, UCT_RDMACM_EP_STRING_LEN),
            rdma_event_str(event->event), event->status,
            ucs_sockaddr_str(remote_addr, ip_port_str,
                             UCS_SOCKADDR_STRING_LEN));

    remote_data.field_mask = 0;
    uct_rdmacm_cm_ep_set_failed(cep, &remote_data, status);
}

static void
uct_rdmacm_cm_process_event(uct_rdmacm_cm_t *cm, struct rdma_cm_event *event)
{
    struct sockaddr *remote_addr = rdma_get_peer_addr(event->id);
    uint8_t         ack_event    = 1;
    char            ip_port_str[UCS_SOCKADDR_STRING_LEN];

    ucs_trace("rdmacm event (fd=%d cm_id %p cm %p event_channel %p): %s. Peer: %s.",
              cm->ev_ch->fd, event->id, cm, cm->ev_ch, rdma_event_str(event->event),
              ucs_sockaddr_str(remote_addr, ip_port_str, UCS_SOCKADDR_STRING_LEN));

    /* The following applies for rdma_cm_id of type RDMA_PS_TCP only */
    ucs_assert(event->id->ps == RDMA_PS_TCP);

    /* Using https://linux.die.net/man/3/rdma_get_cm_event to distinguish
     * between client and server events */
    switch (event->event) {
    case RDMA_CM_EVENT_ADDR_RESOLVED:
        /* Client side event */
        uct_rdmacm_cm_handle_event_addr_resolved(event);
        break;
    case RDMA_CM_EVENT_ROUTE_RESOLVED:
        /* Client side event */
        uct_rdmacm_cm_handle_event_route_resolved(event);
        break;
    case RDMA_CM_EVENT_CONNECT_REQUEST:
        /* Server side event */
        uct_rdmacm_cm_handle_event_connect_request(event);
        /* The server will ack the event after accepting/rejecting the request
         * (in ep_create). */
        ack_event = 0;
        break;
    case RDMA_CM_EVENT_CONNECT_RESPONSE:
        /* Client side event */
        uct_rdmacm_cm_handle_event_connect_response(event);
        break;
    case RDMA_CM_EVENT_ESTABLISHED:
        /* Server side event */
        uct_rdmacm_cm_handle_event_established(event);
        break;
    case RDMA_CM_EVENT_DISCONNECTED:
        /* Client and Server side event */
        uct_rdmacm_cm_handle_event_disconnected(event);
        break;
    case RDMA_CM_EVENT_TIMEWAIT_EXIT:
        /* This event is generated when the QP associated with the connection
         * has exited its timewait state and is now ready to be re-used.
         * After a QP has been disconnected, it is maintained in a timewait
         * state to allow any in flight packets to exit the network.
         * After the timewait state has completed, the rdma_cm will report this event.*/
        break;
        /* client error events */
    case RDMA_CM_EVENT_REJECTED:
    case RDMA_CM_EVENT_UNREACHABLE:
    case RDMA_CM_EVENT_ADDR_ERROR:
    case RDMA_CM_EVENT_ROUTE_ERROR:
    case RDMA_CM_EVENT_DEVICE_REMOVAL:
    case RDMA_CM_EVENT_ADDR_CHANGE:
        /* client and server error events */
    case RDMA_CM_EVENT_CONNECT_ERROR:
        uct_rdmacm_cm_handle_error_event(event);
        break;
    default:
        ucs_warn("unexpected RDMACM event: %s", rdma_event_str(event->event));
        break;
    }

    if (ack_event) {
        uct_rdmacm_cm_ack_event(event);
    }
}

static void uct_rdmacm_cm_event_handler(int fd, void *arg)
{
    uct_rdmacm_cm_t      *cm = (uct_rdmacm_cm_t *)arg;
    struct rdma_cm_event *event;
    int                  ret;

    for (;;) {
        /* Fetch an event */
        ret = rdma_get_cm_event(cm->ev_ch, &event);
        if (ret) {
            /* EAGAIN (in a non-blocking rdma_get_cm_event) means that
             * there are no more events */
            if ((errno != EAGAIN) && (errno != EINTR)) {
                ucs_warn("rdma_get_cm_event() failed: %m");
            }

            return;
        }

        UCS_ASYNC_BLOCK(uct_rdmacm_cm_get_async(cm));
        uct_rdmacm_cm_process_event(cm, event);
        UCS_ASYNC_UNBLOCK(uct_rdmacm_cm_get_async(cm));
    }
}

static uct_cm_ops_t uct_rdmacm_cm_ops = {
    .close            = UCS_CLASS_DELETE_FUNC_NAME(uct_rdmacm_cm_t),
    .cm_query         = uct_rdmacm_cm_query,
    .listener_create  = UCS_CLASS_NEW_FUNC_NAME(uct_rdmacm_listener_t),
    .listener_reject  = uct_rdmacm_listener_reject,
    .listener_query   = uct_rdmacm_listener_query,
    .listener_destroy = UCS_CLASS_DELETE_FUNC_NAME(uct_rdmacm_listener_t),
    .ep_create        = UCS_CLASS_NEW_FUNC_NAME(uct_rdmacm_cm_ep_t)
};

static uct_iface_ops_t uct_rdmacm_cm_iface_ops = {
    .ep_pending_purge         = ucs_empty_function,
    .ep_disconnect            = uct_rdmacm_cm_ep_disconnect,
    .ep_destroy               = UCS_CLASS_DELETE_FUNC_NAME(uct_rdmacm_cm_ep_t),
    .ep_put_short             = (uct_ep_put_short_func_t)ucs_empty_function_return_unsupported,
    .ep_put_bcopy             = (uct_ep_put_bcopy_func_t)ucs_empty_function_return_unsupported,
    .ep_get_bcopy             = (uct_ep_get_bcopy_func_t)ucs_empty_function_return_unsupported,
    .ep_am_short              = (uct_ep_am_short_func_t)ucs_empty_function_return_unsupported,
    .ep_am_bcopy              = (uct_ep_am_bcopy_func_t)ucs_empty_function_return_unsupported,
    .ep_atomic_cswap64        = (uct_ep_atomic_cswap64_func_t)ucs_empty_function_return_unsupported,
    .ep_atomic64_post         = (uct_ep_atomic64_post_func_t)ucs_empty_function_return_unsupported,
    .ep_atomic64_fetch        = (uct_ep_atomic64_fetch_func_t)ucs_empty_function_return_unsupported,
    .ep_atomic_cswap32        = (uct_ep_atomic_cswap32_func_t)ucs_empty_function_return_unsupported,
    .ep_atomic32_post         = (uct_ep_atomic32_post_func_t)ucs_empty_function_return_unsupported,
    .ep_atomic32_fetch        = (uct_ep_atomic32_fetch_func_t)ucs_empty_function_return_unsupported,
    .ep_pending_add           = (uct_ep_pending_add_func_t)ucs_empty_function_return_unsupported,
    .ep_flush                 = (uct_ep_flush_func_t)ucs_empty_function_return_success,
    .ep_fence                 = (uct_ep_fence_func_t)ucs_empty_function_return_unsupported,
    .ep_check                 = (uct_ep_check_func_t)ucs_empty_function_return_unsupported,
    .ep_create                = (uct_ep_create_func_t)ucs_empty_function_return_unsupported,
    .iface_flush              = (uct_iface_flush_func_t)ucs_empty_function_return_unsupported,
    .iface_fence              = (uct_iface_fence_func_t)ucs_empty_function_return_unsupported,
    .iface_progress_enable    = ucs_empty_function,
    .iface_progress_disable   = ucs_empty_function,
    .iface_progress           = (uct_iface_progress_func_t)ucs_empty_function_return_zero,
    .iface_event_fd_get       = (uct_iface_event_fd_get_func_t)ucs_empty_function_return_unsupported,
    .iface_event_arm          = (uct_iface_event_arm_func_t)ucs_empty_function_return_unsupported,
    .iface_close              = ucs_empty_function,
    .iface_query              = (uct_iface_query_func_t)ucs_empty_function_return_unsupported,
    .iface_get_device_address = (uct_iface_get_device_address_func_t)ucs_empty_function_return_unsupported,
    .iface_get_address        = (uct_iface_get_address_func_t)ucs_empty_function_return_unsupported,
    .iface_is_reachable       = (uct_iface_is_reachable_func_t)ucs_empty_function_return_zero
};

UCS_CLASS_INIT_FUNC(uct_rdmacm_cm_t, uct_component_h component,
                    uct_worker_h worker, const uct_cm_config_t *config)
{
    uct_priv_worker_t *worker_priv;
    ucs_status_t status;

    UCS_CLASS_CALL_SUPER_INIT(uct_cm_t, &uct_rdmacm_cm_ops,
                              &uct_rdmacm_cm_iface_ops, worker, component);

    self->ev_ch  = rdma_create_event_channel();
    if (self->ev_ch == NULL) {
        ucs_error("rdma_create_event_channel failed: %m");
        status = UCS_ERR_IO_ERROR;
        goto err;
    }

    /* Set the event_channel fd to non-blocking mode
     * (so that rdma_get_cm_event won't be blocking) */
    status = ucs_sys_fcntl_modfl(self->ev_ch->fd, O_NONBLOCK, 0);
    if (status != UCS_OK) {
        status = UCS_ERR_IO_ERROR;
        goto err_destroy_ev_ch;
    }

    worker_priv = ucs_derived_of(worker, uct_priv_worker_t);
    status = ucs_async_set_event_handler(worker_priv->async->mode,
                                         self->ev_ch->fd, UCS_EVENT_SET_EVREAD,
                                         uct_rdmacm_cm_event_handler, self,
                                         worker_priv->async);
    if (status != UCS_OK) {
        goto err_destroy_ev_ch;
    }

    ucs_debug("created rdmacm_cm %p with event_channel %p (fd=%d)",
              self, self->ev_ch, self->ev_ch->fd);

    return UCS_OK;

err_destroy_ev_ch:
    rdma_destroy_event_channel(self->ev_ch);
err:
    return status;
}

UCS_CLASS_CLEANUP_FUNC(uct_rdmacm_cm_t)
{
    ucs_status_t status;

    status = ucs_async_remove_handler(self->ev_ch->fd, 1);
    if (status != UCS_OK) {
        ucs_warn("failed to remove event handler for fd %d: %s",
                 self->ev_ch->fd, ucs_status_string(status));
    }

    ucs_trace("destroying event_channel %p on cm %p", self->ev_ch, self);
    rdma_destroy_event_channel(self->ev_ch);
}

UCS_CLASS_DEFINE(uct_rdmacm_cm_t, uct_cm_t);
UCS_CLASS_DEFINE_NEW_FUNC(uct_rdmacm_cm_t, uct_cm_t, uct_component_h,
                          uct_worker_h, const uct_cm_config_t *);
UCS_CLASS_DEFINE_DELETE_FUNC(uct_rdmacm_cm_t, uct_cm_t);<|MERGE_RESOLUTION|>--- conflicted
+++ resolved
@@ -314,7 +314,6 @@
     char ip_port_str[UCS_SOCKADDR_STRING_LEN];
     char ep_str[UCT_RDMACM_EP_STRING_LEN];
     uct_cm_remote_data_t remote_data;
-<<<<<<< HEAD
     ucs_log_level_t log_level;
     ucs_status_t status;
 
@@ -332,12 +331,6 @@
         log_level = UCS_LOG_LEVEL_ERROR;
     }
 
-=======
-    int log_level;
-
-    log_level = (event->event == RDMA_CM_EVENT_REJECTED) ? UCS_LOG_LEVEL_DEBUG :
-                UCS_LOG_LEVEL_ERROR;
->>>>>>> 23459edf
     ucs_log(log_level, "%s: got error event %s, status %d peer %s",
             uct_rdmacm_cm_ep_str(cep, ep_str, UCT_RDMACM_EP_STRING_LEN),
             rdma_event_str(event->event), event->status,

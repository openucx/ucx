--- conflicted
+++ resolved
@@ -389,16 +389,12 @@
 {
     int ddp_enabled           = (init_attr->flags & UCT_IB_DDP_SUPPORTED) &&
                                 (config->ddp_enable != UCS_NO);
-<<<<<<< HEAD
-    unsigned cyclic_srq_flags = UCT_IB_MLX5_MD_FLAG_RMP;
-    unsigned msg_based_flags  = UCT_IB_MLX5_MD_FLAG_RMP;
-=======
     unsigned cyclic_srq_flags = UCT_IB_MLX5_MD_FLAG_RMP |
                                 ((init_attr->qp_type == UCT_IB_QPT_DCI) ?
                                          UCT_IB_MLX5_MD_FLAG_DEVX_DC_SRQ :
                                          UCT_IB_MLX5_MD_FLAG_DEVX_RC_SRQ);
+    unsigned msg_based_flags  = UCT_IB_MLX5_MD_FLAG_RMP;
     ucs_string_buffer_t strb  = UCS_STRING_BUFFER_INITIALIZER;
->>>>>>> c6bb5342
     int i;
 
     if (init_attr->qp_type == UCT_IB_QPT_DCI) {

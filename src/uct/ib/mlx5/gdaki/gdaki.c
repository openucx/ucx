--- conflicted
+++ resolved
@@ -177,38 +177,6 @@
         goto err_dev_ep;
     }
 
-<<<<<<< HEAD
-=======
-    dev_ep.atomic_va   = iface->atomic_buff;
-    dev_ep.atomic_lkey = htonl(iface->atomic_mr->lkey);
-
-    dev_ep.sq_num       = self->qp.super.qp_num;
-    dev_ep.sq_wqe_daddr = UCS_PTR_BYTE_OFFSET(self->ep_gpu,
-                                              qp_attr.umem_offset);
-    dev_ep.sq_wqe_num   = qp_attr.max_tx;
-    dev_ep.sq_dbrec     = &self->ep_gpu->qp_dbrec[MLX5_SND_DBR];
-    /* FC mask is used to determine if WQE should be posted with completion.
-     * qp_attr.max_tx must be a power of 2. */
-    dev_ep.sq_fc_mask   = (qp_attr.max_tx >> 1) - 1;
-    dev_ep.cqe_daddr = UCS_PTR_BYTE_OFFSET(self->ep_gpu, cq_attr.umem_offset);
-    dev_ep.cqe_num   = cq_attr.cq_size;
-    dev_ep.sq_db     = self->sq_db;
-
-    status = UCT_CUDADRV_FUNC_LOG_ERR(
-            cuMemsetD8((CUdeviceptr)UCS_PTR_BYTE_OFFSET(self->ep_gpu,
-                                                        cq_attr.umem_offset),
-                       0xff, cq_attr.umem_len));
-    if (status != UCS_OK) {
-        goto err_dev_ep;
-    }
-
-    status = UCT_CUDADRV_FUNC_LOG_ERR(
-            cuMemcpyHtoD((CUdeviceptr)self->ep_gpu, &dev_ep, sizeof(dev_ep)));
-    if (status != UCS_OK) {
-        goto err_dev_ep;
-    }
-
->>>>>>> 14219b1b
     (void)UCT_CUDADRV_FUNC_LOG_WARN(cuCtxPopCurrent(NULL));
     return UCS_OK;
 
@@ -425,15 +393,11 @@
     dev_ep.atomic_lkey    = htonl(iface->atomic_mr->lkey);
     dev_ep.sq_num         = ep->qp.super.qp_num;
     dev_ep.sq_wqe_daddr   = UCS_PTR_BYTE_OFFSET(ep->ep_gpu, qp_umem_offset);
-    dev_ep.sq_rsvd_index  = 0;
-    dev_ep.sq_ready_index = 0;
-    dev_ep.sq_wqe_pi      = 0;
-    dev_ep.sq_wqe_num     = max_tx;
+    dev_ep.sq_dbrec       = &ep->ep_gpu->qp_dbrec[MLX5_SND_DBR];
     /* FC mask is used to determine if WQE should be posted with completion.
      * max_tx must be a power of 2. */
     dev_ep.sq_fc_mask     = (max_tx >> 1) - 1;
-    dev_ep.avail_count    = max_tx;
-    dev_ep.sq_dbrec       = &ep->ep_gpu->qp_dbrec[MLX5_SND_DBR];
+
     dev_ep.cqe_daddr      = UCS_PTR_BYTE_OFFSET(ep->ep_gpu, cq_umem_offset);
     dev_ep.cqe_num        = cq_size;
     dev_ep.sq_db          = ep->sq_db;

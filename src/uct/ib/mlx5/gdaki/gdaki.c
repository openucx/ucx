--- conflicted
+++ resolved
@@ -175,22 +175,11 @@
     dev_ep.sq_num       = self->qp.super.qp_num;
     dev_ep.sq_wqe_daddr = UCS_PTR_BYTE_OFFSET(self->ep_gpu,
                                               qp_attr.umem_offset);
-<<<<<<< HEAD
     dev_ep.sq_wqe_num   = qp_attr.max_tx;
     dev_ep.sq_dbrec     = &self->ep_gpu->qp_dbrec[MLX5_SND_DBR];
-    dev_ep.sq_fc_mask   = (qp_attr.max_tx >> 1) - 1;
-=======
-    dev_ep.sq_rsvd_index  = 0;
-    dev_ep.sq_ready_index = 0;
-    dev_ep.sq_wqe_pi      = 0;
-    dev_ep.sq_wqe_num     = qp_attr.max_tx;
     /* FC mask is used to determine if WQE should be posted with completion.
      * qp_attr.max_tx must be a power of 2. */
-    dev_ep.sq_fc_mask     = (qp_attr.max_tx >> 1) - 1;
-    dev_ep.avail_count    = qp_attr.max_tx;
-    dev_ep.sq_dbrec       = &self->ep_gpu->qp_dbrec[MLX5_SND_DBR];
-
->>>>>>> 1be106e7
+    dev_ep.sq_fc_mask   = (qp_attr.max_tx >> 1) - 1;
     dev_ep.cqe_daddr = UCS_PTR_BYTE_OFFSET(self->ep_gpu, cq_attr.umem_offset);
     dev_ep.cqe_num   = cq_attr.cq_size;
     dev_ep.sq_db     = self->sq_db;

/**
* Copyright (c) NVIDIA CORPORATION & AFFILIATES, 2019. ALL RIGHTS RESERVED.
*
* See file LICENSE for terms.
*/

#ifdef HAVE_CONFIG_H
#  include "config.h"
#endif

#include <uct/ib/mlx5/ib_mlx5.h>

#include <ucs/arch/bitops.h>
#include <ucs/profile/profile.h>
#include <ucs/sys/ptr_arith.h>
#include <ucs/time/time.h>
#include <ucs/type/serialize.h>

/* max log value to store in uint8_t */
#define UCT_IB_MLX5_MD_MAX_DCI_CHANNELS 8

#define UCT_IB_MLX5_MD_UMEM_ACCESS \
    (IBV_ACCESS_LOCAL_WRITE | IBV_ACCESS_REMOTE_READ | IBV_ACCESS_REMOTE_WRITE)


static uint32_t uct_ib_mlx5_flush_rkey_make()
{
    return ((getpid() & 0xff) << 8) | UCT_IB_MD_INVALID_FLUSH_RKEY;
}

/* Should be called after DDP is initialized */
static int
uct_ib_mlx5_md_check_odp_common(uct_ib_mlx5_md_t *md, const char **reason_ptr)
{
    if (!uct_ib_md_check_odp_common(&md->super, reason_ptr)) {
        return 0;
    }

    /* Issue 4238670 */
    if ((md->dp_ordering_cap.rc == UCT_IB_MLX5_DP_ORDERING_OOO_ALL) ||
        (md->dp_ordering_cap.dc == UCT_IB_MLX5_DP_ORDERING_OOO_ALL)) {
        *reason_ptr = "ODP does not work with DDP";
        return 0;
    }

    return 1;
}

#if HAVE_DEVX
static const char uct_ib_mkey_token[] = "uct_ib_mkey_token";

typedef struct uct_ib_mlx5_dbrec_page {
    uct_ib_mlx5_devx_umem_t    mem;
} uct_ib_mlx5_dbrec_page_t;


static size_t uct_ib_mlx5_calc_mkey_inlen(int list_size)
{
    return UCT_IB_MLX5DV_ST_SZ_BYTES(create_mkey_in) +
           UCT_IB_MLX5DV_ST_SZ_BYTES(klm) * list_size;
}

static ucs_status_t uct_ib_mlx5_alloc_mkey_inbox(int list_size, char **in_p)
{
    size_t inlen;
    char *in;

    inlen = uct_ib_mlx5_calc_mkey_inlen(list_size);
    in    = ucs_calloc(1, inlen, "mkey mailbox");
    if (in == NULL) {
        return UCS_ERR_NO_MEMORY;
    }

    *in_p = in;
    return UCS_OK;
}

static ucs_status_t
uct_ib_mlx5_devx_reg_ksm(uct_ib_mlx5_md_t *md, uint64_t address, size_t length,
                         int atomic, uint32_t mkey_index, const char *reason,
                         int list_size, size_t entity_size, char *in,
                         struct mlx5dv_devx_obj **mr_p, uint32_t *mkey)
{
    char out[UCT_IB_MLX5DV_ST_SZ_BYTES(create_mkey_out)] = {};
    struct mlx5dv_devx_obj *mr;
    void *mkc;

    UCT_IB_MLX5DV_SET(create_mkey_in, in, opcode, UCT_IB_MLX5_CMD_OP_CREATE_MKEY);
    UCT_IB_MLX5DV_SET(create_mkey_in, in, input_mkey_index, mkey_index);
    mkc = UCT_IB_MLX5DV_ADDR_OF(create_mkey_in, in, memory_key_mkey_entry);
    UCT_IB_MLX5DV_SET(mkc, mkc, access_mode_1_0, UCT_IB_MLX5_MKC_ACCESS_MODE_KSM);
    UCT_IB_MLX5DV_SET(mkc, mkc, a, !!atomic);
    UCT_IB_MLX5DV_SET(mkc, mkc, rw, 1);
    UCT_IB_MLX5DV_SET(mkc, mkc, rr, 1);
    UCT_IB_MLX5DV_SET(mkc, mkc, lw, 1);
    UCT_IB_MLX5DV_SET(mkc, mkc, lr, 1);
    UCT_IB_MLX5DV_SET(mkc, mkc, pd, uct_ib_mlx5_devx_md_get_pdn(md));
    UCT_IB_MLX5DV_SET(mkc, mkc, translations_octword_size, list_size);
    UCT_IB_MLX5DV_SET(mkc, mkc, log_entity_size, ucs_ilog2(entity_size));
    UCT_IB_MLX5DV_SET(mkc, mkc, qpn, 0xffffff);
    UCT_IB_MLX5DV_SET(mkc, mkc, mkey_7_0, md->mkey_tag);
    UCT_IB_MLX5DV_SET64(mkc, mkc, start_addr, address);
    UCT_IB_MLX5DV_SET64(mkc, mkc, len, length);
    UCT_IB_MLX5DV_SET(create_mkey_in, in, translations_octword_actual_size, list_size);

    mr = UCS_PROFILE_NAMED_CALL_ALWAYS("devx_create_mkey",
                                       mlx5dv_devx_obj_create,
                                       md->super.dev.ibv_context, in,
                                       uct_ib_mlx5_calc_mkey_inlen(list_size),
                                       out, sizeof(out));
    if (mr == NULL) {
        ucs_debug("%s: mlx5dv_devx_obj_create(CREATE_MKEY, mode=KSM, "
                  "start_addr=0x%lx length=%zu) failed, syndrome 0x%x: %m",
                  uct_ib_device_name(&md->super.dev), address, length,
                  UCT_IB_MLX5DV_GET(create_mkey_out, out, syndrome));
        return UCS_ERR_UNSUPPORTED;
    }

    *mr_p = mr;
    *mkey = (UCT_IB_MLX5DV_GET(create_mkey_out, out, mkey_index) << 8) |
            md->mkey_tag;

    if (reason != NULL) {
        ucs_trace("%s: registered KSM%s for %s %lx..%lx with %d entries of %zu "
                  "bytes, mkey=0x%x mr=%p",
                  uct_ib_device_name(&md->super.dev), atomic ? " atomic" : "",
                  reason, address, address + length, list_size, entity_size,
                  *mkey, mr);
    }

    return UCS_OK;
}

static void uct_ib_mlx5_devx_ksm_log(uct_ib_mlx5_md_t *md, void *address,
                                     size_t length, uint64_t iova, int atomic,
                                     int mt, uint32_t mkey_index,
                                     const char *reason, ucs_status_t status)
{
    ucs_assert(reason != NULL);
    ucs_debug("%s: KSM%s %s memory registration status \"%s\" "
              "range %p..%p iova 0x%" PRIx64 "%s mkey_index 0x%x",
              uct_ib_device_name(&md->super.dev), mt ? "-mt" : "", reason,
              ucs_status_string(status), address,
              UCS_PTR_BYTE_OFFSET(address, length), iova,
              atomic ? " atomic" : "", mkey_index);
}

static void uct_ib_mlx5_devx_ksm_list_log(uct_ib_mlx5_md_t *md, void *address,
                                          size_t length, uint64_t iova, int mt,
                                          const char *reason)
{
    ucs_trace("%s: init KSM%s list %s address %p length %zu iova 0x%" PRIx64,
              uct_ib_device_name(&md->super.dev), mt ? "-mt" : "", reason,
              address, length, iova);
}

static void uct_ib_mlx5_devx_klm_entry_set(void **klm_p, size_t klm_idx,
                                           void *address, size_t byte_count,
                                           struct ibv_mr *mr)
{
    void *klm = *klm_p;

    ucs_trace("klm[%ld] va %p mr [addr %p len %zu lkey 0x%x]", klm_idx, address,
              mr->addr, mr->length, mr->lkey);
    UCT_IB_MLX5DV_SET64(klm, klm, address, (uintptr_t)address);
    UCT_IB_MLX5DV_SET(klm, klm, mkey, mr->lkey);
    UCT_IB_MLX5DV_SET(klm, klm, byte_count, byte_count);

    *klm_p = UCS_PTR_BYTE_OFFSET(klm, UCT_IB_MLX5DV_ST_SZ_BYTES(klm));
}

/*
 * Register KSM data for given memory handle. Can work only with MRs
 * that were registered in multi-threaded mode.
 */
static ucs_status_t
uct_ib_mlx5_devx_reg_ksm_data_mt(uct_ib_mlx5_md_t *md, void *address,
                                 uint64_t iova, int atomic, uint32_t mkey_index,
                                 const char *reason,
                                 uct_ib_mlx5_devx_ksm_data_t *ksm_data,
                                 struct mlx5dv_devx_obj **mr_p, uint32_t *mkey)
{
    size_t chunk_size   = md->super.config.mt_reg_chunk;
    size_t padding      = (uintptr_t)address % chunk_size; /* before first mr */
    void* mr_address    = UCS_PTR_BYTE_OFFSET(address, -padding);
    size_t list_size    = ksm_data->mr_num;
    ucs_status_t status;
    struct ibv_mr **mr;
    char *in;
    void *klm;

    status = uct_ib_mlx5_alloc_mkey_inbox(list_size + 1, &in);
    if (status != UCS_OK) {
        goto out;
    }

    uct_ib_mlx5_devx_ksm_list_log(md, address, ksm_data->length, iova, 1,
                                  reason);
    ucs_log_indent(+1);
    klm = UCT_IB_MLX5DV_ADDR_OF(create_mkey_in, in, klm_pas_mtt);
    ucs_carray_for_each(mr, ksm_data->mrs, ksm_data->mr_num) {
        uct_ib_mlx5_devx_klm_entry_set(&klm, mr - ksm_data->mrs, mr_address,
                                       chunk_size, *mr);
        mr_address = UCS_PTR_BYTE_OFFSET(mr_address, chunk_size);
    }

    if ((void*)iova != address) {
        /* Add offset to workaround CREATE_MKEY range check issue */
        uct_ib_mlx5_devx_klm_entry_set(&klm, list_size, mr_address, chunk_size,
                                       ksm_data->mrs[ksm_data->mr_num - 1]);
        ++list_size;
    }
    ucs_log_indent(-1);

    status = uct_ib_mlx5_devx_reg_ksm(md, iova - padding,
                                      ksm_data->length + padding, atomic,
                                      mkey_index, reason, list_size,
                                      chunk_size, in, mr_p, mkey);
    ucs_free(in);

    uct_ib_mlx5_devx_ksm_log(md, address, ksm_data->length, iova, atomic, 1,
                             mkey_index, reason, status);
out:
    return status;
}

static ucs_status_t uct_ib_mlx5_devx_reg_ksm_data_addr(
        uct_ib_mlx5_md_t *md, void *address, size_t length, uint64_t iova,
        int atomic, uint32_t mkey_index, const char *reason, struct ibv_mr *mr,
        int list_size, struct mlx5dv_devx_obj **mr_p, uint32_t *mkey)
{
    ucs_status_t status;
    void *klm;
    char *in;
    int i;

    status = uct_ib_mlx5_alloc_mkey_inbox(list_size, &in);
    if (status != UCS_OK) {
        return status;
    }

    uct_ib_mlx5_devx_ksm_list_log(md, address, length, iova, 0, reason);
    ucs_log_indent(+1);
    klm = UCT_IB_MLX5DV_ADDR_OF(create_mkey_in, in, klm_pas_mtt);
    for (i = 0; i < list_size; i++) {
        uct_ib_mlx5_devx_klm_entry_set(
                &klm, i,
                UCS_PTR_BYTE_OFFSET(address, i * UCT_IB_MD_MAX_MR_SIZE),
                UCT_IB_MD_MAX_MR_SIZE, mr);
    }
    ucs_log_indent(-1);

    status = uct_ib_mlx5_devx_reg_ksm(md, iova, length, atomic, mkey_index,
                                      reason, list_size, UCT_IB_MD_MAX_MR_SIZE,
                                      in, mr_p, mkey);
    ucs_free(in);

    uct_ib_mlx5_devx_ksm_log(md, address, length, iova, atomic, 0, mkey_index,
                             reason, status);
    return status;
}

/*
 * Register KSM data for given memory handle. Can work only with MRs
 * that were registered in single-threaded mode.
 */
static ucs_status_t uct_ib_mlx5_devx_reg_ksm_data_contig(
        uct_ib_mlx5_md_t *md, void *address, uint64_t iova, int atomic,
        uint32_t mkey_index, const char *reason, uct_ib_mlx5_devx_mr_t *mr,
        struct mlx5dv_devx_obj **mr_p, uint32_t *mkey)
{
    size_t mr_length = mr->super.ib->length;
    uint64_t ksm_address;
    uint64_t ksm_iova;
    size_t ksm_length;
    int list_size;

    /* FW requires indirect atomic MR address and length to be aligned
     * to max supported atomic argument size */
    ksm_address = ucs_align_down_pow2((uint64_t)address, UCT_IB_MD_MAX_MR_SIZE);
    ksm_iova    = ksm_address - (uint64_t)address + iova;
    ksm_length  = mr_length + (uint64_t)address - ksm_address;
    ksm_length  = ucs_align_up(ksm_length, md->super.dev.atomic_align);

    /* Add offset to workaround CREATE_MKEY range check issue */
    list_size = ucs_div_round_up(ksm_length + ucs_get_page_size(),
                                 UCT_IB_MD_MAX_MR_SIZE);

    return uct_ib_mlx5_devx_reg_ksm_data_addr(md, (void*)ksm_address,
                                              ksm_length, ksm_iova, atomic,
                                              mkey_index, reason, mr->super.ib,
                                              list_size, mr_p, mkey);
}

static UCS_F_ALWAYS_INLINE int
uct_ib_mlx5_devx_has_dm(const uct_ib_mlx5_devx_mem_t *memh)
{
    #if HAVE_IBV_DM
        return memh->dm != NULL;
    #else
        return 0;
    #endif
}

static void *
uct_ib_mlx5_devx_memh_base_address(const uct_ib_mlx5_devx_mem_t *memh)
{
    if (uct_ib_mlx5_devx_has_dm(memh)) {
        /* Device memory memory key is zero based */
        return NULL;
    }

    return memh->address;
}

/**
 * Pop MR LRU-entry from @a md cash
 */
static void
uct_ib_mlx5_devx_md_mr_lru_pop(uct_ib_mlx5_md_t *md, const char *reason)
{
    uct_ib_mlx5_mem_lru_entry_t *head;
    struct mlx5dv_devx_obj *mr;
    khint_t iter;

    ucs_assert(!ucs_list_is_empty(&md->lru_rkeys.list));
    head = ucs_list_extract_head(&md->lru_rkeys.list,
                                 uct_ib_mlx5_mem_lru_entry_t, list);
    ucs_trace("%s: pop mkey 0x%x from LRU because of %s",
              uct_ib_device_name(&md->super.dev), head->rkey, reason);

    iter = kh_get(rkeys, &md->lru_rkeys.hash, head->rkey);
    ucs_assertv_always(iter != kh_end(&md->lru_rkeys.hash),
                       "%s: LRU mkey 0x%x not found",
                       uct_ib_device_name(&md->super.dev), head->rkey);

    mr = kh_val(&md->lru_rkeys.hash, iter)->indirect_mr;
    if ((mr != NULL) && head->is_dummy) {
        ucs_debug("%s: destroy dvmr %p with key 0x%x",
                  uct_ib_device_name(&md->super.dev), mr, head->rkey);

        uct_ib_mlx5_devx_obj_destroy(mr, "MKEY, LRU_INDIRECT");
    }

    kh_del(rkeys, &md->lru_rkeys.hash, iter);
    ucs_free(head);
}

static void
uct_ib_md_mlx5_devx_mr_lru_entry_update(uct_ib_mlx5_md_t *md,
                                        uct_ib_mlx5_mem_lru_entry_t *entry,
                                        struct mlx5dv_devx_obj *mr)
{
    /* 2nd state of an entry must be resetting to NULL since the mr is
     * destroyed or vice-versa */
    ucs_assertv((entry->indirect_mr == NULL) != (mr == NULL),
                "indirect_mr=%p mr=%p", entry->indirect_mr, mr);

    entry->indirect_mr = mr;
    /* move to the end of the list */
    ucs_list_del(&entry->list);
    ucs_list_add_tail(&md->lru_rkeys.list, &entry->list);
}

/**
 * Cash @a mr with @a rkey on @a md.
 * @param [in]  md        Memory domain.
 * @param [in]  rkey      Remote key.
 * @param [in]  mr        Memory region handle.
 * @return Error code.
 */
static ucs_status_t
uct_ib_md_mlx5_devx_mr_lru_push(uct_ib_mlx5_md_t *md, uint32_t rkey, void *mr)
{
    uct_ib_mlx5_mem_lru_entry_t *entry;
    khint_t iter;
    ucs_kh_put_t res;

    ucs_assert(rkey != UCT_IB_INVALID_MKEY);

    iter = kh_put(rkeys, &md->lru_rkeys.hash, rkey, &res);
    if (ucs_unlikely(res == UCS_KH_PUT_FAILED)) {
        ucs_error("Cannot allocate rkey LRU hash entry");
        return UCS_ERR_NO_MEMORY;
    }

    if (res == UCS_KH_PUT_KEY_PRESENT) {
        ucs_trace("%s: mr lru size=%d reset: %x->%p",
                  uct_ib_device_name(&md->super.dev),
                  kh_size(&md->lru_rkeys.hash), rkey, mr);
        entry = kh_val(&md->lru_rkeys.hash, iter);
        ucs_assertv(entry->rkey == rkey, "entry_rkey=0x%x, rkey=0x%x",
                    entry->rkey, rkey);
        uct_ib_md_mlx5_devx_mr_lru_entry_update(md, entry, mr);
        entry->is_dummy = 1;
        return UCS_ERR_ALREADY_EXISTS;
    }

    if (mr == NULL) {
        ucs_trace("%s: mr lru size=%d miss: %x",
                  uct_ib_device_name(&md->super.dev),
                  kh_size(&md->lru_rkeys.hash), rkey);
        /* trying to reset non-exist entry, del empty iter */
        kh_del(rkeys, &md->lru_rkeys.hash, iter);
        return UCS_ERR_NO_ELEM;
    }

    if (kh_size(&md->lru_rkeys.hash) >= md->super.config.max_idle_rkey_count) {
        uct_ib_mlx5_devx_md_mr_lru_pop(md, "limit");
    }

    entry = ucs_malloc(sizeof(*entry), "rkey_lru_entry");
    if (entry == NULL) {
        ucs_error("Cannot allocate rkey LRU entry");
        return UCS_ERR_NO_MEMORY;
    }

    entry->indirect_mr = mr;
    entry->rkey        = rkey;
    entry->is_dummy    = 0;
    ucs_list_add_tail(&md->lru_rkeys.list, &entry->list);
    kh_val(&md->lru_rkeys.hash, iter) = entry;
    ucs_trace("%s: push mkey 0x%x mr %p to LRU",
              uct_ib_device_name(&md->super.dev), rkey, mr);

    ucs_trace("%s: mr lru size=%d push: %x->%p", uct_ib_device_name(&md->super.dev),
              kh_size(&md->lru_rkeys.hash), rkey, mr);

    if ((++md->lru_rkeys.count % md->super.config.max_idle_rkey_count) == 0) {
        /* Increment mkey tag in order to mitigate the rkey collision risk */
        md->mkey_tag = (md->mkey_tag + 1) % UCT_IB_MLX5_MKEY_TAG_MAX;
    }

    return UCS_OK;
}

static void uct_ib_mlx5_devx_mr_lru_init(uct_ib_mlx5_md_t *md)
{
    ucs_list_head_init(&md->lru_rkeys.list);
    kh_init_inplace(rkeys, &md->lru_rkeys.hash);
    md->lru_rkeys.count = 0;
}

static void uct_ib_mlx5_devx_mr_lru_cleanup(uct_ib_mlx5_md_t *md)
{
    while (!ucs_list_is_empty(&md->lru_rkeys.list)) {
        uct_ib_mlx5_devx_md_mr_lru_pop(md, "cleanup");
    }

    ucs_assertv(kh_size(&md->lru_rkeys.hash) == 0,
                "%s: %d LRU cache entries are leaked",
                uct_ib_device_name(&md->super.dev),
                kh_size(&md->lru_rkeys.hash));

    kh_destroy_inplace(rkeys, &md->lru_rkeys.hash);
}

/*
 * Register KSM data for given memory handle. Distinguish the way of KSM creation
 * structures filling by checking UCT_IB_MEM_MULTITHREADED flag.
 */
static ucs_status_t
uct_ib_mlx5_devx_reg_ksm_data(uct_ib_mlx5_md_t *md,
                              uct_ib_mlx5_devx_mem_t *memh,
                              uct_ib_mr_type_t mr_type, uint32_t iova_offset,
                              int atomic, uint32_t mkey_index,
                              const char *reason, struct mlx5dv_devx_obj **mr_p,
                              uint32_t *mkey)
{
    uct_ib_mlx5_devx_mr_t *mr = &memh->mrs[mr_type];
    void *address             = uct_ib_mlx5_devx_memh_base_address(memh);
    uint64_t iova             = (uint64_t)memh->address + iova_offset;

    if (memh->super.flags & UCT_IB_MEM_MULTITHREADED) {
        return uct_ib_mlx5_devx_reg_ksm_data_mt(md, address, iova, atomic,
                                                mkey_index, reason,
                                                mr->ksm_data, mr_p, mkey);
    } else {
        return uct_ib_mlx5_devx_reg_ksm_data_contig(md, address, iova, atomic,
                                                    mkey_index, reason, mr,
                                                    mr_p, mkey);
    }
}

UCS_PROFILE_FUNC_ALWAYS(ucs_status_t, uct_ib_mlx5_devx_reg_indirect_key,
                        (md, memh), uct_ib_mlx5_md_t *md,
                        uct_ib_mlx5_devx_mem_t *memh)
{
    ucs_status_t status;

    ucs_assertv(md->flags & UCT_IB_MLX5_MD_FLAG_KSM, "md %p: name %s", md,
                md->super.name);

    do {
        status = uct_ib_mlx5_devx_reg_ksm_data(md, memh, UCT_IB_MR_DEFAULT, 0,
                                               0, 0, "indirect-key",
                                               &memh->indirect_dvmr,
                                               &memh->indirect_rkey);
        if (status != UCS_OK) {
            break;
        }

        /* This loop is guaranteed to finish because eventually all entries in
         * the LRU will have an associated indirect_mr object, so the next key
         * we will get from HW will be a new value not in the LRU. */
        status = uct_ib_md_mlx5_devx_mr_lru_push(md, memh->indirect_rkey,
                                                 memh->indirect_dvmr);
    } while (status == UCS_ERR_ALREADY_EXISTS);

    if (status != UCS_OK) {
        ucs_error("%s: LRU push returned %s",
                  uct_ib_device_name(&md->super.dev),
                  ucs_status_string(status));
        return status;
    }

    return UCS_OK;
}

static UCS_F_ALWAYS_INLINE uint32_t uct_ib_mlx5_mkey_index(uint32_t mkey)
{
    return mkey >> 8;
}

static UCS_F_ALWAYS_INLINE uct_ib_mr_type_t uct_ib_devx_get_atomic_mr_type(
        uct_ib_md_t *md, const uct_ib_mlx5_devx_mem_t *memh)
{
    /* Device memory only supports default mr */
    if (uct_ib_mlx5_devx_has_dm(memh)) {
        return UCT_IB_MR_DEFAULT;
    }

    return uct_ib_md_get_atomic_mr_type(md);
}

UCS_PROFILE_FUNC_ALWAYS(ucs_status_t, uct_ib_mlx5_devx_reg_atomic_key,
                        (md, memh), uct_ib_mlx5_md_t *md,
                        uct_ib_mlx5_devx_mem_t *memh)
{
    uct_ib_mr_type_t mr_type = uct_ib_devx_get_atomic_mr_type(&md->super, memh);
    uint8_t mr_id            = uct_ib_md_get_atomic_mr_id(&md->super);
    uint32_t atomic_offset   = uct_ib_md_atomic_offset(mr_id);
    uint32_t mkey_index;
    int is_atomic;

    if (memh->smkey_mr != NULL) {
        mkey_index = uct_ib_mlx5_mkey_index(memh->super.rkey) +
                     md->super.mkey_by_name_reserve.size;
    } else {
        mkey_index = 0;
    }

    is_atomic = memh->super.flags & UCT_IB_MEM_ACCESS_REMOTE_ATOMIC;

    return uct_ib_mlx5_devx_reg_ksm_data(md, memh, mr_type, atomic_offset,
                                         is_atomic, mkey_index, "atomic-key",
                                         &memh->atomic_dvmr,
                                         &memh->atomic_rkey);
}

static ucs_status_t
uct_ib_mlx5_devx_reg_mt(uct_ib_mlx5_md_t *md, void *address, size_t length,
                        int is_atomic, const uct_md_mem_reg_params_t *params,
                        uint64_t access_flags, uint32_t *mkey_p,
                        uct_ib_mlx5_devx_ksm_data_t **ksm_data_p)
{
    size_t chunk_size    = md->super.config.mt_reg_chunk;
    size_t atomic_prefix = (uintptr_t)address % md->super.dev.atomic_align;
    void* prefix_address = (void*)((uintptr_t)address - atomic_prefix);
    size_t padding       = ucs_padding((uintptr_t)prefix_address, chunk_size);
    uct_ib_mlx5_devx_ksm_data_t *ksm_data;
    ucs_status_t status;
    int dmabuf_fd;
    int mr_num;

    length += atomic_prefix;

    if (!(md->flags & UCT_IB_MLX5_MD_FLAG_KSM) ||
        (is_atomic && !(md->flags & UCT_IB_MLX5_MD_FLAG_INDIRECT_ATOMICS))) {
        return UCS_ERR_UNSUPPORTED;
    }

    /* Multi-threaded registration does not support dmabuf */
    dmabuf_fd = UCS_PARAM_VALUE(UCT_MD_MEM_REG_FIELD, params, dmabuf_fd,
                                DMABUF_FD, UCT_DMABUF_FD_INVALID);
    if (dmabuf_fd != UCT_DMABUF_FD_INVALID) {
        return UCS_ERR_UNSUPPORTED;
    }

    mr_num = ucs_div_round_up(length - padding, chunk_size);
    if (padding > 0) {
        ++mr_num;
    }

    ucs_trace("multithreaded register memory %p..%p chunks %d origin addr %p "
              "atomic align %d prefix length %ld",
              prefix_address,  UCS_PTR_BYTE_OFFSET(prefix_address, length),
              mr_num, address, md->super.dev.atomic_align, atomic_prefix);

    ksm_data = ucs_malloc((mr_num * sizeof(*ksm_data->mrs)) + sizeof(*ksm_data),
                          "ksm_data");
    if (ksm_data == NULL) {
        status = UCS_ERR_NO_MEMORY;
        goto err;
    }

    ksm_data->mr_num = mr_num;
    ksm_data->length = length;

    status = uct_ib_md_handle_mr_list_mt(&md->super, prefix_address, length, params,
                                         access_flags, mr_num, ksm_data->mrs);
    if (status != UCS_OK) {
        goto err_free;
    }

    status = uct_ib_mlx5_devx_reg_ksm_data_mt(md, prefix_address,
                                              (uint64_t)prefix_address,
                                              is_atomic, 0, "multi-thread-key",
                                              ksm_data, &ksm_data->dvmr,
                                              mkey_p);
    if (status != UCS_OK) {
        goto err_dereg;
    }

    *ksm_data_p = ksm_data;
    return UCS_OK;

err_dereg:
    uct_ib_md_handle_mr_list_mt(&md->super, address, length, NULL, 0,
                                mr_num, ksm_data->mrs);
err_free:
    ucs_free(ksm_data);
err:
    return status;
}

static ucs_status_t
uct_ib_mlx5_devx_dereg_mt(uct_ib_mlx5_md_t *md,
                          uct_ib_mlx5_devx_ksm_data_t *ksm_data)
{
    ucs_status_t status;
    struct ibv_mr **mr;

    ucs_trace("%s: destroy KSM %p", uct_ib_device_name(&md->super.dev),
              ksm_data->dvmr);

    status = uct_ib_mlx5_devx_obj_destroy(ksm_data->dvmr, "MKEY, KSM");
    if (status != UCS_OK) {
        return status;
    }

    status = uct_ib_md_handle_mr_list_mt(&md->super, ksm_data->mrs[0]->addr,
                                         ksm_data->length, NULL, 0,
                                         ksm_data->mr_num, ksm_data->mrs);
    if (status == UCS_ERR_UNSUPPORTED) {
        /* Fallback to direct deregistration */
        ucs_carray_for_each(mr, ksm_data->mrs, ksm_data->mr_num) {
            status = uct_ib_dereg_mr(*mr);
            if (status != UCS_OK) {
                return status;
            }
        }
    } else if (status != UCS_OK) {
        return status;
    }

    ucs_free(ksm_data);
    return status;
}

static void uct_ib_mlx5_devx_reg_symmetric(uct_ib_mlx5_md_t *md,
                                           uct_ib_mlx5_devx_mem_t *memh,
                                           void *address)
{
    uint32_t start = md->smkey_index;
    struct mlx5dv_devx_obj *smkey_mr;
    uint32_t symmetric_rkey;
    ucs_status_t status;

    ucs_assert(!(memh->super.flags & UCT_IB_MEM_MULTITHREADED));

    /* Best effort, only allocate in the range below the atomic keys. */
    while (md->smkey_index < md->super.mkey_by_name_reserve.size) {
        status = uct_ib_mlx5_devx_reg_ksm_data_contig(
                md, address, (uint64_t)address,
                (memh->super.flags & UCT_IB_MEM_ACCESS_REMOTE_ATOMIC),
                md->super.mkey_by_name_reserve.base + md->smkey_index,
                "symmetric-key", &memh->mrs[UCT_IB_MR_DEFAULT], &smkey_mr,
                &symmetric_rkey);
        if (status == UCS_OK) {
            memh->smkey_mr   = smkey_mr;
            memh->super.rkey = symmetric_rkey;
            md->smkey_index++;
            return;
        }

        /* Use blocks of 8 mkeys, first mkey creation gives block ownership.
         * Try from the start of the next block if any failure.
         */
        md->smkey_index = ucs_align_up_pow2(md->smkey_index + 1,
                                            md->super.config.smkey_block_size);
    }

    ucs_debug("%s: failed to allocate symmetric key start index 0x%x size %u",
              uct_ib_device_name(&md->super.dev),
              md->super.mkey_by_name_reserve.base + start,
              md->super.mkey_by_name_reserve.size);
}

static UCS_F_ALWAYS_INLINE int
uct_ib_mlx5_devx_symmetric_rkey(const uct_ib_mlx5_md_t *md, unsigned flags)
{
    return (flags & UCT_MD_MEM_SYMMETRIC_RKEY) &&
           (md->flags & UCT_IB_MLX5_MD_FLAG_MKEY_BY_NAME_RESERVE);
}

static ucs_status_t
uct_ib_mlx5_devx_reg_mr(uct_ib_mlx5_md_t *md, uct_ib_mlx5_devx_mem_t *memh,
                        void *address, size_t length,
                        const uct_md_mem_reg_params_t *params,
                        uct_ib_mr_type_t mr_type, uint64_t access_mask,
                        uint32_t *lkey_p, uint32_t *rkey_p)
{
    uint64_t access_flags =
            uct_ib_memh_access_flags(&memh->super, md->super.relaxed_order,
                                     md->super.dev.mr_access_flags) &
            access_mask;
    unsigned flags        = UCT_MD_MEM_REG_FIELD_VALUE(params, flags,
                                                       FIELD_FLAGS, 0);
    ucs_status_t status;
    uint32_t mkey;

    if ((length >= md->super.config.min_mt_reg) &&
        !(access_flags & IBV_ACCESS_ON_DEMAND) &&
        !uct_ib_mlx5_devx_symmetric_rkey(md, flags)) {
        /* Verbs transports can issue atomic operations to the default key */
        status = uct_ib_mlx5_devx_reg_mt(md, address, length,
                                         (memh->super.flags &
                                          UCT_IB_MEM_ACCESS_REMOTE_ATOMIC),
                                         params, access_flags, &mkey,
                                         &memh->mrs[mr_type].ksm_data);
        if (status == UCS_OK) {
            *rkey_p = *lkey_p = mkey;
            memh->super.flags |= UCT_IB_MEM_MULTITHREADED;
            return UCS_OK;
        } else if (status != UCS_ERR_UNSUPPORTED) {
            return status;
        }

        /* Fallback if multi-thread registration is unsupported */
    }

    status = uct_ib_reg_mr(&md->super, address, length, params, access_flags,
                           NULL, &memh->mrs[mr_type].super.ib);
    if (status != UCS_OK) {
        return status;
    }

    *lkey_p = memh->mrs[mr_type].super.ib->lkey;
    *rkey_p = memh->mrs[mr_type].super.ib->rkey;
    return UCS_OK;
}

static ucs_status_t uct_ib_mlx5_devx_dereg_mr(uct_ib_mlx5_md_t *md,
                                              uct_ib_mlx5_devx_mem_t *memh,
                                              uct_ib_mr_type_t mr_type)
{
    if (memh->super.flags & UCT_IB_MEM_MULTITHREADED) {
        return uct_ib_mlx5_devx_dereg_mt(md, memh->mrs[mr_type].ksm_data);
    } else {
        return uct_ib_dereg_mr(memh->mrs[mr_type].super.ib);
    }
}

static ucs_status_t
uct_ib_mlx5_devx_memh_alloc(uct_ib_mlx5_md_t *md, size_t length,
                            unsigned flags, size_t mr_size,
                            uct_ib_mlx5_devx_mem_t **memh_p)
{
    uct_ib_mlx5_devx_mem_t *memh;
    uct_ib_mem_t *ib_memh;
    ucs_status_t status;

    status = uct_ib_memh_alloc(&md->super, length, flags, sizeof(*memh),
                               mr_size, &ib_memh);
    if (status != UCS_OK) {
        return status;
    }

    memh                = ucs_derived_of(ib_memh, uct_ib_mlx5_devx_mem_t);
    memh->exported_lkey = UCT_IB_INVALID_MKEY;
    memh->atomic_rkey   = UCT_IB_INVALID_MKEY;
    memh->indirect_rkey = UCT_IB_INVALID_MKEY;

    *memh_p = memh;
    return UCS_OK;
}

static int
uct_ib_mlx5_devx_memh_has_ro(uct_ib_mlx5_md_t *md, uct_ib_mlx5_devx_mem_t *memh)
{
    if (memh->super.flags & UCT_IB_MEM_FLAG_GVA) {
        return md->flags & UCT_IB_MLX5_MD_FLAG_GVA_RO;
    }

    return md->super.relaxed_order;
}

static ucs_status_t
uct_ib_mlx5_devx_mem_reg_gva(uct_md_h uct_md, unsigned flags, uct_mem_h *memh_p)
{
    uct_ib_mlx5_md_t *md           = ucs_derived_of(uct_md, uct_ib_mlx5_md_t);
    uct_md_mem_reg_params_t params = {};
    uct_ib_mlx5_devx_mem_t *memh;
    uint64_t access_flags;
    ucs_status_t status;
    int relaxed_order;

    status = uct_ib_mlx5_devx_memh_alloc(md, SIZE_MAX,
                                         UCT_MD_MEM_FLAG_NONBLOCK | flags,
                                         sizeof(memh->mrs[0]), &memh);
    if (status != UCS_OK) {
        goto err;
    }

    relaxed_order = md->flags & UCT_IB_MLX5_MD_FLAG_GVA_RO;
    access_flags  = uct_ib_memh_access_flags(&memh->super, relaxed_order,
                                             md->super.dev.mr_access_flags);
    status = uct_ib_reg_mr(&md->super, NULL, SIZE_MAX, &params, access_flags,
                           NULL, &memh->mrs[UCT_IB_MR_DEFAULT].super.ib);
    if (status != UCS_OK) {
        goto err_reg;
    }

    if (relaxed_order) {
        status = uct_ib_reg_mr(&md->super, NULL, SIZE_MAX, &params,
                               access_flags & ~IBV_ACCESS_RELAXED_ORDERING,
                               NULL,
                               &memh->mrs[UCT_IB_MR_STRICT_ORDER].super.ib);
        if (status != UCS_OK) {
            goto err_dereg_default;
        }
    }

    memh->super.lkey = memh->mrs[UCT_IB_MR_DEFAULT].super.ib->lkey;
    memh->super.rkey = memh->mrs[UCT_IB_MR_DEFAULT].super.ib->rkey;
    *memh_p          = memh;
    return UCS_OK;

err_dereg_default:
    uct_ib_dereg_mr(memh->mrs[UCT_IB_MR_DEFAULT].super.ib);
err_reg:
    ucs_free(memh);
err:
    return status;
}

ucs_status_t
uct_ib_mlx5_devx_mem_reg(uct_md_h uct_md, void *address, size_t length,
                         const uct_md_mem_reg_params_t *params,
                         uct_mem_h *memh_p)
{
    uct_ib_mlx5_md_t *md = ucs_derived_of(uct_md, uct_ib_mlx5_md_t);
    unsigned flags = UCT_MD_MEM_REG_FIELD_VALUE(params, flags, FIELD_FLAGS, 0);
    uct_ib_mlx5_devx_mem_t *memh;
    ucs_status_t status;
    uint32_t dummy_mkey;

    if (flags & UCT_MD_MEM_GVA) {
        return uct_ib_mlx5_devx_mem_reg_gva(uct_md, flags, memh_p);
    }

    status = uct_ib_mlx5_devx_memh_alloc(md, length, flags,
                                         sizeof(memh->mrs[0]), &memh);
    if (status != UCS_OK) {
        goto err;
    }

    status = uct_ib_mlx5_devx_reg_mr(md, memh, address, length, params,
                                     UCT_IB_MR_DEFAULT, UINT64_MAX,
                                     &memh->super.lkey, &memh->super.rkey);
    if (status != UCS_OK) {
        goto err_memh_free;
    }

    if (uct_ib_mlx5_devx_symmetric_rkey(md, flags)) {
        uct_ib_mlx5_devx_reg_symmetric(md, memh, address);
    }

    if (md->super.relaxed_order) {
        status = uct_ib_mlx5_devx_reg_mr(md, memh, address, length, params,
                                         UCT_IB_MR_STRICT_ORDER,
                                         ~IBV_ACCESS_RELAXED_ORDERING,
                                         &dummy_mkey, &memh->atomic_rkey);
        if (status != UCS_OK) {
            goto err_dereg_default;
        }
    }

    if (md->super.config.odp.prefetch) {
        uct_ib_mem_prefetch(&md->super, &memh->super, address, length);
    }

    memh->address = address;
    *memh_p       = memh;
    return UCS_OK;

err_dereg_default:
    uct_ib_mlx5_devx_dereg_mr(md, memh, UCT_IB_MR_DEFAULT);
err_memh_free:
    ucs_free(memh);
err:
    return status;
}

static ucs_status_t
uct_ib_devx_dereg_invalidate_rkey_check(uct_ib_mlx5_md_t *md,
                                        uct_ib_mlx5_devx_mem_t *memh,
                                        struct mlx5dv_devx_obj *dvmr,
                                        unsigned flags_mask, uint64_t cap_mask,
                                        const char *name)
{
    if (!(memh->super.flags & flags_mask)) {
        return UCS_OK;
    }

    if (!(md->super.cap_flags & cap_mask)) {
        ucs_debug("%s: invalidate %s is not supported (dvmr=%p)",
                  uct_ib_device_name(&md->super.dev), name, dvmr);
        return UCS_ERR_UNSUPPORTED;
    }

    if (dvmr == NULL) {
        return UCS_ERR_INVALID_PARAM;
    }

    return UCS_OK;
}

static ucs_status_t uct_ib_devx_dereg_invalidate_params_check(
        uct_ib_mlx5_md_t *md, const uct_md_mem_dereg_params_t *params)
{
    uct_ib_mlx5_devx_mem_t *memh;
    ucs_status_t status;
    unsigned flags;

    flags = UCT_MD_MEM_DEREG_FIELD_VALUE(params, flags, FIELD_FLAGS, 0);
    if (!(flags & UCT_MD_MEM_DEREG_FLAG_INVALIDATE)) {
        return UCS_OK;
    }

    memh   = UCT_MD_MEM_DEREG_FIELD_VALUE(params, memh, FIELD_MEMH, NULL);
    status = uct_ib_devx_dereg_invalidate_rkey_check(
            md, memh, memh->indirect_dvmr, UCT_IB_MEM_ACCESS_REMOTE_RMA,
            UCT_MD_FLAG_INVALIDATE_RMA, "RMA");
    if (status != UCS_OK) {
        return status;
    }

    return uct_ib_devx_dereg_invalidate_rkey_check(
            md, memh, memh->atomic_dvmr, UCT_IB_MEM_ACCESS_REMOTE_ATOMIC,
            UCT_MD_FLAG_INVALIDATE_AMO, "AMO");
}

static ucs_status_t
uct_ib_mlx5_devx_dereg_keys(uct_ib_mlx5_md_t *md, uct_ib_mlx5_devx_mem_t *memh)
{
    ucs_status_t status;

    if (memh->atomic_dvmr != NULL) {
        /* TODO atomic_dvmr should also be pushed to LRU since it can be used
           to invalidate AMO or RMA with relaxed-order */
        status = uct_ib_mlx5_devx_obj_destroy(memh->atomic_dvmr,
                                              "MKEY, ATOMIC");
        if (status != UCS_OK) {
            return status;
        }
    }

    if (memh->indirect_dvmr != NULL) {
        uct_ib_md_mlx5_devx_mr_lru_push(md, memh->indirect_rkey, NULL);
        ucs_trace("%s: destroy indirect_dvmr %p with key %x",
                  uct_ib_device_name(&md->super.dev), memh->indirect_dvmr,
                  memh->indirect_rkey);
        status = uct_ib_mlx5_devx_obj_destroy(memh->indirect_dvmr,
                                              "MKEY, INDIRECT");
        if (status != UCS_OK) {
            return status;
        }
    }

    return UCS_OK;
}

static ucs_status_t uct_ib_mlx5_devx_umr_create_cq(uct_ib_mlx5_md_t *md)
{
    md->umr.cq = ibv_create_cq(md->super.dev.ibv_context, 1, NULL, NULL, 0);
    if (NULL == md->umr.cq) {
        ucs_error("%s: ibv_create_cq() failed to create UMR CQ: %m",
                  uct_ib_mlx5_dev_name(md));
        return UCS_ERR_IO_ERROR;
    }

    ucs_trace("%s: created UMR CQ %p", uct_ib_mlx5_dev_name(md), md->umr.cq);
    return UCS_OK;
}

static ucs_status_t uct_ib_mlx5_devx_umr_create_qp(uct_ib_mlx5_md_t *md)
{
    struct mlx5dv_qp_init_attr mlx5_qp_attr = {};
    struct ibv_qp_init_attr_ex qp_attr_ex   = {};

    qp_attr_ex.send_cq             = md->umr.cq;
    qp_attr_ex.recv_cq             = md->umr.cq;
    qp_attr_ex.srq                 = NULL;
    qp_attr_ex.cap.max_send_wr     = 1;
    qp_attr_ex.cap.max_recv_wr     = 1;
    qp_attr_ex.cap.max_send_sge    = 1;
    qp_attr_ex.cap.max_recv_sge    = 1;
    qp_attr_ex.cap.max_inline_data = sizeof(struct mlx5_wqe_umr_klm_seg);
    qp_attr_ex.qp_type             = IBV_QPT_RC;
    qp_attr_ex.comp_mask           = IBV_QP_INIT_ATTR_SEND_OPS_FLAGS |
                                     IBV_QP_INIT_ATTR_PD;
    qp_attr_ex.pd                  = md->super.pd;
    qp_attr_ex.send_ops_flags      = IBV_QP_EX_WITH_SEND;

    mlx5_qp_attr.comp_mask         = MLX5DV_QP_INIT_ATTR_MASK_SEND_OPS_FLAGS;
    mlx5_qp_attr.send_ops_flags    = MLX5DV_QP_EX_WITH_MR_LIST |
                                     MLX5DV_QP_EX_WITH_MR_INTERLEAVED;

    md->umr.qp = mlx5dv_create_qp(md->super.dev.ibv_context, &qp_attr_ex,
                                  &mlx5_qp_attr);
    if (NULL == md->umr.qp) {
        ucs_error("%s: mlx5dv_create_qp() failed to create UMR QP: %m",
                  uct_ib_mlx5_dev_name(md));
        return UCS_ERR_IO_ERROR;
    }

    ucs_trace("%s: created UMR QP QPN 0x%x", uct_ib_mlx5_dev_name(md),
              md->umr.qp->qp_num);
    return UCS_OK;
}

static ucs_status_t uct_ib_mlx5_devx_umr_modify_qp(uct_ib_mlx5_md_t *md)
{
    uct_ib_device_t *ibdev     = &md->super.dev;
    struct ibv_qp_attr qp_attr = {};
    uint8_t port_num;
    struct ibv_port_attr *port_attr;
    int attr_mask;
    int ret;

    port_num  = ibdev->first_port;
    port_attr = uct_ib_device_port_attr(ibdev, port_num);

    /* Modify QP to INIT state */
    attr_mask               = IBV_QP_STATE |
                              IBV_QP_PKEY_INDEX |
                              IBV_QP_PORT |
                              IBV_QP_ACCESS_FLAGS;
    qp_attr.qp_state        = IBV_QPS_INIT;
    qp_attr.pkey_index      = 0;
    qp_attr.port_num        = port_num;
    qp_attr.qp_access_flags = UCT_IB_MEM_ACCESS_FLAGS;

    ret = ibv_modify_qp(md->umr.qp, &qp_attr, attr_mask);
    if (ret) {
        ucs_error("%s: ibv_modify_qp(UMR QP 0x%x) failed to modify to INIT: %m",
                  uct_ib_device_name(ibdev), md->umr.qp->qp_num);
        return UCS_ERR_IO_ERROR;
    }

    /* Modify to RTR */
    attr_mask                  = IBV_QP_STATE |
                                 IBV_QP_DEST_QPN |
                                 IBV_QP_PATH_MTU |
                                 IBV_QP_RQ_PSN |
                                 IBV_QP_MIN_RNR_TIMER |
                                 IBV_QP_MAX_DEST_RD_ATOMIC |
                                 IBV_QP_AV;
    qp_attr.qp_state           = IBV_QPS_RTR;
    qp_attr.dest_qp_num        = md->umr.qp->qp_num;
    qp_attr.path_mtu           = IBV_MTU_512;
    qp_attr.rq_psn             = 0;
    qp_attr.min_rnr_timer      = 7;
    qp_attr.max_dest_rd_atomic = 1;
    qp_attr.ah_attr.port_num   = port_num;
    qp_attr.ah_attr.dlid       = port_attr->lid;
    qp_attr.ah_attr.is_global  = 1;

    if (UCS_OK != uct_ib_device_query_gid(ibdev, port_num,
                                          UCT_IB_DEVICE_DEFAULT_GID_INDEX,
                                          &qp_attr.ah_attr.grh.dgid,
                                          UCS_LOG_LEVEL_ERROR)) {
        return UCS_ERR_IO_ERROR;
    }

    ret = ibv_modify_qp(md->umr.qp, &qp_attr, attr_mask);
    if (ret) {
        ucs_error("%s: ibv_modify_qp(UMR QP 0x%x) failed to modify to RTR: %m",
                  uct_ib_device_name(ibdev), md->umr.qp->qp_num);
        return UCS_ERR_IO_ERROR;
    }

    /* Modify to RTS */
    attr_mask             = IBV_QP_STATE |
                            IBV_QP_SQ_PSN |
                            IBV_QP_TIMEOUT |
                            IBV_QP_RNR_RETRY |
                            IBV_QP_RETRY_CNT |
                            IBV_QP_MAX_QP_RD_ATOMIC;
    qp_attr.qp_state      = IBV_QPS_RTS;
    qp_attr.sq_psn        = 0;
    qp_attr.timeout       = 7;
    qp_attr.rnr_retry     = 7;
    qp_attr.retry_cnt     = 7;
    qp_attr.max_rd_atomic = 1;

    ret = ibv_modify_qp(md->umr.qp, &qp_attr, attr_mask);
    if (ret) {
        ucs_error("%s: ibv_modify_qp(UMR QP 0x%x) failed to modify to RTS: %m",
                  uct_ib_device_name(ibdev), md->umr.qp->qp_num);
        return UCS_ERR_IO_ERROR;
    }

    ucs_trace("%s: initialized UMR QP 0x%x", uct_ib_device_name(ibdev),
              md->umr.qp->qp_num);
    return UCS_OK;
}

static ucs_status_t uct_ib_mlx5_devx_umr_init_export(uct_ib_mlx5_md_t *md)
{
    ucs_status_t status;

    status = uct_ib_mlx5_devx_umr_create_cq(md);
    if (UCS_OK != status) {
        goto err;
    }

    status = uct_ib_mlx5_devx_umr_create_qp(md);
    if (UCS_OK != status) {
        goto err_destroy_cq;
    }

    status = uct_ib_mlx5_devx_umr_modify_qp(md);
    if (UCS_OK != status) {
        goto err_destroy_qp;
    }

    /* Initialize indirect UMR mkey pool */
    ucs_list_head_init(&md->umr.mkey_pool);

    return UCS_OK;

err_destroy_qp:
    uct_ib_destroy_qp(md->umr.qp);
err_destroy_cq:
    ibv_destroy_cq(md->umr.cq);
err:
    return status;
}

static void
uct_ib_mlx5_devx_umr_mkey_alias_destroy(uct_ib_mlx5_md_t *md,
                                        uct_ib_mlx5_devx_umr_alias_t *umr_alias)
{
    ucs_status_t status;

    ucs_trace("%s: destroy " UCT_IB_MLX5_UMR_ALIAS_FMT,
              uct_ib_mlx5_dev_name(md), UCT_IB_MLX5_UMR_ALIAS_ARG(umr_alias));

    status = uct_ib_mlx5_devx_obj_destroy(umr_alias->cross_mr, "MKEY_ALIAS");
    if (UCS_OK != status) {
        ucs_warn("%s: uct_ib_mlx5_devx_obj_destroy(" UCT_IB_MLX5_UMR_ALIAS_FMT
                 ") failed with error '%s': %m", uct_ib_mlx5_dev_name(md),
                 UCT_IB_MLX5_UMR_ALIAS_ARG(umr_alias),
                 ucs_status_string(status));
    }
}

static void
uct_ib_mlx5_devx_umr_mkey_destroy(uct_ib_mlx5_md_t *md,
                                  uct_ib_mlx5_devx_umr_mkey_t *umr_mkey)
{
    int ret;

    ucs_trace("%s: destroy " UCT_IB_MLX5_UMR_MKEY_FMT, uct_ib_mlx5_dev_name(md),
              UCT_IB_MLX5_UMR_MKEY_ARG(umr_mkey));

    ret = mlx5dv_destroy_mkey(umr_mkey->mkey);
    if (0 != ret) {
        ucs_warn("%s: mlx5dv_destroy_mkey("UCT_IB_MLX5_UMR_MKEY_FMT") returned "
                 "%d: %m", uct_ib_mlx5_dev_name(md),
                 UCT_IB_MLX5_UMR_MKEY_ARG(umr_mkey), ret);
    }

    ucs_free(umr_mkey);
}

static uct_ib_mlx5_devx_umr_mkey_t *
uct_ib_mlx5_devx_umr_mkey_create(uct_ib_mlx5_md_t *md)
{
    struct mlx5dv_mkey_init_attr mkey_init_attr = {
        .pd           = md->super.pd,
        .create_flags = MLX5DV_MKEY_INIT_ATTR_FLAGS_INDIRECT,
        .max_entries  = 1
    };
    uct_ib_mlx5_devx_umr_mkey_t *umr_mkey;
    ucs_status_t status;

    /* Lazy init UMR related objects for exporter */
    if (NULL == md->umr.qp) {
        status = uct_ib_mlx5_devx_umr_init_export(md);
        if (UCS_OK != status) {
            return NULL;
        }
    }

    umr_mkey = ucs_malloc(sizeof(*umr_mkey), "uct_ib_mlx5_devx_umr_mkey_t");
    if (NULL == umr_mkey) {
        ucs_error("%s: failed to allocate UMR mkey", uct_ib_mlx5_dev_name(md));
        return NULL;
    }

    umr_mkey->mkey = mlx5dv_create_mkey(&mkey_init_attr);
    if (NULL == umr_mkey->mkey) {
        ucs_error("%s: mlx5dv_create_mkey() failed to create UMR mkey: %m",
                  uct_ib_mlx5_dev_name(md));
        ucs_free(umr_mkey);
        return NULL;
    }

    /* Mark mkey as UMR to distinguish it on the importer side */
    umr_mkey->mkey->lkey |= UCT_IB_MLX5_MKEY_TAG_UMR;
    umr_mkey->mkey->rkey |= UCT_IB_MLX5_MKEY_TAG_UMR;

    status = uct_ib_mlx5_devx_allow_xgvmi_access(md, umr_mkey->mkey->lkey, 0);
    if (status != UCS_OK) {
        uct_ib_mlx5_devx_umr_mkey_destroy(md, umr_mkey);
        return NULL;
    }

    ucs_trace("%s: created " UCT_IB_MLX5_UMR_MKEY_FMT,
              uct_ib_mlx5_dev_name(md), UCT_IB_MLX5_UMR_MKEY_ARG(umr_mkey));
    return umr_mkey;
}

static void uct_ib_mlx5_devx_umr_cleanup(uct_ib_mlx5_md_t *md)
{
    uct_ib_mlx5_devx_umr_alias_t mkey_alias;
    uct_ib_mlx5_devx_umr_mkey_t *item, *tmp;
    int ret;

    /* Destroy UMR mkey hash if present */
    if (NULL != md->umr.mkey_hash) {
        ucs_trace("%s: destroy UMR mkey hash with %d elements",
                  uct_ib_mlx5_dev_name(md), kh_size(md->umr.mkey_hash));

        kh_foreach_value(md->umr.mkey_hash, mkey_alias, {
            uct_ib_mlx5_devx_umr_mkey_alias_destroy(md, &mkey_alias);
        });

        kh_destroy(umr_mkey_map, md->umr.mkey_hash);
    }

    /* Destroy UMR mkey pool if not empty */
    if (!ucs_list_is_empty(&md->umr.mkey_pool)) {
        ucs_trace("%s: destroy UMR mkey pool with %lu elements",
                  uct_ib_mlx5_dev_name(md),
                  ucs_list_length(&md->umr.mkey_pool));

        ucs_list_for_each_safe(item, tmp, &md->umr.mkey_pool, super) {
            ucs_list_del(&item->super);
            uct_ib_mlx5_devx_umr_mkey_destroy(md, item);
        }
    }

    if (NULL != md->umr.qp) {
        ret = ibv_destroy_qp(md->umr.qp);
        if (ret != 0) {
            ucs_warn("%s: ibv_destroy_qp(UMR QP) returned %d: %m",
                     uct_ib_mlx5_dev_name(md), ret);
        }
    }

    if (NULL != md->umr.cq) {
        uct_ib_destroy_cq(md->umr.cq, uct_ib_mlx5_dev_name(md));
    }
}

static ucs_status_t
uct_ib_mlx5_devx_umr_post_sync(uct_ib_mlx5_md_t *md, struct ibv_send_wr *wr,
                               uct_ib_mlx5_devx_umr_mkey_t *umr_mkey,
                               const char *desc)
{
    ucs_time_t start_time = ucs_get_time();
    struct ibv_wc wc;
    struct ibv_send_wr *bad_wr;
    int ret;

    ret = ibv_post_send(md->umr.qp, wr, &bad_wr);
    if (ret != 0) {
        ucs_error("%s: ibv_post_send(UMR QP, %s, "UCT_IB_MLX5_UMR_MKEY_FMT") "
                  "returned %d: %m", uct_ib_mlx5_dev_name(md), desc,
                  UCT_IB_MLX5_UMR_MKEY_ARG(umr_mkey), ret);
        return UCS_ERR_IO_ERROR;
    }

    /* Poll for completion with timeout */
    while ((ret = ibv_poll_cq(md->umr.cq, 1, &wc)) == 0) {
        if ((ucs_get_time() - start_time) > ucs_time_from_sec(30)) {
            ucs_error("%s: ibv_poll_cq(UMR CQ, %s, "UCT_IB_MLX5_UMR_MKEY_FMT") "
                      "timed out", uct_ib_mlx5_dev_name(md), desc,
                      UCT_IB_MLX5_UMR_MKEY_ARG(umr_mkey));
            return UCS_ERR_TIMED_OUT;
        }
    }

    if ((ret < 0) || (wc.status != IBV_WC_SUCCESS)) {
        ucs_error("%s: ibv_poll_cq(UMR CQ, %s, "UCT_IB_MLX5_UMR_MKEY_FMT") "
                  "returned %d, status: %s", uct_ib_mlx5_dev_name(md), desc,
                  UCT_IB_MLX5_UMR_MKEY_ARG(umr_mkey), ret,
                  uct_ib_wc_status_str(wc.status));
        return UCS_ERR_IO_ERROR;
    }

    return UCS_OK;
}

static ucs_status_t
uct_ib_mlx5_devx_umr_mkey_invalidate(uct_ib_mlx5_md_t *md,
                                     uct_ib_mlx5_devx_umr_mkey_t *umr_mkey)
{
    struct ibv_send_wr wr = {
        .wr_id           = 0,
        .next            = NULL,
        .num_sge         = 0,
        .opcode          = IBV_WR_LOCAL_INV,
        .send_flags      = IBV_SEND_INLINE | IBV_SEND_SIGNALED,
        .invalidate_rkey = umr_mkey->mkey->lkey
    };
    ucs_status_t status;

    status = uct_ib_mlx5_devx_umr_post_sync(md, &wr, umr_mkey, "invalidation");
    if (status != UCS_OK) {
        uct_ib_mlx5_devx_umr_mkey_destroy(md, umr_mkey);
        return status;
    }

    /* Add UMR mkey to mkey pool for reuse & cleanup */
    ucs_list_add_head(&md->umr.mkey_pool, &umr_mkey->super);
    ucs_trace("%s: put " UCT_IB_MLX5_UMR_MKEY_FMT " into pool (%ld)",
              uct_ib_mlx5_dev_name(md), UCT_IB_MLX5_UMR_MKEY_ARG(umr_mkey),
              ucs_list_length(&md->umr.mkey_pool));
    return UCS_OK;
}

static uct_ib_mlx5_devx_umr_mkey_t *
uct_ib_mlx5_devx_umr_mkey_pool_get(uct_ib_mlx5_md_t *md)
{
    uct_ib_mlx5_devx_umr_mkey_t *umr_mkey;

    if (ucs_list_is_empty(&md->umr.mkey_pool)) {
        umr_mkey = uct_ib_mlx5_devx_umr_mkey_create(md);
    } else {
        umr_mkey = ucs_list_extract_head(&md->umr.mkey_pool,
                                         uct_ib_mlx5_devx_umr_mkey_t, super);
        ucs_trace("%s: extracted from pool " UCT_IB_MLX5_UMR_MKEY_FMT,
                  uct_ib_mlx5_dev_name(md), UCT_IB_MLX5_UMR_MKEY_ARG(umr_mkey));
    }

    return umr_mkey;
}

static uct_ib_mlx5_devx_umr_mkey_t *
uct_ib_mlx5_devx_umr_mkey_bind(uct_ib_mlx5_md_t *md, uct_ib_mlx5_devx_mr_t *mr)
{
    struct ibv_mr *ib_mr  = mr->super.ib;
    struct ibv_mw mw      = {
        .rkey = 0,
        .type = IBV_MW_TYPE_1
    };
    struct ibv_send_wr wr = {
        .wr_id      = 0,
        .next       = NULL,
        .opcode     = IBV_WR_BIND_MW,
        .send_flags = IBV_SEND_INLINE | IBV_SEND_SIGNALED,
        .bind_mw    = {
            .mw        = &mw,
            .rkey      = 0,
            .bind_info = {
                .mr              = ib_mr,
                .length          = ib_mr->length,
                .addr            = (uint64_t)ib_mr->addr,
                .mw_access_flags = UCT_IB_MLX5_MD_UMEM_ACCESS
            }
        }
    };
    ucs_status_t status;
    uct_ib_mlx5_devx_umr_mkey_t *umr_mkey;

    umr_mkey = uct_ib_mlx5_devx_umr_mkey_pool_get(md);
    if (NULL == umr_mkey) {
        return NULL;
    }

    /* Set UMR lkey to be registered with given MR */
    mw.rkey         = umr_mkey->mkey->lkey;
    wr.bind_mw.rkey = umr_mkey->mkey->lkey;

    status = uct_ib_mlx5_devx_umr_post_sync(md, &wr, umr_mkey, "registration");
    if (status != UCS_OK) {
        uct_ib_mlx5_devx_umr_mkey_invalidate(md, umr_mkey);
        return NULL;
    }

    ucs_trace("%s: registered addr %p length %zu lkey 0x%x to "
              UCT_IB_MLX5_UMR_MKEY_FMT, uct_ib_mlx5_dev_name(md), ib_mr->addr,
              ib_mr->length, ib_mr->lkey, UCT_IB_MLX5_UMR_MKEY_ARG(umr_mkey));
    return umr_mkey;
}

static UCS_F_ALWAYS_INLINE uint64_t
uct_ib_mlx5_devx_umr_mkey_hash_code(const uct_ib_md_packed_mkey_t *packed_mkey)
{
    return ((uint64_t)packed_mkey->vhca_id << 32) | packed_mkey->lkey;
}

/*
 * Indicate that given mkey is an UMR mkey.
 */
static UCS_F_ALWAYS_INLINE int uct_ib_mlx5_devx_mkey_is_umr(uint32_t lkey)
{
    return UCT_IB_MLX5_MKEY_TAG_UMR == (lkey & 0xff);
}

static ucs_status_t
uct_ib_mlx5_devx_umr_mkey_hash_find(uct_ib_mlx5_md_t *md,
                                    const uct_ib_md_packed_mkey_t *packed_mkey,
                                    uct_ib_mlx5_devx_umr_alias_t *umr_alias)
{
    uint64_t input_key;
    khiter_t khiter;

    if (NULL == md->umr.mkey_hash) {
        return UCS_ERR_NO_ELEM;
    }

    input_key = uct_ib_mlx5_devx_umr_mkey_hash_code(packed_mkey);
    khiter    = kh_get(umr_mkey_map, md->umr.mkey_hash, input_key);

    if (khiter == kh_end(md->umr.mkey_hash)) {
        return UCS_ERR_NO_ELEM;
    }

    *umr_alias = kh_val(md->umr.mkey_hash, khiter);

    /* Check if alias is from the same MD as packed_mkey */
    if (packed_mkey->md_uuid != umr_alias->md_uuid) {
        ucs_debug("%s: found " UCT_IB_MLX5_UMR_ALIAS_FMT " in hash, but uuid %"
                  PRIu64 " doesn't match, removing stale alias",
                  uct_ib_mlx5_dev_name(md), UCT_IB_MLX5_UMR_ALIAS_ARG(umr_alias),
                  packed_mkey->md_uuid);
        /* Remove stale entry from hash, and destroy */
        kh_del(umr_mkey_map, md->umr.mkey_hash, khiter);
        uct_ib_mlx5_devx_umr_mkey_alias_destroy(md, umr_alias);
        return UCS_ERR_UNREACHABLE;
    }

    ucs_trace("%s: found " UCT_IB_MLX5_UMR_ALIAS_FMT " in hash",
              uct_ib_mlx5_dev_name(md), UCT_IB_MLX5_UMR_ALIAS_ARG(umr_alias));
    return UCS_OK;
}

static ucs_status_t
uct_ib_mlx5_devx_umr_mkey_hash_put(uct_ib_mlx5_md_t *md,
                                   const uct_ib_md_packed_mkey_t *packed_mkey,
                                   const uct_ib_mlx5_devx_umr_alias_t *umr_alias)
{
    uint64_t input_key = uct_ib_mlx5_devx_umr_mkey_hash_code(packed_mkey);
    int ret;
    khiter_t khiter;

    /* Lazy init UMR mkey alias hash map */
    if (NULL == md->umr.mkey_hash) {
        md->umr.mkey_hash = kh_init(umr_mkey_map);
        if (NULL == md->umr.mkey_hash) {
            return UCS_ERR_NO_MEMORY;
        }
    }

    khiter = kh_put(umr_mkey_map, md->umr.mkey_hash, input_key, &ret);
    if (ret == UCS_KH_PUT_FAILED) {
        ucs_error("%s: failed to add " UCT_IB_MLX5_UMR_ALIAS_FMT " to hash map",
                  uct_ib_mlx5_dev_name(md),
                  UCT_IB_MLX5_UMR_ALIAS_ARG(umr_alias));
        return UCS_ERR_NO_MEMORY;
    }

    kh_val(md->umr.mkey_hash, khiter) = *umr_alias;
    ucs_trace("%s: added " UCT_IB_MLX5_UMR_ALIAS_FMT " to hash",
              uct_ib_mlx5_dev_name(md), UCT_IB_MLX5_UMR_ALIAS_ARG(umr_alias));
    return UCS_OK;
}

ucs_status_t
uct_ib_mlx5_devx_mem_dereg(uct_md_h uct_md,
                           const uct_md_mem_dereg_params_t *params)
{
    uct_ib_mlx5_md_t *md = ucs_derived_of(uct_md, uct_ib_mlx5_md_t);
    uct_ib_mlx5_devx_mem_t *memh;
    ucs_status_t status;

    UCT_MD_MEM_DEREG_CHECK_PARAMS(params, 1);
    if (ENABLE_PARAMS_CHECK) {
        status = uct_ib_devx_dereg_invalidate_params_check(md, params);
        if (status != UCS_OK) {
            return status;
        }
    }

    memh   = ucs_derived_of(params->memh, uct_ib_mlx5_devx_mem_t);
    status = uct_ib_mlx5_devx_dereg_keys(md, memh);
    if (status != UCS_OK) {
        return status;
    }

    if (memh->smkey_mr != NULL) {
        ucs_trace("%s: destroy smkey_mr %p with key %x",
                  uct_ib_device_name(&md->super.dev), memh->smkey_mr,
                  memh->super.rkey);
        status = uct_ib_mlx5_devx_obj_destroy(memh->smkey_mr,
                                              "MKEY, SYMMETRIC");
        if (status != UCS_OK) {
            return status;
        }
    }

    if (memh->cross_mr != NULL) {
        ucs_trace("%s: destroy cross_mr %p with key %x",
                  uct_ib_device_name(&md->super.dev), memh->cross_mr,
                  memh->exported_lkey);
        status = uct_ib_mlx5_devx_obj_destroy(memh->cross_mr, "CROSS_MR");
        if (status != UCS_OK) {
            return status;
        }
    }

    if (memh->exported_umr_mkey != NULL) {
        status = uct_ib_mlx5_devx_umr_mkey_invalidate(md,
                                                      memh->exported_umr_mkey);
        if (status != UCS_OK) {
            return status;
        }
    }

    if (!(memh->super.flags & UCT_IB_MEM_IMPORTED)) {
        if (uct_ib_mlx5_devx_memh_has_ro(md, memh)) {
            status = uct_ib_mlx5_devx_dereg_mr(md, memh,
                                               UCT_IB_MR_STRICT_ORDER);
            if (status != UCS_OK) {
                return status;
            }
        }

        status = uct_ib_mlx5_devx_dereg_mr(md, memh, UCT_IB_MR_DEFAULT);
        if (status != UCS_OK) {
            return status;
        }
    }

    if (UCT_MD_MEM_DEREG_FIELD_VALUE(params, flags, FIELD_FLAGS, 0) &
        UCT_MD_MEM_DEREG_FLAG_INVALIDATE) {
        ucs_assert(params->comp != NULL); /* suppress coverity false-positive */
        uct_invoke_completion(params->comp, UCS_OK);
    }

    ucs_free(memh);
    return UCS_OK;
}

static ucs_status_t uct_ib_mlx5_add_page(ucs_mpool_t *mp, size_t *size_p, void **page_p)
{
    uct_ib_mlx5_md_t *md = ucs_container_of(mp, uct_ib_mlx5_md_t, dbrec_pool);
    uct_ib_mlx5_dbrec_page_t *page;
    size_t size = ucs_align_up(*size_p + sizeof(*page), ucs_get_page_size());
    uct_ib_mlx5_devx_umem_t mem;
    ucs_status_t status;

    status = uct_ib_mlx5_md_buf_alloc(md, size, 1, (void**)&page, &mem, 0,
                                      "devx dbrec");
    if (status != UCS_OK) {
        return status;
    }

    page->mem = mem;
    *size_p   = size - sizeof(*page);
    *page_p   = page + 1;
    return UCS_OK;
}

static void uct_ib_mlx5_init_dbrec(ucs_mpool_t *mp, void *obj, void *chunk)
{
    uct_ib_mlx5_dbrec_page_t *page = (uct_ib_mlx5_dbrec_page_t*)chunk - 1;
    uct_ib_mlx5_dbrec_t *dbrec     = obj;

    dbrec->mem_id = page->mem.mem->umem_id;
    dbrec->offset = UCS_PTR_BYTE_DIFF(chunk, obj) + sizeof(*page);
}

static void uct_ib_mlx5_free_page(ucs_mpool_t *mp, void *chunk)
{
    uct_ib_mlx5_md_t *md = ucs_container_of(mp, uct_ib_mlx5_md_t, dbrec_pool);
    uct_ib_mlx5_dbrec_page_t *page = (uct_ib_mlx5_dbrec_page_t*)chunk - 1;
    uct_ib_mlx5_md_buf_free(md, page, &page->mem);
}

static ucs_mpool_ops_t uct_ib_mlx5_dbrec_ops = {
    .chunk_alloc   = uct_ib_mlx5_add_page,
    .chunk_release = uct_ib_mlx5_free_page,
    .obj_init      = uct_ib_mlx5_init_dbrec,
    .obj_cleanup   = NULL,
    .obj_str       = NULL
};

static void uct_ib_mlx5_devx_check_odp(uct_ib_mlx5_md_t *md,
                                       const uct_ib_md_config_t *md_config,
                                       void *cap)
{
    char out[UCT_IB_MLX5DV_ST_SZ_BYTES(query_hca_cap_out)] = {};
    char in[UCT_IB_MLX5DV_ST_SZ_BYTES(query_hca_cap_in)]   = {};
    ucs_string_buffer_t strb = UCS_STRING_BUFFER_INITIALIZER;
    ucs_status_t status;
    const void *odp_cap;
    const char *reason;
    struct ibv_mr *mr;
    uint8_t version;

    if (!uct_ib_mlx5_md_check_odp_common(md, &reason)) {
        goto no_odp;
    }

    if (!UCT_IB_MLX5DV_GET(cmd_hca_cap, cap, pg)) {
        reason = "cap.pg is not supported";
        goto no_odp;
    }

    if (!UCT_IB_MLX5DV_GET(cmd_hca_cap, cap, umr_extended_translation_offset)) {
        reason = "cap.umr_extended_translation_offset is not supported";
        goto no_odp;
    }

    UCT_IB_MLX5DV_SET(query_hca_cap_in, in, opcode, UCT_IB_MLX5_CMD_OP_QUERY_HCA_CAP);
    UCT_IB_MLX5DV_SET(query_hca_cap_in, in, op_mod, UCT_IB_MLX5_HCA_CAP_OPMOD_GET_CUR |
                                                   (UCT_IB_MLX5_CAP_ODP << 1));
    status = uct_ib_mlx5_devx_general_cmd(md->super.dev.ibv_context, in,
                                          sizeof(in), out, sizeof(out),
                                          "QUERY_HCA_CAP, ODP", 0);
    if (status != UCS_OK) {
        reason = "failed to query HCA capabilities";
        goto no_odp;
    }

    if (UCT_IB_MLX5DV_GET(query_hca_cap_out, out,
                          capability.odp_cap.mem_page_fault)) {
        odp_cap = UCT_IB_MLX5DV_ADDR_OF(
                query_hca_cap_out, out,
                capability.odp_cap.memory_page_fault_scheme_cap);
        version = 2;
    } else {
        if (md_config->devx_objs &
            (UCS_BIT(UCT_IB_DEVX_OBJ_RCQP) | UCS_BIT(UCT_IB_DEVX_OBJ_DCI))) {
            reason = "version 1 is not supported for DevX QP";
            goto no_odp;
        }

        odp_cap = UCT_IB_MLX5DV_ADDR_OF(
                query_hca_cap_out, out,
                capability.odp_cap.transport_page_fault_scheme_cap);
        version = 1;
    }

    if (!UCT_IB_MLX5DV_GET(odp_scheme_cap, odp_cap, ud_odp_caps.send) ||
        !UCT_IB_MLX5DV_GET(odp_scheme_cap, odp_cap, rc_odp_caps.send) ||
        !UCT_IB_MLX5DV_GET(odp_scheme_cap, odp_cap, rc_odp_caps.write) ||
        !UCT_IB_MLX5DV_GET(odp_scheme_cap, odp_cap, rc_odp_caps.read)) {
        reason = "it's not supported for UD/RC transports";
        goto no_odp;
    }

    if ((md->super.dev.flags & UCT_IB_DEVICE_FLAG_DC) &&
        (!UCT_IB_MLX5DV_GET(odp_scheme_cap, odp_cap, dc_odp_caps.send) ||
         !UCT_IB_MLX5DV_GET(odp_scheme_cap, odp_cap, dc_odp_caps.write) ||
         !UCT_IB_MLX5DV_GET(odp_scheme_cap, odp_cap, dc_odp_caps.read))) {
        reason = "it's not supported for DC transport";
        goto no_odp;
    }

    md->super.gva_mem_types          = md_config->ext.odp.mem_types;
    md->super.reg_nonblock_mem_types = md_config->ext.odp.mem_types;

    if (ucs_log_is_enabled(UCS_LOG_LEVEL_DEBUG)) {
        ucs_string_buffer_append_flags(&strb, md->super.reg_nonblock_mem_types,
                                       ucs_memory_type_names);
        ucs_debug("%s: ODP is supported, version %d: memory=%s",
                  uct_ib_device_name(&md->super.dev), version,
                  ucs_string_buffer_cstr(&strb));
        ucs_string_buffer_cleanup(&strb);
    }

    if (!md->super.relaxed_order) {
        return;
    }

    mr = ibv_reg_mr(md->super.pd, NULL, SIZE_MAX,
                    UCT_IB_MEM_ACCESS_FLAGS | IBV_ACCESS_RELAXED_ORDERING |
                    IBV_ACCESS_ON_DEMAND);
    if (mr == NULL) {
        return;
    }

    ibv_dereg_mr(mr);
    md->flags |= UCT_IB_MLX5_MD_FLAG_GVA_RO;
    return;

no_odp:
    ucs_debug("%s: ODP is disabled because %s",
              uct_ib_device_name(&md->super.dev), reason);
}

static uct_ib_port_select_mode_t
uct_ib_mlx5_devx_query_port_select(uct_ib_mlx5_md_t *md)
{
    char out[UCT_IB_MLX5DV_ST_SZ_BYTES(query_lag_out)] = {};
    char in[UCT_IB_MLX5DV_ST_SZ_BYTES(query_lag_in)]   = {};
    void *lag;
    uint8_t port_select_mode;
    ucs_status_t status;

    lag = UCT_IB_MLX5DV_ADDR_OF(query_lag_out, out, lag_context);
    UCT_IB_MLX5DV_SET(query_lag_in, in, opcode, UCT_IB_MLX5_CMD_OP_QUERY_LAG);
    status = uct_ib_mlx5_devx_general_cmd(md->super.dev.ibv_context, in,
                                          sizeof(in), out, sizeof(out),
                                          "QUERY_LAG", 0);
    if (status != UCS_OK) {
        return UCT_IB_MLX5_LAG_INVALID_MODE;
    }

    port_select_mode = UCT_IB_MLX5DV_GET(lag_context, lag, port_select_mode);

    if (port_select_mode > UCT_IB_MLX5_LAG_MULTI_PORT_ESW) {
        return UCT_IB_MLX5_LAG_INVALID_MODE;
    }

    return port_select_mode;
}

static ucs_status_t
uct_ib_mlx5_devx_query_lag(uct_ib_mlx5_md_t *md, uint8_t *state)
{
    char out[UCT_IB_MLX5DV_ST_SZ_BYTES(query_lag_out)] = {};
    char in[UCT_IB_MLX5DV_ST_SZ_BYTES(query_lag_in)]  = {};
    void *lag;
    ucs_status_t status;

    lag = UCT_IB_MLX5DV_ADDR_OF(query_lag_out, out, lag_context);
    UCT_IB_MLX5DV_SET(query_lag_in, in, opcode, UCT_IB_MLX5_CMD_OP_QUERY_LAG);
    status = uct_ib_mlx5_devx_general_cmd(md->super.dev.ibv_context, in,
                                          sizeof(in), out, sizeof(out),
                                          "QUERY_LAG", 0);
    if (status != UCS_OK) {
        return status;
    }

    *state = UCT_IB_MLX5DV_GET(lag_context, lag, lag_state);
    return UCS_OK;
}

struct ibv_context* uct_ib_mlx5_devx_open_device(struct ibv_device *ibv_device)
{
    struct mlx5dv_context_attr dv_attr = {
        .flags = MLX5DV_CONTEXT_FLAGS_DEVX
    };
    struct ibv_context *ctx;

    ctx = mlx5dv_open_device(ibv_device, &dv_attr);
    if (ctx == NULL) {
        ucs_debug("mlx5dv_open_device(%s) failed: %m",
                  ibv_get_device_name(ibv_device));
        return NULL;
    }

    return ctx;
}

static ucs_status_t
uct_ib_mlx5_devx_check_event_channel(struct ibv_context *ctx)
{
    struct mlx5dv_devx_event_channel *event_channel;
    struct ibv_cq *cq;

    cq = ibv_create_cq(ctx, 1, NULL, NULL, 0);
    if (cq == NULL) {
        uct_ib_check_memlock_limit_msg(ctx, UCS_LOG_LEVEL_DEBUG,
                                       "ibv_create_cq()");
        return UCS_ERR_UNSUPPORTED;
    }

    ibv_destroy_cq(cq);

    event_channel = mlx5dv_devx_create_event_channel(
            ctx, MLX5_IB_UAPI_DEVX_CR_EV_CH_FLAGS_OMIT_DATA);
    if (event_channel == NULL) {
        ucs_diag("mlx5dv_devx_create_event_channel(%s) failed: %m",
                 ibv_get_device_name(ctx->device));
        return UCS_ERR_UNSUPPORTED;
    }

    mlx5dv_devx_destroy_event_channel(event_channel);
    return UCS_OK;
}

static uct_ib_md_ops_t uct_ib_mlx5_devx_md_ops;

static void uct_ib_mlx5_devx_init_flush_mr(uct_ib_mlx5_md_t *md)
{
    uct_md_mem_reg_params_t params;
    ucs_status_t status;

    if (!(md->flags & UCT_IB_MLX5_MD_FLAG_KSM)) {
        md->super.flush_rkey = UCT_IB_MD_INVALID_FLUSH_RKEY;
        return;
    }

    ucs_assert(UCT_IB_MD_FLUSH_REMOTE_LENGTH <= ucs_get_page_size());

    params.field_mask = UCT_MD_MEM_REG_FIELD_FLAGS;
    params.flags      = UCT_MD_MEM_FLAG_HIDE_ERRORS;

    status = uct_ib_reg_mr(&md->super, md->zero_buf,
                           UCT_IB_MD_FLUSH_REMOTE_LENGTH, &params,
                           UCT_IB_MEM_ACCESS_FLAGS, NULL, &md->flush_mr);
    if (status != UCS_OK) {
        goto err;
    }

    status = uct_ib_mlx5_devx_reg_ksm_data_addr(md, md->zero_buf,
                                                UCT_IB_MD_FLUSH_REMOTE_LENGTH,
                                                0, 0, 0, "flush-mr",
                                                md->flush_mr, 1,
                                                &md->flush_dvmr,
                                                &md->super.flush_rkey);
    if (status != UCS_OK) {
        goto err_dereg_mr;
    }

    ucs_assert((md->super.flush_rkey & 0xff) == 0);
    return;

err_dereg_mr:
    uct_ib_dereg_mr(md->flush_mr);
    md->flush_mr = NULL;
err:
    md->super.flush_rkey = uct_ib_mlx5_flush_rkey_make();
}

ucs_status_t uct_ib_mlx5_devx_query_cap(struct ibv_context *ctx, uint32_t opmod,
                                        void *out, size_t size, char *msg_arg,
                                        int silent)
{
    char in[UCT_IB_MLX5DV_ST_SZ_BYTES(query_hca_cap_in)] = {};

    UCT_IB_MLX5DV_SET(query_hca_cap_in, in, opcode,
                      UCT_IB_MLX5_CMD_OP_QUERY_HCA_CAP);
    UCT_IB_MLX5DV_SET(query_hca_cap_in, in, op_mod, opmod);
    return uct_ib_mlx5_devx_general_cmd(ctx, in, ucs_static_array_size(in),
                                        out, size, msg_arg, silent);
}

ucs_status_t uct_ib_mlx5_devx_query_cap_2(struct ibv_context *ctx,
                                          void *out, size_t size)
{
    char in[UCT_IB_MLX5DV_ST_SZ_BYTES(query_hca_cap_in)] = {};

    /* query HCA CAP 2 */
    UCT_IB_MLX5DV_SET(query_hca_cap_in, in, opcode,
                      UCT_IB_MLX5_CMD_OP_QUERY_HCA_CAP);
    UCT_IB_MLX5DV_SET(query_hca_cap_in, in, op_mod,
                      UCT_IB_MLX5_HCA_CAP_OPMOD_GET_CUR |
                              (UCT_IB_MLX5_CAP_2_GENERAL << 1));
    return uct_ib_mlx5_devx_general_cmd(ctx, in, sizeof(in), out, size,
                                        "QUERY_HCA_CAP, CAP2", 1);
}

int uct_ib_mlx5_devx_check_xgvmi(void *cap_2)
{
    uint64_t object_for_other_vhca;
    uint32_t object_to_object;

    object_to_object      = UCT_IB_MLX5DV_GET(cmd_hca_cap_2, cap_2,
                                              cross_vhca_object_to_object_supported);
    object_for_other_vhca = UCT_IB_MLX5DV_GET64(
            cmd_hca_cap_2, cap_2, allowed_object_for_other_vhca_access);

    return ((object_to_object &
             UCT_IB_MLX5_HCA_CAPS_2_CROSS_VHCA_OBJ_TO_OBJ_LOCAL_MKEY_TO_REMOTE_MKEY) &&
            (object_for_other_vhca &
             UCT_IB_MLX5_HCA_CAPS_2_ALLOWED_OBJ_FOR_OTHER_VHCA_ACCESS_MKEY));
}

static void uct_ib_mlx5_devx_check_dp_ordering(uct_ib_mlx5_md_t *md, void *cap,
                                               void *cap_2,
                                               uct_ib_device_t *dev)
{
    if (UCT_IB_MLX5DV_GET(cmd_hca_cap, cap, dp_ordering_ooo_all_rc)) {
        md->dp_ordering_cap.rc = UCT_IB_MLX5_DP_ORDERING_OOO_ALL;
    } else if (UCT_IB_MLX5DV_GET(cmd_hca_cap, cap, dp_ordering_ooo_rw_rc)) {
        md->dp_ordering_cap.rc = UCT_IB_MLX5_DP_ORDERING_OOO_RW;
    } else {
        md->dp_ordering_cap.rc = UCT_IB_MLX5_DP_ORDERING_IBTA;
    }

    if (UCT_IB_MLX5DV_GET(cmd_hca_cap, cap, dp_ordering_ooo_all_dc)) {
        md->dp_ordering_cap.dc = UCT_IB_MLX5_DP_ORDERING_OOO_ALL;
    } else if (UCT_IB_MLX5DV_GET(cmd_hca_cap, cap, dp_ordering_ooo_rw_dc)) {
        md->dp_ordering_cap.dc = UCT_IB_MLX5_DP_ORDERING_OOO_RW;
    } else {
        md->dp_ordering_cap.dc = UCT_IB_MLX5_DP_ORDERING_IBTA;
    }

    if ((cap_2 != NULL) &&
        (UCT_IB_MLX5DV_GET(cmd_hca_cap_2, cap_2, dp_ordering_force))) {
        md->flags |= UCT_IB_MLX5_MD_FLAG_DP_ORDERING_FORCE;
    }

    ucs_debug("%s: dp_ordering support: force=%d ooo_rw_rc=%d ooo_rw_dc=%d",
              uct_ib_device_name(dev),
              !!(md->flags & UCT_IB_MLX5_MD_FLAG_DP_ORDERING_FORCE),
              md->dp_ordering_cap.rc, md->dp_ordering_cap.dc);
}

static void uct_ib_mlx5_devx_check_mkey_by_name(uct_ib_mlx5_md_t *md,
                                                void *cap_2,
                                                uct_ib_device_t *dev)
{
    int log_size;

    ucs_assertv(md->super.mkey_by_name_reserve.size == 0,
                "mkey_by_name_reserve.size=%u",
                md->super.mkey_by_name_reserve.size);

    if (UCT_IB_MLX5DV_GET(cmd_hca_cap_2, cap_2, mkey_by_name_reserve) == 0) {
        ucs_debug("%s: mkey_by_name_reserve is not supported",
                  uct_ib_device_name(dev));
        return;
    }

    log_size = UCT_IB_MLX5DV_GET(cmd_hca_cap_2, cap_2,
                                 mkey_by_name_reserve_log_size);

    md->super.mkey_by_name_reserve.base =
            UCT_IB_MLX5DV_GET(cmd_hca_cap_2, cap_2, mkey_by_name_reserve_base);

    /* The direct key and atomic key must have constant offset so that remote
     * keys can eventually compare equal.
     *
     * So first half of the range is used for allocation of smallest mkey,
     * other half will be used to create atomic key explicitly.
     */
    md->super.mkey_by_name_reserve.size = UCS_BIT(log_size) / 2;
    md->flags           |= UCT_IB_MLX5_MD_FLAG_MKEY_BY_NAME_RESERVE;

    ucs_debug("%s: mkey_by_name_reserve is supported, base=0x%x size=%u",
              uct_ib_device_name(dev), md->super.mkey_by_name_reserve.base,
              md->super.mkey_by_name_reserve.size);
}

static void uct_ib_mlx5_md_port_counter_set_id_init(uct_ib_mlx5_md_t *md)
{
    uint8_t *counter_set_id;

    ucs_carray_for_each(counter_set_id, md->port_counter_set_ids,
                        sizeof(md->port_counter_set_ids)) {
        *counter_set_id = UCT_IB_COUNTER_SET_ID_INVALID;
    }
}

ucs_status_t
uct_ib_mlx5_devx_device_mem_alloc(uct_md_h uct_md, size_t *length_p,
                                  void **address_p, ucs_memory_type_t mem_type,
                                  unsigned flags, const char *alloc_name,
                                  uct_mem_h *memh_p)
{
#if HAVE_IBV_DM
    uct_ib_md_t *md           = ucs_derived_of(uct_md, uct_ib_md_t);
    uct_ib_mlx5_md_t *devx_md = ucs_derived_of(md, uct_ib_mlx5_md_t);
    struct ibv_alloc_dm_attr dm_attr;
    uct_md_mem_reg_params_t reg_params;
    unsigned mem_flags;
    struct ibv_dm *dm;
    uct_ib_mlx5_devx_mem_t *memh;
    void *address;
    ucs_status_t status;
    uint32_t mkey;

    if (mem_type != UCS_MEMORY_TYPE_RDMA) {
        return UCS_ERR_UNSUPPORTED;
    }

    /* Align the allocation to a potential use of registration cache */
    dm_attr.length        = ucs_align_up_pow2(*length_p, md->dev.atomic_align);
    dm_attr.log_align_req = ucs_ilog2(md->dev.atomic_align);
    dm_attr.comp_mask     = 0;

    if (dm_attr.length > md->dev.dev_attr.max_dm_size) {
        ucs_error("%s: device memory allocation length (%zu) exceeds maximal "
                  "supported size (%zu)",
                  uct_ib_device_name(&md->dev), dm_attr.length,
                  md->dev.dev_attr.max_dm_size);
        return UCS_ERR_NO_MEMORY;
    }

    mem_flags = UCT_MD_MEM_ACCESS_REMOTE_GET | UCT_MD_MEM_ACCESS_REMOTE_PUT |
                UCT_MD_MEM_ACCESS_REMOTE_ATOMIC;

    status = uct_ib_memh_alloc(md, dm_attr.length, mem_flags,
                               sizeof(uct_ib_mlx5_devx_mem_t),
                               sizeof(struct ibv_mr), (uct_ib_mem_t**)&memh);
    if (status != UCS_OK) {
        return UCS_ERR_NO_MEMORY;
    }

    dm = UCS_PROFILE_CALL(ibv_alloc_dm, md->dev.ibv_context, &dm_attr);
    if (dm == NULL) {
        ucs_debug("%s: ibv_alloc_dm(length=%zu) failed: %m",
                  uct_ib_device_name(&md->dev), dm_attr.length);
        status = UCS_ERR_NO_MEMORY;
        goto err_free_memh;
    }

    /* Reserve non-accessible address range of the same length as the allocated dm */
    address = mmap(NULL, dm_attr.length, PROT_NONE, MAP_PRIVATE | MAP_ANONYMOUS,
                   -1, 0);
    if (address == MAP_FAILED) {
        ucs_debug("failed to reserve virtual address for dm, length: %zu",
                  dm_attr.length);
        status = UCS_ERR_NO_MEMORY;
        goto err_free_dm;
    }

    reg_params.field_mask = 0;
    status = uct_ib_reg_mr(md, address, dm_attr.length, &reg_params,
                           UCT_IB_MEM_ACCESS_FLAGS, dm,
                           &memh->mrs[UCT_IB_MR_DEFAULT].super.ib);
    if (status != UCS_OK) {
        goto err_munmap_address;
    }

    /* Mapping address to the dm allocation (which is zero based) using ksm,
       enabling put / get operations using that address range */
    status = uct_ib_mlx5_devx_reg_ksm_data_addr(
            devx_md, address, dm_attr.length, 0, 0, 0, "dm",
            memh->mrs[UCT_IB_MR_DEFAULT].super.ib, 1, &memh->dm_addr_dvmr,
            &mkey);
    if (status != UCS_OK) {
        goto err_dereg_dm;
    }

    memh->dm      = dm;
    memh->address = address;
    *length_p     = dm_attr.length;
    *address_p    = address;
    *memh_p       = memh;
    return UCS_OK;

err_dereg_dm:
    uct_ib_dereg_mr(memh->mrs[UCT_IB_MR_DEFAULT].super.ib);
err_munmap_address:
    munmap(address, dm_attr.length);
err_free_dm:
    ibv_free_dm(dm);
err_free_memh:
    ucs_free(memh);
    return status;
#else
    return UCS_ERR_UNSUPPORTED;
#endif
}

ucs_status_t
uct_ib_mlx5_devx_device_mem_free(uct_md_h uct_md, uct_mem_h tl_memh)
{
#if HAVE_IBV_DM
    uct_ib_mlx5_md_t *md         = ucs_derived_of(uct_md, uct_ib_mlx5_md_t);
    uct_ib_mlx5_devx_mem_t *memh = tl_memh;
    struct ibv_dm *dm            = memh->dm;
    size_t length = memh->mrs[UCT_IB_MR_DEFAULT].super.ib->length;
    ucs_status_t status;
    int ret;

    uct_ib_mlx5_devx_obj_destroy(memh->dm_addr_dvmr, "DM-KSM");

    ret = munmap(memh->address, length);
    if (ret != 0) {
        ucs_warn("munmap(address=%p, length=%zu) failed: %m", memh->address,
                 length);
    }

    status = uct_ib_mlx5_devx_dereg_keys(md, memh);
    if (status != UCS_OK) {
        ucs_warn("%s: uct_ib_mlx5_devx_dereg_keys() failed",
                 ucs_status_string(status));
    }

    status = uct_ib_mlx5_devx_dereg_mr(md, tl_memh, UCT_IB_MR_DEFAULT);
    if (status != UCS_OK) {
        return status;
    }

    ret = UCS_PROFILE_CALL(ibv_free_dm, dm);
    if (ret) {
        ucs_warn("ibv_free_dm() failed: %m");
        status = UCS_ERR_BUSY;
    }

    ucs_free(memh);
    return status;
#else
    return UCS_ERR_UNSUPPORTED;
#endif
}

static void uct_ib_mlx5dv_check_dm_ksm_reg(uct_ib_mlx5_md_t *md)
{
#if HAVE_IBV_DM
    size_t length   = 1;
    uct_md_h uct_md = (uct_md_h)&md->super;
    uct_ib_mlx5_devx_mem_t *devx_memh;
    void *address;
    uct_mem_h memh;
    ucs_status_t status;

    if (md->super.dev.dev_attr.max_dm_size == 0) {
        return;
    }

    status = uct_ib_mlx5_devx_device_mem_alloc(uct_md, &length, &address,
                                               UCS_MEMORY_TYPE_RDMA, 0,
                                               "check dm ksm registration",
                                               &memh);
    if (status != UCS_OK) {
        ucs_debug("%s: KSM over device memory is not supported",
                  ucs_status_string(status));
        return;
    }

    devx_memh = ucs_derived_of(memh, uct_ib_mlx5_devx_mem_t);
    status    = uct_ib_mlx5_devx_reg_atomic_key(md, devx_memh);
    if (status == UCS_OK) {
        /* Enable device memory only if atomics are available*/
        md->super.cap_flags |= UCT_MD_FLAG_ALLOC;
    }

    status = uct_ib_mlx5_devx_device_mem_free(uct_md, memh);
    if (status != UCS_OK) {
        ucs_diag("%s: failed to free dm allocated in check_dm_ksm_reg",
                 ucs_status_string(status));
        return;
    }
#endif
}

<<<<<<< HEAD
ucs_status_t uct_ib_mlx5_devx_query_adv_rdma_cap(uct_ib_mlx5_md_t *md, struct ibv_context *ctx)
{
    char out[UCT_IB_MLX5DV_ST_SZ_BYTES(query_hca_cap_out)] = {};
    ucs_status_t status;
    void *cap;

    cap    = UCT_IB_MLX5DV_ADDR_OF(query_hca_cap_out, out, capability);
    status = uct_ib_mlx5_devx_query_cap(ctx,
                                        UCT_IB_MLX5_HCA_CAP_OPMOD_GET_CUR |
                                                (UCT_IB_MLX5_CAP_ADV_RDMA << 1),
                                        out, sizeof(out), "QUERY_ADV_RDMA_CAP",
                                        0);
    md->msg_based_srq.supported_tls           = UCT_IB_MLX5DV_GET(
            adv_rdma_cap, cap, message_based_qp_and_striding_wq);
    md->msg_based_srq.max_message_size_stride = UCT_IB_MLX5DV_GET(
            adv_rdma_cap, cap, max_receive_send_message_size_stride);
    md->msg_based_srq.max_message_size_bytes  = UCT_IB_MLX5DV_GET(
            adv_rdma_cap, cap, max_receive_send_message_size_byte);

    return status;
}

ucs_status_t uct_ib_mlx5_devx_md_open(struct ibv_device *ibv_device,
                                      const uct_ib_md_config_t *md_config,
                                      uct_ib_md_t **p_md)
=======
ucs_status_t uct_ib_mlx5_devx_md_open_common(const char *name, size_t size,
                                             struct ibv_device *ibv_device,
                                             const uct_ib_md_config_t *md_config,
                                             uct_ib_md_t **p_md)
>>>>>>> c6bb5342
{
    uint8_t lag_state = 0;
    size_t out_len    = UCT_IB_MLX5DV_ST_SZ_BYTES(query_hca_cap_out);
    size_t total_len  = 2 * out_len;
    char *buf, *out, *cap_2_out;
    void *cap, *cap_2;
    ucs_status_t status;
    uint8_t log_max_qp;
    uint16_t vhca_id;
    struct ibv_context *ctx;
    uct_ib_device_t *dev;
    uct_ib_mlx5_md_t *md;
    unsigned max_rd_atomic_dc;
    ucs_mpool_params_t mp_params;
    int ksm_atomic;

    buf = ucs_calloc(1, total_len, "mlx5_devx_buffers");
    if (buf == NULL) {
        ucs_error("failed to allocate memory for HCA capability buffers");
        status = UCS_ERR_NO_MEMORY;
        goto err;
    }

    out       = buf;
    cap_2_out = UCS_PTR_BYTE_OFFSET(out, out_len);

    if (!mlx5dv_is_supported(ibv_device)) {
        status = UCS_ERR_UNSUPPORTED;
        goto err_free_buffer;
    }

    if (md_config->devx == UCS_NO) {
        status = UCS_ERR_UNSUPPORTED;
        goto err_free_buffer;
    }

    ctx = uct_ib_mlx5_devx_open_device(ibv_device);
    if (ctx == NULL) {
        status = UCS_ERR_UNSUPPORTED;
        goto err_free_buffer;
    }

    status = uct_ib_mlx5_devx_check_event_channel(ctx);
    if (status != UCS_OK) {
        goto err_free_context;
    }

    md = ucs_derived_of(uct_ib_md_alloc(size, name, ctx), uct_ib_mlx5_md_t);
    if (md == NULL) {
        status = UCS_ERR_NO_MEMORY;
        goto err_free_context;
    }

    status = uct_ib_mlx5_devx_check_uar(md);
    if (status != UCS_OK) {
        goto err_free_md;
    }

    dev          = &md->super.dev;
    md->mkey_tag = 0;
    uct_ib_mlx5_devx_mr_lru_init(md);

    status = uct_ib_device_query(dev, ibv_device);
    if (status != UCS_OK) {
        goto err_lru_cleanup;
    }

    dev->mr_access_flags       = UCT_IB_MEM_ACCESS_FLAGS;
    dev->max_inline_data       = 4 * UCS_KBYTE;
    dev->ordered_send_comp     = 1;
    dev->req_notify_cq_support = 1;

    cap    = UCT_IB_MLX5DV_ADDR_OF(query_hca_cap_out, out, capability);
    status = uct_ib_mlx5_devx_query_cap(ctx,
                                        UCT_IB_MLX5_HCA_CAP_OPMOD_GET_CUR |
                                        (UCT_IB_MLX5_CAP_GENERAL << 1),
                                        out, out_len, "QUERY_HCA_CAP", 0);
    if (status != UCS_OK) {
        goto err_lru_cleanup;
    }

    UCS_STATIC_ASSERT(UCS_MASK(UCT_IB_MLX5_MD_MAX_DCI_CHANNELS) <= UINT8_MAX);
    md->log_max_dci_stream_channels = UCT_IB_MLX5DV_GET(cmd_hca_cap, cap,
                                                        log_max_dci_stream_channels);
    md->log_max_dci_stream_channels = ucs_min(md->log_max_dci_stream_channels,
                                              UCT_IB_MLX5_MD_MAX_DCI_CHANNELS);


    if (UCT_IB_MLX5DV_GET(cmd_hca_cap, cap, adv_rdma_cap)) {
        status = uct_ib_mlx5_devx_query_adv_rdma_cap(md, ctx);
        if (status != UCS_OK) {
            goto err_lru_cleanup;
        }
    } else {
        md->msg_based_srq.supported_tls = 0;
    }

    if (UCT_IB_MLX5DV_GET(cmd_hca_cap, cap, log_max_msg) !=
        UCT_IB_MLX5_LOG_MAX_MSG_SIZE) {
        status = UCS_ERR_UNSUPPORTED;
        ucs_debug("Unexpected QUERY_HCA_CAP.log_max_msg %d\n",
                  UCT_IB_MLX5DV_GET(cmd_hca_cap, cap, log_max_msg));
        goto err_lru_cleanup;
    }

    status = uct_ib_mlx5_devx_query_lag(md, &lag_state);
    if ((status != UCS_OK) || (lag_state == 0)) {
        dev->lag_level = 1;
    } else {
        dev->lag_level = UCT_IB_MLX5DV_GET(cmd_hca_cap, cap, num_lag_ports);
    }

    md->port_select_mode = uct_ib_mlx5_devx_query_port_select(md);

    log_max_qp       = UCT_IB_MLX5DV_GET(cmd_hca_cap, cap, log_max_qp);
    max_rd_atomic_dc = 1 << UCT_IB_MLX5DV_GET(cmd_hca_cap, cap,
                                              log_max_ra_req_dc);
    ucs_assertv(max_rd_atomic_dc < UINT8_MAX, "max_rd_atomic_dc=%u",
                max_rd_atomic_dc);
    md->max_rd_atomic_dc = max_rd_atomic_dc;

    if (UCT_IB_MLX5DV_GET(cmd_hca_cap, cap, dct) &&
         (UCT_IB_MLX5DV_GET(cmd_hca_cap, cap, lag_dct) || (lag_state == 0))) {
         /* Either DCT supports LAG, or LAG is off */
         dev->flags |= UCT_IB_DEVICE_FLAG_DC;
    }

    if (UCT_IB_MLX5DV_GET(cmd_hca_cap, cap, rndv_offload_dc)) {
        md->flags |= UCT_IB_MLX5_MD_FLAG_DC_TM;
    }

    if (UCT_IB_MLX5DV_GET(cmd_hca_cap, cap, compact_address_vector)) {
        dev->flags |= UCT_IB_DEVICE_FLAG_AV;
    }

    if (UCT_IB_MLX5DV_GET(cmd_hca_cap, cap, ece)) {
        md->super.ece_enable = 1;
    }

    if (UCT_IB_MLX5DV_GET(cmd_hca_cap, cap, fixed_buffer_size)) {
        md->flags |= UCT_IB_MLX5_MD_FLAG_KSM;
    }

    if (UCT_IB_MLX5DV_GET(cmd_hca_cap, cap, ext_stride_num_range)) {
        md->flags |= UCT_IB_MLX5_MD_FLAG_MP_RQ;
    }

    if (!UCT_IB_MLX5DV_GET(cmd_hca_cap, cap, umr_modify_atomic_disabled)) {
        md->flags |= UCT_IB_MLX5_MD_FLAG_INDIRECT_ATOMICS;
    }

    if (UCT_IB_MLX5DV_GET(cmd_hca_cap, cap, log_max_rmp) > 0) {
        md->flags |= UCT_IB_MLX5_MD_FLAG_RMP;
    }

    md->msg_based_srq.min_stride_size =
            1 << UCT_IB_MLX5DV_GET(cmd_hca_cap, cap, log_min_stride_sz_rq);

    md->msg_based_srq.max_stride_size =
            1 << UCT_IB_MLX5DV_GET(cmd_hca_cap, cap, log_max_stride_sz_rq);

    if (UCT_IB_MLX5DV_GET(cmd_hca_cap, cap, ooo_sl_mask)) {
        md->flags |= UCT_IB_MLX5_MD_FLAG_OOO_SL_MASK;
    }

    if (UCT_IB_MLX5DV_GET(cmd_hca_cap, cap, init2_lag_tx_port_affinity)) {
        md->flags |= UCT_IB_MLX5_MD_FLAG_LAG;
    }

    if (UCT_IB_MLX5DV_GET(cmd_hca_cap, cap, cqe_version)) {
        md->flags |= UCT_IB_MLX5_MD_FLAG_CQE_V1;
    }

    if (UCT_IB_MLX5DV_GET(cmd_hca_cap, cap, enhanced_cqe_compression)) {
        if (UCT_IB_MLX5DV_GET(cmd_hca_cap, cap, cqe_compression_128b)) {
            md->flags |= UCT_IB_MLX5_MD_FLAG_CQE128_ZIP;
        }

        if (UCT_IB_MLX5DV_GET(cmd_hca_cap, cap, cqe_compression)) {
            md->flags |= UCT_IB_MLX5_MD_FLAG_CQE64_ZIP;
        }
    }

    if (UCT_IB_MLX5DV_GET(cmd_hca_cap, cap,
                          dci_no_rdma_wr_optimized_performance)) {
        md->flags |= UCT_IB_MLX5_MD_FLAG_NO_RDMA_WR_OPTIMIZED;
    }

    if (UCT_IB_MLX5DV_GET(cmd_hca_cap, cap,
                          ib_striding_wq_cq_first_indication)) {
        md->flags |= UCT_IB_MLX5_MD_FLAG_MP_XRQ_FIRST_MSG;
    }

    if (UCT_IB_MLX5DV_GET(cmd_hca_cap, cap, dma_mmo_qp)) {
        md->flags |= UCT_IB_MLX5_MD_FLAG_MMO_DMA;
    }

    if (UCT_IB_MLX5DV_GET(cmd_hca_cap, cap, qpc_extension)) {
        md->flags |= UCT_IB_MLX5_MD_FLAG_QP_CTX_EXTENSION;
    }

    vhca_id = UCT_IB_MLX5DV_GET(cmd_hca_cap, cap, vhca_id);

    status = uct_ib_mlx5_devx_query_cap_2(ctx, cap_2_out, out_len);
    if (status == UCS_OK) {
        cap_2 = UCT_IB_MLX5DV_ADDR_OF(query_hca_cap_out, cap_2_out, capability);
        uct_ib_mlx5_devx_check_mkey_by_name(md, cap_2, dev);
    } else {
        cap_2 = NULL;
    }

    uct_ib_mlx5_devx_check_dp_ordering(md, cap, cap_2, dev);

    uct_ib_mlx5_devx_check_odp(md, md_config, cap);

    if (UCT_IB_MLX5DV_GET(cmd_hca_cap, cap, atomic)) {
        int ops = UCT_IB_MLX5_ATOMIC_OPS_CMP_SWAP |
                  UCT_IB_MLX5_ATOMIC_OPS_FETCH_ADD;
        uint8_t arg_size;
        int cap_ops, mode8b;

        status = uct_ib_mlx5_devx_query_cap(ctx,
                                            UCT_IB_MLX5_HCA_CAP_OPMOD_GET_CUR |
                                            (UCT_IB_MLX5_CAP_ATOMIC << 1),
                                            out, out_len,
                                            "QUERY_HCA_CAP, ATOMIC", 0);
        if (status != UCS_OK) {
            goto err_lru_cleanup;
        }

        arg_size = UCT_IB_MLX5DV_GET(atomic_caps, cap, atomic_size_qp);
        cap_ops  = UCT_IB_MLX5DV_GET(atomic_caps, cap, atomic_operations);
        mode8b   = UCT_IB_MLX5DV_GET(atomic_caps, cap, atomic_req_8B_endianness_mode);

        if ((cap_ops & ops) == ops) {
            dev->atomic_arg_sizes = sizeof(uint64_t);
            if (!mode8b) {
                dev->atomic_arg_sizes_be = sizeof(uint64_t);
            }
        }

        dev->atomic_align = ucs_rounddown_pow2(arg_size);

        ops |= UCT_IB_MLX5_ATOMIC_OPS_MASKED_CMP_SWAP |
               UCT_IB_MLX5_ATOMIC_OPS_MASKED_FETCH_ADD;

        arg_size &= UCT_IB_MLX5DV_GET(query_hca_cap_out, out,
                                      capability.atomic_caps.atomic_size_dc);

        if ((cap_ops & ops) == ops) {
            dev->ext_atomic_arg_sizes = arg_size;
            if (mode8b) {
                arg_size &= ~(sizeof(uint64_t));
            }
            dev->ext_atomic_arg_sizes_be = arg_size;
        }

        dev->pci_fadd_arg_sizes  = UCT_IB_MLX5DV_GET(atomic_caps, cap, fetch_add_pci_atomic) << 2;
        dev->pci_cswap_arg_sizes = UCT_IB_MLX5DV_GET(atomic_caps, cap, compare_swap_pci_atomic) << 2;
    }

    md->super.super.ops = &uct_ib_mlx5_devx_md_ops.super;

    status = uct_ib_md_open_common(&md->super, ibv_device, md_config);
    if (status != UCS_OK) {
        goto err_lru_cleanup;
    }

    uct_ib_mlx5_md_port_counter_set_id_init(md);
    ucs_recursive_spinlock_init(&md->dbrec_lock, 0);
    ucs_mpool_params_reset(&mp_params);
    mp_params.elem_size       = sizeof(uct_ib_mlx5_dbrec_t);
    mp_params.elems_per_chunk = ucs_get_page_size() / UCS_SYS_CACHE_LINE_SIZE - 1;
    mp_params.ops             = &uct_ib_mlx5_dbrec_ops;
    mp_params.name            = "devx dbrec";
    status = ucs_mpool_init(&mp_params, &md->dbrec_pool);
    if (status != UCS_OK) {
        goto err_lock_destroy;
    }

    status = uct_ib_mlx5_md_buf_alloc(md, ucs_get_page_size(), 0, &md->zero_buf,
                                      &md->zero_mem, 0, "zero umem");
    if (status != UCS_OK) {
        goto err_dbrec_mpool_cleanup;
    }

    ucs_debug("%s: opened DEVX md log_max_qp=%d",
              uct_ib_device_name(dev), log_max_qp);

    dev->flags          |= UCT_IB_DEVICE_FLAG_MLX5_PRM;
    md->flags           |= UCT_IB_MLX5_MD_FLAG_DEVX;
    md->flags           |= UCT_IB_MLX5_MD_FLAGS_DEVX_OBJS(md_config->devx_objs);
    md->super.name       = UCT_IB_MD_NAME(mlx5);
    md->super.vhca_id    = vhca_id;
    md->super.uuid       = ucs_generate_uuid((uintptr_t)md);

    /* Zero init UMR related fields, will lazy init on first use */
    md->umr.cq        = NULL;
    md->umr.qp        = NULL;
    md->umr.mkey_hash = NULL;
    ucs_list_head_init(&md->umr.mkey_pool);

    ksm_atomic = 0;
    if (md->flags & UCT_IB_MLX5_MD_FLAG_KSM) {
        md->super.cap_flags |= UCT_MD_FLAG_INVALIDATE_RMA;

        if (md->flags & UCT_IB_MLX5_MD_FLAG_INDIRECT_ATOMICS) {
            md->super.cap_flags |= UCT_MD_FLAG_INVALIDATE_AMO |
                                   UCT_MD_FLAG_INVALIDATE;
            ksm_atomic           = 1;
        }

        uct_ib_mlx5dv_check_dm_ksm_reg(md);
    }

    /* Enable relaxed order only if we would be able to create an indirect key
       (with offset) for strict order access */
    uct_ib_md_parse_relaxed_order(&md->super, md_config, ksm_atomic);

    uct_ib_mlx5_devx_init_flush_mr(md);

    /*
     * Device capabilities do not allow reliable check whether XGVMI for
     * indirect mkeys is actually supported. Therefore we do this check by
     * allowing XGVMI on indirect KSM flush_rkey.
     */
    if ((cap_2 != NULL) && (md->flush_mr != NULL) &&
        uct_ib_mlx5_devx_check_xgvmi(cap_2)) {
        ucs_assert(md->super.flush_rkey != UCT_IB_MD_INVALID_FLUSH_RKEY);
        status = uct_ib_mlx5_devx_allow_xgvmi_access(md, md->super.flush_rkey, 1);
        if (status == UCS_OK) {
            md->super.cap_flags |= UCT_MD_FLAG_EXPORTED_MKEY;

            if (md_config->xgvmi_umr_enable == UCS_YES) {
                md->flags |= UCT_IB_MLX5_MD_FLAG_XGVMI_UMR;
            }
        }
    }

    ucs_debug("%s: XGVMI is %ssupported", uct_ib_device_name(dev),
              (md->super.cap_flags & UCT_MD_FLAG_EXPORTED_MKEY) ? "" : "not ");

    *p_md = &md->super;
    ucs_free(buf);
    return UCS_OK;

err_dbrec_mpool_cleanup:
    ucs_mpool_cleanup(&md->dbrec_pool, 0);
err_lock_destroy:
    ucs_recursive_spinlock_destroy(&md->dbrec_lock);
    uct_ib_md_close_common(&md->super);
err_lru_cleanup:
    uct_ib_mlx5_devx_mr_lru_cleanup(md);
err_free_md:
    uct_ib_md_free(&md->super);
err_free_context:
    uct_ib_md_device_context_close(ctx);
err_free_buffer:
    ucs_free(buf);
err:
    if ((status == UCS_ERR_UNSUPPORTED) && (md_config->devx == UCS_YES)) {
        ucs_error("DEVX requested but not supported by %s",
                  ibv_get_device_name(ibv_device));
        status = UCS_ERR_IO_ERROR;
    } else {
        ucs_debug("%s: DEVX is not supported", ibv_get_device_name(ibv_device));
    }

    return status;
}

static void uct_ib_mlx5_devx_cleanup_flush_mr(uct_ib_mlx5_md_t *md)
{
    ucs_status_t status;

    ucs_debug("%s: md=%p md->flags=0x%x flush_rkey=0x%x",
              uct_ib_device_name(&md->super.dev), md, md->flags,
              md->super.flush_rkey);

    if (!(md->flags & UCT_IB_MLX5_MD_FLAG_KSM) ||
        !uct_ib_md_is_flush_rkey_valid(md->super.flush_rkey)) {
        return;
    }

    uct_ib_mlx5_devx_obj_destroy(md->flush_dvmr, "flush_dvmr");

    status = uct_ib_dereg_mr(md->flush_mr);
    if (status != UCS_OK) {
        ucs_warn("uct_ib_dereg_mr(flush_mr) failed: %m");
    }
}

void uct_ib_mlx5_devx_md_close(uct_md_h tl_md)
{
    uct_ib_mlx5_md_t *md    = ucs_derived_of(tl_md, uct_ib_mlx5_md_t);
    struct ibv_context *ctx = md->super.dev.ibv_context;

    uct_ib_mlx5_devx_cleanup_flush_mr(md);
    uct_ib_mlx5_md_buf_free(md, md->zero_buf, &md->zero_mem);
    ucs_mpool_cleanup(&md->dbrec_pool, 1);
    ucs_recursive_spinlock_destroy(&md->dbrec_lock);
    uct_ib_mlx5_devx_umr_cleanup(md);
    uct_ib_md_close_common(&md->super);
    uct_ib_mlx5_devx_mr_lru_cleanup(md);
    uct_ib_md_free(&md->super);
    uct_ib_md_device_context_close(ctx);
}

uint32_t uct_ib_mlx5_devx_md_get_pdn(uct_ib_mlx5_md_t *md)
{
    struct mlx5dv_pd dvpd = {0};
    struct mlx5dv_obj dv  = {{0}};
    int ret;

    /* obtain pdn */
    dv.pd.in  = md->super.pd;
    dv.pd.out = &dvpd;
    ret       = mlx5dv_init_obj(&dv, MLX5DV_OBJ_PD);
    if (ret) {
        ucs_fatal("mlx5dv_init_obj(%s, PD) failed: %m",
                  uct_ib_device_name(&md->super.dev));
    }

    return dvpd.pdn;
}

uint8_t
uct_ib_mlx5_devx_md_get_counter_set_id(uct_ib_mlx5_md_t *md, uint8_t port_num)
{
    char in[UCT_IB_MLX5DV_ST_SZ_BYTES(query_qp_in)]   = {};
    char out[UCT_IB_MLX5DV_ST_SZ_BYTES(query_qp_out)] = {};
    struct ibv_qp_init_attr qp_init_attr              = {};
    struct ibv_qp_attr qp_attr                        = {};
    uct_ib_device_t *dev                              = &md->super.dev;
    uint8_t *counter_set_id;
    struct ibv_qp *dummy_qp;
    struct ibv_cq *dummy_cq;
    void *qpc;
    int ret;

    counter_set_id = &md->port_counter_set_ids[port_num - UCT_IB_FIRST_PORT];
    if (*counter_set_id != UCT_IB_COUNTER_SET_ID_INVALID) {
        return *counter_set_id;
    }

    dummy_cq = ibv_create_cq(dev->ibv_context, 1, NULL, NULL, 0);
    if (dummy_cq == NULL) {
        uct_ib_check_memlock_limit_msg(dev->ibv_context, UCS_LOG_LEVEL_DEBUG,
                                       "ibv_create_cq()");
        goto err;
    }

    qp_init_attr.send_cq          = dummy_cq;
    qp_init_attr.recv_cq          = dummy_cq;
    qp_init_attr.qp_type          = IBV_QPT_RC;
    qp_init_attr.cap.max_send_wr  = 1;
    qp_init_attr.cap.max_recv_wr  = 1;
    qp_init_attr.cap.max_send_sge = 1;
    qp_init_attr.cap.max_recv_sge = 1;

    dummy_qp = ibv_create_qp(md->super.pd, &qp_init_attr);
    if (dummy_qp == NULL) {
        uct_ib_check_memlock_limit_msg(dev->ibv_context, UCS_LOG_LEVEL_DEBUG,
                                       "ibv_create_qp(RC)");
        goto err_free_cq;
    }

    qp_attr.qp_state = IBV_QPS_INIT;
    qp_attr.port_num = port_num;

    ret = ibv_modify_qp(dummy_qp, &qp_attr,
                        IBV_QP_STATE | IBV_QP_PORT | IBV_QP_PKEY_INDEX |
                        IBV_QP_ACCESS_FLAGS);
    if (ret) {
        ucs_diag("failed to modify dummy QP 0x%x to INIT on %s:%d: %m",
                 dummy_qp->qp_num, uct_ib_device_name(dev), port_num);
        goto err_destroy_qp;
    }

    UCT_IB_MLX5DV_SET(query_qp_in, in, opcode, UCT_IB_MLX5_CMD_OP_QUERY_QP);
    UCT_IB_MLX5DV_SET(query_qp_in, in, qpn, dummy_qp->qp_num);

    ret = mlx5dv_devx_qp_query(dummy_qp, in, sizeof(in), out, sizeof(out));
    if (ret) {
        ucs_diag("mlx5dv_devx_qp_query(%s:%d, DUMMY_QP, QPN=0x%x) failed, "
                 "syndrome 0x%x: %m",
                 uct_ib_device_name(dev), port_num, dummy_qp->qp_num,
                 UCT_IB_MLX5DV_GET(query_qp_out, out, syndrome));
        goto err_destroy_qp;
    }

    qpc             = UCT_IB_MLX5DV_ADDR_OF(query_qp_out, out, qpc);
    *counter_set_id = UCT_IB_MLX5DV_GET(qpc, qpc, counter_set_id);
    ibv_destroy_qp(dummy_qp);
    ibv_destroy_cq(dummy_cq);

    ucs_debug("counter_set_id on %s:%d is 0x%x", uct_ib_device_name(dev),
              port_num, *counter_set_id);
    return *counter_set_id;

err_destroy_qp:
    ibv_destroy_qp(dummy_qp);
err_free_cq:
    ibv_destroy_cq(dummy_cq);
err:
    *counter_set_id = 0;
    ucs_debug("using zero counter_set_id on %s:%d", uct_ib_device_name(dev),
              port_num);
    return 0;
}

ucs_status_t
uct_ib_mlx5_devx_allow_xgvmi_access(uct_ib_mlx5_md_t *md,
                                    uint32_t exported_lkey, int silent)
{
    char in[UCT_IB_MLX5DV_ST_SZ_BYTES(allow_other_vhca_access_in)]   = {0};
    char out[UCT_IB_MLX5DV_ST_SZ_BYTES(allow_other_vhca_access_out)] = {0};
    void *access_key;

    UCT_IB_MLX5DV_SET(allow_other_vhca_access_in, in, opcode,
                      UCT_IB_MLX5_CMD_OP_ALLOW_OTHER_VHCA_ACCESS);
    UCT_IB_MLX5DV_SET(allow_other_vhca_access_in, in,
                      object_type_to_be_accessed, UCT_IB_MLX5_OBJ_TYPE_MKEY);
    UCT_IB_MLX5DV_SET(allow_other_vhca_access_in, in, object_id_to_be_accessed,
                      uct_ib_mlx5_mkey_index(exported_lkey));
    access_key = UCT_IB_MLX5DV_ADDR_OF(allow_other_vhca_access_in, in,
                                       access_key);
    ucs_strncpy_zero(access_key, uct_ib_mkey_token,
                     UCT_IB_MLX5DV_FLD_SZ_BYTES(alias_context, access_key));

    return uct_ib_mlx5_devx_general_cmd(md->super.dev.ibv_context, in,
                                        sizeof(in), out, sizeof(out),
                                        "ALLOW_OTHER_VHCA_ACCESS", silent);
}

static ucs_status_t
uct_ib_mlx5_devx_reg_xgvmi_ksm_mr(uct_ib_mlx5_md_t *md,
                                  uct_ib_mlx5_devx_mem_t *memh)
{
    struct mlx5dv_devx_obj *cross_mr = NULL;
    uint32_t exported_lkey;
    ucs_status_t status;

    status = uct_ib_mlx5_devx_reg_ksm_data(md, memh, UCT_IB_MR_DEFAULT, 0, 0, 0,
                                           "exported-key", &cross_mr,
                                           &exported_lkey);
    if (status != UCS_OK) {
        return status;
    }

    status = uct_ib_mlx5_devx_allow_xgvmi_access(md, exported_lkey, 0);
    if (status != UCS_OK) {
        mlx5dv_devx_obj_destroy(cross_mr);
        return status;
    }

    memh->cross_mr      = cross_mr;
    memh->exported_lkey = exported_lkey;
    return UCS_OK;
}

static ucs_status_t
uct_ib_mlx5_devx_reg_xgvmi_umr_mr(uct_ib_mlx5_md_t *md,
                                  uct_ib_mlx5_devx_mem_t *memh)
{
    uct_ib_mlx5_devx_umr_mkey_t *umr_mkey =
        uct_ib_mlx5_devx_umr_mkey_bind(md, &memh->mrs[UCT_IB_MR_DEFAULT]);
    if (NULL == umr_mkey) {
        return UCS_ERR_IO_ERROR;
    }

    memh->exported_umr_mkey = umr_mkey;
    memh->exported_lkey     = umr_mkey->mkey->lkey;
    return UCS_OK;
}

UCS_PROFILE_FUNC_ALWAYS(ucs_status_t, uct_ib_mlx5_devx_reg_exported_key,
                        (md, memh), uct_ib_mlx5_md_t *md,
                        uct_ib_mlx5_devx_mem_t *memh)
{
    size_t length = memh->mrs[UCT_IB_MR_DEFAULT].super.ib->length;

    if (uct_ib_mlx5_devx_has_dm(memh) ||
        !(md->super.cap_flags & UCT_MD_FLAG_EXPORTED_MKEY)) {
        return UCS_ERR_UNSUPPORTED;
    }

    ucs_assertv((memh->exported_umr_mkey == NULL) && (memh->cross_mr == NULL),
                "memh=%p exported_umr_mkey=%p cross_mr=%p exported_lkey=0x%x",
                memh, memh->exported_umr_mkey, memh->cross_mr,
                memh->exported_lkey);

    /* UMR bind impl (IBV_WR_BIND_MW) attaches a single KLM segment, so:
    * - IBV_WR_BIND_MW supports the maximum region length of 2GB
    * - IBV_WR_BIND_MW does not support multi-segment (multi-threaded) MRs
    * For these use cases we fallback to KSM */
    if (!(md->flags & UCT_IB_MLX5_MD_FLAG_XGVMI_UMR) ||
        (length > UCT_IB_MD_MAX_MR_SIZE) ||
        (memh->super.flags & UCT_IB_MEM_MULTITHREADED)) {
        return uct_ib_mlx5_devx_reg_xgvmi_ksm_mr(md, memh);
    } else {
        return uct_ib_mlx5_devx_reg_xgvmi_umr_mr(md, memh);
    }
}

static UCS_F_ALWAYS_INLINE int
uct_ib_mlx5_devx_mkey_pack_invalidate_param_check(unsigned flags)
{
    return ENABLE_PARAMS_CHECK &&
           (flags & (UCT_MD_MKEY_PACK_FLAG_INVALIDATE_RMA |
                     UCT_MD_MKEY_PACK_FLAG_INVALIDATE_AMO));
}

ucs_status_t
uct_ib_mlx5_devx_mkey_pack(uct_md_h uct_md, uct_mem_h uct_memh,
                           void *address, size_t length,
                           const uct_md_mkey_pack_params_t *params,
                           void *mkey_buffer)
{
    uct_ib_mlx5_md_t *md         = ucs_derived_of(uct_md, uct_ib_mlx5_md_t);
    uct_ib_mlx5_devx_mem_t *memh = uct_memh;
    ucs_status_t status;
    unsigned flags;
    uint32_t rkey;

    flags = UCS_PARAM_VALUE(UCT_MD_MKEY_PACK_FIELD, params, flags, FLAGS, 0);
    if (flags & UCT_MD_MKEY_PACK_FLAG_EXPORT) {
        if (uct_ib_mlx5_devx_has_dm(memh)) {
            ucs_error("%s: cannot export memory allocated on the device "
                      "(address %p length %zu)",
                      uct_ib_device_name(&md->super.dev), memh->address,
                      memh->mrs[UCT_IB_MR_DEFAULT].super.ib->length);
            return UCS_ERR_INVALID_PARAM;
        }

        if (uct_ib_mlx5_devx_mkey_pack_invalidate_param_check(flags)) {
            ucs_error("packing a memory key that supports invalidation "
                      "and exporting is unsupported");
            return UCS_ERR_INVALID_PARAM;
        }

        if (ENABLE_PARAMS_CHECK && (memh->super.flags & UCT_IB_MEM_IMPORTED)) {
            ucs_error("exporting an imported key is unsupported");
            return UCS_ERR_INVALID_PARAM;
        }

        if ((memh->cross_mr == NULL) && (memh->exported_umr_mkey == NULL)) {
            status = uct_ib_mlx5_devx_reg_exported_key(md, memh);
            if (status != UCS_OK) {
                return status;
            }
        }

        uct_ib_md_pack_exported_mkey(&md->super, memh->exported_lkey,
                                     mkey_buffer);
        return UCS_OK;
    }

    if (uct_ib_mlx5_devx_mkey_pack_invalidate_param_check(flags) &&
        (memh->super.flags & UCT_IB_MEM_IMPORTED)) {
        ucs_error("invalidating an imported key is unsupported");
        return UCS_ERR_INVALID_PARAM;
    }

    /* Create atomic key on-demand only if a user requested atomic access to the
     * memory region and the hardware supports it.
     */
    if (ucs_unlikely(memh->atomic_dvmr == NULL) &&
        ((memh->super.flags & UCT_IB_MEM_ACCESS_REMOTE_ATOMIC) ||
         uct_ib_mlx5_devx_memh_has_ro(md, memh)) &&
        !(memh->super.flags & UCT_IB_MEM_IMPORTED) &&
        md->super.config.enable_indirect_atomic &&
        ucs_test_all_flags(md->flags,
                           UCT_IB_MLX5_MD_FLAG_KSM |
                           UCT_IB_MLX5_MD_FLAG_INDIRECT_ATOMICS)) {
        status = uct_ib_mlx5_devx_reg_atomic_key(md, memh);
        if (status == UCS_OK) {
            ucs_assertv(memh->atomic_rkey != UCT_IB_INVALID_MKEY,
                        "dev=%s memh=%p", uct_ib_device_name(&md->super.dev),
                        memh);
        } else if (status != UCS_ERR_UNSUPPORTED) {
            return status;
        }
    }

    if (ENABLE_PARAMS_CHECK && (flags & UCT_MD_MKEY_PACK_FLAG_INVALIDATE_AMO) &&
        (memh->atomic_rkey == UCT_IB_INVALID_MKEY)) {
        ucs_error("%s: cannot invalidate AMO without creating an atomic key",
                  uct_ib_device_name(&md->super.dev));
        return UCS_ERR_INVALID_PARAM;
    }

    if (flags & UCT_MD_MKEY_PACK_FLAG_INVALIDATE_RMA) {
        if (ucs_unlikely(memh->indirect_dvmr == NULL)) {
            status = uct_ib_mlx5_devx_reg_indirect_key(md, memh);
            if (status != UCS_OK) {
                return status;
            }
        }

        rkey = memh->indirect_rkey;
    } else {
        rkey = memh->super.rkey;
    }

    uct_ib_md_pack_rkey(rkey, memh->atomic_rkey, mkey_buffer);
    return UCS_OK;
}

static UCS_F_ALWAYS_INLINE uct_ib_md_packed_mkey_t
uct_ib_mlx5_devx_get_packed_mkey(const void *mkey_buffer, size_t mkey_size)
{
    const void *p = mkey_buffer;
    uct_ib_md_packed_mkey_t packed_mkey;

    packed_mkey.lkey    = *ucs_serialize_next(&p, uint32_t);
    packed_mkey.vhca_id = *ucs_serialize_next(&p, uint16_t);
    packed_mkey.md_uuid = 0;

    /* Backward compatibility: extract MD UUID from mkey buffer only if it's
     * present there */
    if (mkey_size > ucs_offsetof(uct_ib_md_packed_mkey_t, md_uuid)) {
        packed_mkey.md_uuid = *ucs_serialize_next(&p, uint64_t);
    }

    return packed_mkey;
}

ucs_status_t uct_ib_mlx5_devx_mem_attach(uct_md_h uct_md,
                                         const void *mkey_buffer,
                                         uct_md_mem_attach_params_t *params,
                                         uct_mem_h *memh_p)
{
    char in[UCT_IB_MLX5DV_ST_SZ_BYTES(create_alias_obj_in)]   = {0};
    char out[UCT_IB_MLX5DV_ST_SZ_BYTES(create_alias_obj_out)] = {0};
    uct_ib_mlx5_md_t *md = ucs_derived_of(uct_md, uct_ib_mlx5_md_t);
    const uint64_t flags = UCT_MD_MEM_ATTACH_FIELD_VALUE(params, flags,
                                                         FIELD_FLAGS, 0);
    size_t mkey_size     = UCT_MD_MEM_ATTACH_FIELD_VALUE(params, mkey_size,
                                                         FIELD_MKEY_SIZE, 0);
    uct_ib_md_packed_mkey_t packed_mkey;
    uct_ib_mlx5_devx_umr_alias_t umr_alias     = {};
    uct_ib_mlx5_devx_mem_t *memh;
    void *hdr, *alias_ctx;
    ucs_status_t status;
    void *access_key;
    int ret;

    status = uct_ib_mlx5_devx_memh_alloc(md, 0, 0, 0, &memh);
    if (status != UCS_OK) {
        goto err;
    }

    hdr         = UCT_IB_MLX5DV_ADDR_OF(create_alias_obj_in, in, hdr);
    alias_ctx   = UCT_IB_MLX5DV_ADDR_OF(create_alias_obj_in, in, alias_ctx);
    packed_mkey = uct_ib_mlx5_devx_get_packed_mkey(mkey_buffer, mkey_size);

    /* Try to find alias in the UMR hash map */
    status = uct_ib_mlx5_devx_umr_mkey_hash_find(md, &packed_mkey, &umr_alias);
    if (UCS_OK == status) {
        memh->super.lkey = umr_alias.lkey;
        goto out;
    }

    /* create alias */
    UCT_IB_MLX5DV_SET(general_obj_in_cmd_hdr, hdr, opcode,
                      UCT_IB_MLX5_CMD_OP_CREATE_GENERAL_OBJECT);
    UCT_IB_MLX5DV_SET(general_obj_in_cmd_hdr, hdr, obj_type,
                      UCT_IB_MLX5_OBJ_TYPE_MKEY);
    UCT_IB_MLX5DV_SET(general_obj_in_cmd_hdr, hdr, alias_object, 1);

    UCT_IB_MLX5DV_SET(alias_context, alias_ctx, vhca_id_to_be_accessed,
                      packed_mkey.vhca_id);
    UCT_IB_MLX5DV_SET(alias_context, alias_ctx, object_id_to_be_accessed,
                      uct_ib_mlx5_mkey_index(packed_mkey.lkey));
    UCT_IB_MLX5DV_SET(alias_context, alias_ctx, metadata_1,
                      uct_ib_mlx5_devx_md_get_pdn(md));
    access_key = UCT_IB_MLX5DV_ADDR_OF(alias_context, alias_ctx, access_key);
    ucs_strncpy_zero(access_key, uct_ib_mkey_token,
                     UCT_IB_MLX5DV_FLD_SZ_BYTES(alias_context, access_key));

    umr_alias.md_uuid  = packed_mkey.md_uuid;
    umr_alias.cross_mr = uct_ib_mlx5_devx_obj_create(md->super.dev.ibv_context,
                                                     in, sizeof(in), out,
                                                     sizeof(out), "MKEY_ALIAS",
                                                     uct_md_attach_log_lvl(flags));
    if (umr_alias.cross_mr == NULL) {
        status = UCS_ERR_IO_ERROR;
        goto err_memh_free;
    }

    ret = UCT_IB_MLX5DV_GET(create_alias_obj_out, out, alias_ctx.status);
    if (ret) {
        uct_md_log_mem_attach_error(flags,
                                    "created MR alias object in a bad state");
        status = UCS_ERR_IO_ERROR;
        goto err_cross_mr_destroy;
    }

    memh->super.lkey = (UCT_IB_MLX5DV_GET(create_alias_obj_out, out,
                                          hdr.obj_id) << 8) |
                       md->mkey_tag;

    /* If received mkey is UMR key, store alias in the UMR hash map */
    if (uct_ib_mlx5_devx_mkey_is_umr(packed_mkey.lkey)) {
        umr_alias.lkey = memh->super.lkey;

        status = uct_ib_mlx5_devx_umr_mkey_hash_put(md, &packed_mkey, &umr_alias);
        if (UCS_OK != status) {
            goto err_cross_mr_destroy;
        }
    } else {
        /* Not UMR mkey: move cross_mr ownership to memh */
        memh->cross_mr = umr_alias.cross_mr;
    }

out:
    memh->super.rkey   = memh->super.lkey;
    memh->super.flags |= UCT_IB_MEM_IMPORTED;
    *memh_p            = memh;
    return UCS_OK;

err_cross_mr_destroy:
    uct_ib_mlx5_devx_umr_mkey_alias_destroy(md, &umr_alias);
err_memh_free:
    ucs_free(memh);
err:
    return status;
}

ucs_status_t
uct_ib_mlx5_devx_md_query(uct_md_h uct_md, uct_md_attr_v2_t *md_attr)
{
    uct_ib_md_t UCS_V_UNUSED *md = ucs_derived_of(uct_md, uct_ib_md_t);
    ucs_status_t status;

    status = uct_ib_md_query(uct_md, md_attr);
    if (status != UCS_OK) {
        return status;
    }

#if HAVE_IBV_DM
    if (md->cap_flags & UCT_MD_FLAG_ALLOC) {
        md_attr->alloc_mem_types |= UCS_BIT(UCS_MEMORY_TYPE_RDMA);
        md_attr->max_alloc        = md->dev.dev_attr.max_dm_size;
    }
#endif

    return UCS_OK;
}

static ucs_status_t
uct_ib_mlx5_devx_md_open(struct ibv_device *ibv_device,
                         const uct_ib_md_config_t *md_config,
                         uct_ib_md_t **p_md)
{
    return uct_ib_mlx5_devx_md_open_common("ib_mlx5_devx_md",
                                           sizeof(uct_ib_mlx5_md_t),
                                           ibv_device, md_config, p_md);
}

static uct_ib_md_ops_t uct_ib_mlx5_devx_md_ops = {
    .super = {
        .close              = uct_ib_mlx5_devx_md_close,
        .query              = uct_ib_mlx5_devx_md_query,
        .mem_alloc          = uct_ib_mlx5_devx_device_mem_alloc,
        .mem_free           = uct_ib_mlx5_devx_device_mem_free,
        .mem_advise         = uct_ib_mem_advise,
        .mem_reg            = uct_ib_mlx5_devx_mem_reg,
        .mem_dereg          = uct_ib_mlx5_devx_mem_dereg,
        .mem_query          = (uct_md_mem_query_func_t)ucs_empty_function_return_unsupported,
        .mkey_pack          = uct_ib_mlx5_devx_mkey_pack,
        .mem_attach         = uct_ib_mlx5_devx_mem_attach,
        .detect_memory_type = (uct_md_detect_memory_type_func_t)ucs_empty_function_return_unsupported,
    },
    .open = uct_ib_mlx5_devx_md_open,
};

UCT_IB_MD_DEFINE_ENTRY(devx, uct_ib_mlx5_devx_md_ops);

#endif

static void uct_ib_mlx5dv_check_dc(uct_ib_device_t *dev)
{
#if HAVE_DC_DV
    struct ibv_context *ctx            = dev->ibv_context;
    uct_ib_qp_init_attr_t qp_init_attr = {};
    struct mlx5dv_qp_init_attr dv_attr = {};
    struct ibv_qp_attr attr            = {};
    uct_ib_mlx5dv_qp_tmp_objs_t qp_tmp_objs;
    struct ibv_pd *pd;
    struct ibv_qp *qp;
    ucs_status_t status;
    int ret;

    pd = ibv_alloc_pd(ctx);
    if (pd == NULL) {
        ucs_debug("%s: ibv_alloc_pd() failed: %m", uct_ib_device_name(dev));
        goto out;
    }

    status = uct_ib_mlx5dv_qp_tmp_objs_create(pd, &qp_tmp_objs, 1);
    if (status != UCS_OK) {
        goto out_dealloc_pd;
    }

    uct_ib_mlx5dv_dct_qp_init_attr(&qp_init_attr, &dv_attr, pd, qp_tmp_objs.cq,
                                   qp_tmp_objs.srq);

    /* create DCT qp successful means DC is supported */
    qp = UCS_PROFILE_CALL_ALWAYS(mlx5dv_create_qp, ctx, &qp_init_attr,
                                 &dv_attr);
    if (qp == NULL) {
        ucs_debug("%s: mlx5dv_create_qp(DCT) failed: %m",
                  uct_ib_device_name(dev));
        goto out_qp_tmp_objs_close;
    }

    attr.qp_state        = IBV_QPS_INIT;
    attr.port_num        = 1;
    attr.qp_access_flags = IBV_ACCESS_REMOTE_WRITE |
                           IBV_ACCESS_REMOTE_READ  |
                           IBV_ACCESS_REMOTE_ATOMIC;
    ret = ibv_modify_qp(qp, &attr, IBV_QP_STATE |
                                   IBV_QP_PKEY_INDEX |
                                   IBV_QP_PORT |
                                   IBV_QP_ACCESS_FLAGS);
    if (ret != 0) {
        ucs_debug("failed to ibv_modify_qp(DCT, INIT) on %s: %m",
                  uct_ib_device_name(dev));
        goto out_destroy_qp;
    }

    /* always set global address parameters, in case the port is RoCE or SRIOV */
    attr.qp_state                  = IBV_QPS_RTR;
    attr.min_rnr_timer             = 1;
    attr.path_mtu                  = IBV_MTU_256;
    attr.ah_attr.port_num          = 1;
    attr.ah_attr.sl                = 0;
    attr.ah_attr.is_global         = 1;
    attr.ah_attr.grh.hop_limit     = 1;
    attr.ah_attr.grh.traffic_class = 0;
    attr.ah_attr.grh.sgid_index    = 0;

    ret = ibv_modify_qp(qp, &attr, IBV_QP_STATE |
                                   IBV_QP_MIN_RNR_TIMER |
                                   IBV_QP_AV |
                                   IBV_QP_PATH_MTU);

    if (ret != 0) {
        ucs_debug("%s: failed to ibv_modify_qp(DCT, RTR): %m",
                  uct_ib_device_name(dev));
        goto out_destroy_qp;
    }

    dev->flags |= UCT_IB_DEVICE_FLAG_DC;

out_destroy_qp:
    uct_ib_destroy_qp(qp);
out_qp_tmp_objs_close:
    uct_ib_mlx5dv_qp_tmp_objs_destroy(&qp_tmp_objs);
out_dealloc_pd:
    ibv_dealloc_pd(pd);
out:
#endif
    ucs_debug("%s: DC %s supported", uct_ib_device_name(dev),
              (dev->flags & UCT_IB_DEVICE_FLAG_DC) ? "is" : "is not");
}

static uct_ib_md_ops_t uct_ib_mlx5_md_ops;

static ucs_status_t
uct_ib_mlx5dv_check_ddp(struct ibv_context *ctx, uct_ib_mlx5_md_t *md)
{
#ifdef HAVE_OOO_RECV_WRS
    struct mlx5dv_context ctx_dv = {
        .comp_mask = MLX5DV_CONTEXT_MASK_OOO_RECV_WRS
    };
    int ret;

    ret = mlx5dv_query_device(ctx, &ctx_dv);
    if (ret != 0) {
        ucs_error("mlx5dv_query_device: Failed to query device capabilities, ret=%d\n", ret);
        return UCS_ERR_NO_RESOURCE;
    }

    if (ctx_dv.ooo_recv_wrs_caps.max_rc > 0) {
        md->dp_ordering_cap.rc = UCT_IB_MLX5_DP_ORDERING_OOO_ALL;
    }

    if (ctx_dv.ooo_recv_wrs_caps.max_dct > 0) {
        md->dp_ordering_cap.dc = UCT_IB_MLX5_DP_ORDERING_OOO_ALL;
    }
#else
    md->dp_ordering_cap.rc = UCT_IB_MLX5_DP_ORDERING_IBTA;
    md->dp_ordering_cap.dc = UCT_IB_MLX5_DP_ORDERING_IBTA;
#endif
    return UCS_OK;
}

static void uct_ib_mlx5dv_md_check_odp(uct_ib_mlx5_md_t *md,
                                       const uct_ib_md_config_t *md_config)
{
    const char *device_name = uct_ib_device_name(&md->super.dev);
    const char *reason;

    if (!uct_ib_mlx5_md_check_odp_common(md, &reason)) {
        ucs_debug("%s: ODP is disabled because %s", device_name, reason);
        return;
    }

    md->super.reg_nonblock_mem_types = md_config->ext.odp.mem_types;
    ucs_debug("%s: ODP is supported", device_name);
}

static ucs_status_t uct_ib_mlx5dv_md_open(struct ibv_device *ibv_device,
                                          const uct_ib_md_config_t *md_config,
                                          uct_ib_md_t **p_md)
{
    ucs_status_t status = UCS_OK;
    struct ibv_context *ctx;
    uct_ib_device_t *dev;
    uct_ib_mlx5_md_t *md;

    if ((md_config->mlx5dv == UCS_NO) || !mlx5dv_is_supported(ibv_device)) {
        return UCS_ERR_UNSUPPORTED;
    }

    ctx = ibv_open_device(ibv_device);
    if (ctx == NULL) {
        ucs_diag("ibv_open_device(%s) failed: %m",
                 ibv_get_device_name(ibv_device));
        status = UCS_ERR_UNSUPPORTED;
        goto err;
    }

    md = ucs_derived_of(uct_ib_md_alloc(sizeof(*md), "ib_mlx5dv_md", ctx),
                        uct_ib_mlx5_md_t);
    if (md == NULL) {
        status = UCS_ERR_NO_MEMORY;
        goto err_free_context;
    }

    dev                        = &md->super.dev;
    dev->mr_access_flags       = UCT_IB_MEM_ACCESS_FLAGS;
    dev->max_inline_data       = 4 * UCS_KBYTE;
    dev->ordered_send_comp     = 1;
    dev->req_notify_cq_support = 1;

    status = uct_ib_device_query(dev, ibv_device);
    if (status != UCS_OK) {
        goto err_md_free;
    }

    status = uct_ib_mlx5dv_check_ddp(ctx, md);
    if (status != UCS_OK) {
        goto err_md_free;
    }

    if (IBV_DEVICE_ATOMIC_HCA(dev)) {
        dev->atomic_arg_sizes = sizeof(uint64_t);

#if HAVE_STRUCT_IBV_DEVICE_ATTR_EX_PCI_ATOMIC_CAPS
        dev->pci_fadd_arg_sizes  = dev->dev_attr.pci_atomic_caps.fetch_add << 2;
        dev->pci_cswap_arg_sizes = dev->dev_attr.pci_atomic_caps.compare_swap << 2;
#endif
    }

    uct_ib_mlx5dv_check_dc(dev);

    md->super.super.ops  = &uct_ib_mlx5_md_ops.super;
    md->max_rd_atomic_dc = IBV_DEV_ATTR(dev, max_qp_rd_atom);
    status               = uct_ib_md_open_common(&md->super, ibv_device,
                                                 md_config);
    if (status != UCS_OK) {
        goto err_md_free;
    }

    dev->flags    |= UCT_IB_DEVICE_FLAG_MLX5_PRM;
    md->super.name = UCT_IB_MD_NAME(mlx5);

    uct_ib_md_parse_relaxed_order(&md->super, md_config, 0);
    uct_ib_md_ece_check(&md->super);
    uct_ib_mlx5dv_md_check_odp(md, md_config);

    md->super.flush_rkey = uct_ib_mlx5_flush_rkey_make();

    /* cppcheck-suppress autoVariables */
    *p_md = &md->super;
    return UCS_OK;

err_md_free:
    uct_ib_md_free(&md->super);
err_free_context:
    uct_ib_md_device_context_close(ctx);
err:
    return status;
}

static uct_ib_md_ops_t uct_ib_mlx5_md_ops = {
    .super = {
        .close              = uct_ib_md_close,
        .query              = uct_ib_md_query,
        .mem_alloc          = (uct_md_mem_alloc_func_t)ucs_empty_function_return_unsupported,
        .mem_free           = (uct_md_mem_free_func_t)ucs_empty_function_return_unsupported,
        .mem_advise         = uct_ib_mem_advise,
        .mem_reg            = uct_ib_verbs_mem_reg,
        .mem_dereg          = uct_ib_verbs_mem_dereg,
        .mem_query          = (uct_md_mem_query_func_t)ucs_empty_function_return_unsupported,
        .mkey_pack          = uct_ib_verbs_mkey_pack,
        .mem_attach         = (uct_md_mem_attach_func_t)ucs_empty_function_return_unsupported,
        .detect_memory_type = (uct_md_detect_memory_type_func_t)ucs_empty_function_return_unsupported,
    },
    .open = uct_ib_mlx5dv_md_open,
};

UCT_IB_MD_DEFINE_ENTRY(dv, uct_ib_mlx5_md_ops);<|MERGE_RESOLUTION|>--- conflicted
+++ resolved
@@ -2170,7 +2170,6 @@
 #endif
 }
 
-<<<<<<< HEAD
 ucs_status_t uct_ib_mlx5_devx_query_adv_rdma_cap(uct_ib_mlx5_md_t *md, struct ibv_context *ctx)
 {
     char out[UCT_IB_MLX5DV_ST_SZ_BYTES(query_hca_cap_out)] = {};
@@ -2193,15 +2192,10 @@
     return status;
 }
 
-ucs_status_t uct_ib_mlx5_devx_md_open(struct ibv_device *ibv_device,
-                                      const uct_ib_md_config_t *md_config,
-                                      uct_ib_md_t **p_md)
-=======
 ucs_status_t uct_ib_mlx5_devx_md_open_common(const char *name, size_t size,
                                              struct ibv_device *ibv_device,
                                              const uct_ib_md_config_t *md_config,
                                              uct_ib_md_t **p_md)
->>>>>>> c6bb5342
 {
     uint8_t lag_state = 0;
     size_t out_len    = UCT_IB_MLX5DV_ST_SZ_BYTES(query_hca_cap_out);

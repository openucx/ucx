--- conflicted
+++ resolved
@@ -243,13 +243,9 @@
     /**
      * Estimated overhead of preparing a work request and posting it to the NIC
      */
-<<<<<<< HEAD
     uct_ib_iface_send_overhead_t send_overhead;
 
     unsigned                     stride_size;
-=======
-    uct_ib_iface_send_overhead_t     send_overhead;
->>>>>>> c6bb5342
 };
 
 
@@ -350,28 +346,6 @@
         /* offset from desc to network header */
         unsigned                         rx_hdr_offset;
         /* offset from desc to user headroom */
-<<<<<<< HEAD
-        unsigned                     rx_headroom_offset;
-        unsigned                     rx_max_batch;
-        unsigned                     rx_max_poll;
-        unsigned                     tx_max_poll;
-        unsigned                     seg_size;
-        unsigned                     roce_path_factor;
-        uint8_t                      max_inl_cqe[UCT_IB_DIR_LAST];
-        uint8_t                      port_num;
-        uint8_t                      sl;
-        uint8_t                      reverse_sl;
-        uint8_t                      traffic_class;
-        uint8_t                      hop_limit;
-        uint8_t                      qp_type;
-        uint8_t                      force_global_addr;
-        uint8_t                      flid_enabled;
-        enum ibv_mtu                 path_mtu;
-        uint8_t                      counter_set_id;
-        uct_ib_iface_send_overhead_t send_overhead;
-        unsigned                     max_send_message_size_strides;
-        unsigned                     stride_size;
-=======
         unsigned                         rx_headroom_offset;
         unsigned                         rx_max_batch;
         unsigned                         rx_max_poll;
@@ -391,7 +365,8 @@
         uint8_t                          counter_set_id;
         uct_ib_iface_send_overhead_t     send_overhead;
         uct_ib_iface_reachability_mode_t reachability_mode;
->>>>>>> c6bb5342
+        unsigned                         max_send_message_size_strides;
+        unsigned                         stride_size;
     } config;
 
     uct_ib_iface_ops_t        *ops;

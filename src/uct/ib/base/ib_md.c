/**
 * Copyright (c) NVIDIA CORPORATION & AFFILIATES, 2001-2020. ALL RIGHTS RESERVED.
 * Copyright (C) The University of Tennessee and The University
 *               of Tennessee Research Foundation. 2016. ALL RIGHTS RESERVED.
 *
 * See file LICENSE for terms.
 */

#ifdef HAVE_CONFIG_H
#  include "config.h"
#endif

#include "ib_md.h"
#include "ib_device.h"
#include "ib_log.h"

#include <ucs/arch/atomic.h>
#include <ucs/profile/profile.h>
#include <ucs/sys/module.h>
#include <ucs/sys/ptr_arith.h>
#include <ucs/sys/string.h>
#include <ucs/time/time.h>
#include <ucm/api/ucm.h>
#include <ucs/datastruct/string_buffer.h>
#include <ucs/vfs/base/vfs_obj.h>
#include <uct/api/v2/uct_v2.h>
#include <pthread.h>
#ifdef HAVE_PTHREAD_NP_H
#include <pthread_np.h>
#endif
#include <sys/resource.h>


#define UCT_IB_MD_RCACHE_DEFAULT_ALIGN 16

static UCS_CONFIG_DEFINE_ARRAY(pci_bw,
                               sizeof(ucs_config_bw_spec_t),
                               UCS_CONFIG_TYPE_BW_SPEC);

static const char *uct_ib_devx_objs[] = {
    [UCT_IB_DEVX_OBJ_RCQP]  = "rcqp",
    [UCT_IB_DEVX_OBJ_RCSRQ] = "rcsrq",
    [UCT_IB_DEVX_OBJ_DCT]   = "dct",
    [UCT_IB_DEVX_OBJ_DCSRQ] = "dcsrq",
    [UCT_IB_DEVX_OBJ_DCI]   = "dci",
    [UCT_IB_DEVX_OBJ_CQ]    = "cq",
    NULL
};

ucs_config_field_t uct_ib_md_config_table[] = {
    {"", "", NULL,
     ucs_offsetof(uct_ib_md_config_t, super), UCS_CONFIG_TYPE_TABLE(uct_md_config_table)},

    {"MEM_REG_OVERHEAD", "16us", "Memory registration overhead", /* TODO take default from device */
     ucs_offsetof(uct_ib_md_config_t, reg_cost.c), UCS_CONFIG_TYPE_TIME},

    {"MEM_REG_GROWTH", "0.06ns", "Memory registration growth rate", /* TODO take default from device */
     ucs_offsetof(uct_ib_md_config_t, reg_cost.m), UCS_CONFIG_TYPE_TIME},

    {"FORK_INIT", "try",
     "Initialize a fork-safe IB library with ibv_fork_init().",
     ucs_offsetof(uct_ib_md_config_t, fork_init), UCS_CONFIG_TYPE_TERNARY},

    {"ASYNC_EVENTS", "y",
     "Enable listening for async events on the device",
     ucs_offsetof(uct_ib_md_config_t, async_events), UCS_CONFIG_TYPE_BOOL},

    {"ETH_PAUSE_ON", "y",
     "Whether or not 'Pause Frame' is enabled on an Ethernet network.\n"
     "Pause frame is a mechanism for temporarily stopping the transmission of data to\n"
     "ensure zero loss under congestion on Ethernet family computer networks.\n"
     "This parameter, if set to 'no', will disqualify IB transports that may not perform\n"
     "well on a lossy fabric when working with RoCE.",
     ucs_offsetof(uct_ib_md_config_t, ext.eth_pause), UCS_CONFIG_TYPE_BOOL},

    {"ODP_PREFETCH", "n",
     "Force prefetch of memory regions created with ODP.\n",
     ucs_offsetof(uct_ib_md_config_t, ext.odp.prefetch), UCS_CONFIG_TYPE_BOOL},

    {"DEVICE_SPECS", "",
     "Array of custom device specification. Each element is a string of the following format:\n"
     "  <vendor-id>:<device-id>[:name[:<flags>[:<priority>]]]\n"
     "where:\n"
     "  <vendor-id> - (mandatory) pci vendor id, integer or hexadecimal.\n"
     "  <device-id> - (mandatory) pci device id, integer or hexadecimal.\n"
     "  <name>      - (optional) device name.\n"
     "  <flags>     - (optional) empty, or a combination of:\n"
     "                             '4' - mlx4 device\n"
     "                             '5' - mlx5 device\n"
     "                             'd' - DC version 1 (Connect-IB, ConnectX-4)\n"
     "                             'D' - DC version 2 (ConnectX-5 and above)\n"
     "                             'a' - Compact address vector support\n"
     "  <priority>  - (optional) device priority, integer.\n"
     "\n"
     "Example: The value '0x02c9:4115:ConnectX4:5d' would specify a device named ConnectX-4\n"
     "to match vendor id 0x2c9, device id 4115, with DC version 1 support.",
     ucs_offsetof(uct_ib_md_config_t, custom_devices), UCS_CONFIG_TYPE_STRING_ARRAY},

    {"PREFER_NEAREST_DEVICE", "y",
     "Prefer nearest device to cpu when selecting a device from NET_DEVICES list.\n",
     ucs_offsetof(uct_ib_md_config_t, ext.prefer_nearest_device), UCS_CONFIG_TYPE_BOOL},

    {"INDIRECT_ATOMIC", "y",
     "Use indirect atomic\n",
     ucs_offsetof(uct_ib_md_config_t, ext.enable_indirect_atomic), UCS_CONFIG_TYPE_BOOL},

    {"GID_INDEX", "auto",
     "Port GID index to use.",
     ucs_offsetof(uct_ib_md_config_t, ext.gid_index), UCS_CONFIG_TYPE_ULUNITS},

    {"SUBNET_PREFIX", "",
     "Infiniband subnet prefix to filter ports by, empty means no filter. "
     "Relevant for IB link layer only\n"
     "For example a filter for the default subnet prefix can be specified as: fe80:0:0:0",
     ucs_offsetof(uct_ib_md_config_t, subnet_prefix), UCS_CONFIG_TYPE_STRING},

    {"GPU_DIRECT_RDMA", "try",
     "Use GPU Direct RDMA for HCA to access GPU pages directly\n",
     ucs_offsetof(uct_ib_md_config_t, enable_gpudirect_rdma), UCS_CONFIG_TYPE_TERNARY},

    {"PCI_BW", "",
     "Maximum effective data transfer rate of PCI bus connected to HCA\n",
     ucs_offsetof(uct_ib_md_config_t, pci_bw), UCS_CONFIG_TYPE_ARRAY(pci_bw)},

    {"MLX5_DV", "try",
     "MLX5 support\n",
     ucs_offsetof(uct_ib_md_config_t, mlx5dv), UCS_CONFIG_TYPE_TERNARY},

    {"MLX5_DEVX", "try",
     "DEVX support\n",
     ucs_offsetof(uct_ib_md_config_t, devx), UCS_CONFIG_TYPE_TERNARY},

    {"MLX5_DEVX_OBJECTS", "rcqp,rcsrq,dct,dcsrq,dci,cq",
     "Objects to be created by DEVX\n",
     ucs_offsetof(uct_ib_md_config_t, devx_objs),
     UCS_CONFIG_TYPE_BITMAP(uct_ib_devx_objs)},

    {"REG_MT_THRESH", "4G",
     "Minimal MR size to be register using multiple parallel threads.\n"
     "Number of threads used will be determined by number of CPUs which "
     "registering thread is bound to by hard affinity.",
     ucs_offsetof(uct_ib_md_config_t, ext.min_mt_reg), UCS_CONFIG_TYPE_MEMUNITS},

    {"REG_MT_CHUNK", "2G",
     "Size of single chunk used in multithreaded registration.\n"
     "Must be power of 2.",
     ucs_offsetof(uct_ib_md_config_t, ext.mt_reg_chunk), UCS_CONFIG_TYPE_MEMUNITS},

    {"REG_MT_BIND", "n",
     "Enable setting CPU affinity of memory registration threads.",
     ucs_offsetof(uct_ib_md_config_t, ext.mt_reg_bind), UCS_CONFIG_TYPE_BOOL},

    {"PCI_RELAXED_ORDERING", "auto",
     "Enable relaxed ordering for PCIe transactions to improve performance on some systems.",
     ucs_offsetof(uct_ib_md_config_t, mr_relaxed_order), UCS_CONFIG_TYPE_TERNARY_AUTO},

    {"MAX_IDLE_RKEY_COUNT", "16",
     "Maximal number of invalidated memory keys that are kept idle before reuse.",
     ucs_offsetof(uct_ib_md_config_t, ext.max_idle_rkey_count), UCS_CONFIG_TYPE_UINT},

    {"REG_RETRY_CNT", "inf",
     "Number of memory registration attempts.",
     ucs_offsetof(uct_ib_md_config_t, ext.reg_retry_cnt), UCS_CONFIG_TYPE_ULUNITS},

    {"SMKEY_BLOCK_SIZE", "8",
     "Number of indexes in a symmetric block. More can lead to less contention.",
     ucs_offsetof(uct_ib_md_config_t, ext.smkey_block_size), UCS_CONFIG_TYPE_UINT},

    {"XGVMI_UMR_ENABLE", "y",
     "Enable UMR optimization for XGVMI mkeys export/import.",
     ucs_offsetof(uct_ib_md_config_t, xgvmi_umr_enable), UCS_CONFIG_TYPE_BOOL},

    {"ODP_MEM_TYPES", "host",
     "Advertise non-blocking registration for these memory types, when ODP is "
     "enabled.\n",
     ucs_offsetof(uct_ib_md_config_t, ext.odp.mem_types),
     UCS_CONFIG_TYPE_BITMAP(ucs_memory_type_names)},

    {NULL}
};

#ifdef ENABLE_STATS
static ucs_stats_class_t uct_ib_md_stats_class = {
    .name          = "",
    .num_counters  = UCT_IB_MD_STAT_LAST,
    .class_id      = UCS_STATS_CLASS_ID_INVALID,
    .counter_names = {
        [UCT_IB_MD_STAT_MEM_ALLOC]   = "mem_alloc",
        [UCT_IB_MD_STAT_MEM_REG]     = "mem_reg"
    }
};
#endif


extern uct_tl_t UCT_TL_NAME(rc_verbs);
extern uct_tl_t UCT_TL_NAME(ud_verbs);

static uct_tl_t *uct_ib_tls[] = {
#ifdef HAVE_TL_RC
    &UCT_TL_NAME(rc_verbs),
#endif
#ifdef HAVE_TL_UD
    &UCT_TL_NAME(ud_verbs),
#endif
};

static uct_ib_md_ops_entry_t UCT_IB_MD_OPS_NAME(verbs);

UCS_LIST_HEAD(uct_ib_ops);

typedef struct {
    uct_ib_mem_t        super;
    uct_ib_mr_t         mrs[];
} uct_ib_verbs_mem_t;

typedef struct {
    pthread_t                     thread;
    uct_ib_md_t                   *md;
    void                          *address;
    size_t                        length;
    size_t                        first_mr_size;
    const uct_md_mem_reg_params_t *params;
    uint64_t                      access_flags;
    struct ibv_mr                 **mrs;
} uct_ib_md_mem_reg_thread_t;

typedef struct {
    uct_ib_md_mem_reg_thread_t ctx;
    int                        mr_count;
} uct_ib_md_mem_reg_context_t;

ucs_status_t uct_ib_md_query(uct_md_h uct_md, uct_md_attr_v2_t *md_attr)
{
    uct_ib_md_t *md              = ucs_derived_of(uct_md, uct_ib_md_t);
    size_t component_name_length = strlen(md->super.component->name);
    uint64_t guid                = IBV_DEV_ATTR(&md->dev, sys_image_guid);

    uct_md_base_md_query(md_attr);
    md_attr->max_alloc                 = ULONG_MAX; /* TODO query device */
    md_attr->max_reg                   = ULONG_MAX; /* TODO query device */
    md_attr->flags                     = md->cap_flags;
    md_attr->access_mem_types          = UCS_BIT(UCS_MEMORY_TYPE_HOST);
    md_attr->reg_mem_types             = md->reg_mem_types;
    md_attr->gva_mem_types             = md->gva_mem_types;
    md_attr->reg_nonblock_mem_types    = md->reg_nonblock_mem_types;
    md_attr->cache_mem_types           = UCS_MASK(UCS_MEMORY_TYPE_LAST);
    md_attr->rkey_packed_size          = UCT_IB_MD_PACKED_RKEY_SIZE;
    md_attr->reg_cost                  = md->reg_cost;
    md_attr->exported_mkey_packed_size = sizeof(uct_ib_md_packed_mkey_t);

    ucs_sys_cpuset_copy(&md_attr->local_cpus, &md->dev.local_cpus);
    UCS_STATIC_ASSERT(sizeof(guid) <=
                      (UCT_MD_GLOBAL_ID_MAX - UCT_COMPONENT_NAME_MAX));
    memcpy(md_attr->global_id, md->super.component->name, component_name_length);
    memcpy(UCS_PTR_BYTE_OFFSET(md_attr->global_id, component_name_length),
           &guid, sizeof(guid));

    return UCS_OK;
}

static void
uct_ib_md_print_mem_reg_err_msg(const char *title, void *address, size_t length,
                                uint64_t access_flags, int err, int silent)
{
    ucs_log_level_t level = silent ? UCS_LOG_LEVEL_DEBUG : UCS_LOG_LEVEL_ERROR;
    UCS_STRING_BUFFER_ONSTACK(msg, 256);
    size_t page_size;
    size_t unused;

    ucs_string_buffer_appendf(
            &msg, "%s(address=%p, length=%zu, access=0x%lx) failed: %s", title,
            address, length, access_flags, strerror(err));

    if (err == EINVAL) {
        /* Check if huge page is used */
        ucs_get_mem_page_size(address, length, &unused, &page_size);
        if (page_size != ucs_get_page_size()) {
            ucs_string_buffer_appendf(&msg,
                                      ". Application is using HUGE pages. "
                                      "Please set environment variable "
                                      "RDMAV_HUGEPAGES_SAFE=1");
        }
    }

    uct_ib_memlock_limit_msg(&msg, err);

    ucs_log(level, "%s", ucs_string_buffer_cstr(&msg));
}

static void uct_ib_dereg_mrs(struct ibv_mr **mrs, int count)
{
    int i;

    for (i = 0; i < count; i++) {
        (void)uct_ib_dereg_mr(mrs[i]);
    }
}

void *uct_ib_md_mem_handle_thread_func(void *arg)
{
    int mr_idx                      = 0;
    uct_ib_md_mem_reg_thread_t *ctx = arg;
    size_t chunk_size               = ctx->md->config.mt_reg_chunk;
    ucs_time_t UCS_V_UNUSED t0      = ucs_get_time();
    void UCS_V_UNUSED *start        = ctx->address;
    size_t length                   = ctx->first_mr_size;
    ucs_status_t status;

    while (ctx->length > 0) {
        if (ctx->params != NULL) {
            status = uct_ib_reg_mr(ctx->md, ctx->address, length, ctx->params,
                                   ctx->access_flags, NULL, &ctx->mrs[mr_idx]);
            if (status != UCS_OK) {
                goto err_dereg;
            }
        } else {
            status = uct_ib_dereg_mr(ctx->mrs[mr_idx]);
            if (status != UCS_OK) {
                ucs_warn("failed to deregister mr_idx=%d", mr_idx);
            }
        }
        ctx->address = UCS_PTR_BYTE_OFFSET(ctx->address, length);
        ctx->length -= length;
        length       = ucs_min(ctx->length, chunk_size);
        mr_idx++;
    }

    ucs_trace("%s %p..%p (first_mr_size %zu) took %f usec\n",
              (ctx->params != NULL) ? "reg_mr" : "dereg_mr",
              start, ctx->address, ctx->first_mr_size,
              ucs_time_to_usec(ucs_get_time() - t0));
    return (void*)(intptr_t)mr_idx;

err_dereg:
    uct_ib_dereg_mrs(ctx->mrs, mr_idx);

    ucs_assertv(UCS_STATUS_IS_ERR(status),
                "Cannot return in-progress memory thread handling");
    return UCS_STATUS_PTR(status);
}

ucs_status_t
uct_ib_md_handle_mr_list_mt(uct_ib_md_t *md, void *address, size_t length,
                            const uct_md_mem_reg_params_t *params,
                            uint64_t access_flags, size_t mr_num,
                            struct ibv_mr **mrs)
{
    size_t chunk_size = md->config.mt_reg_chunk;
    int thread_num_mrs, thread_num, thread_idx, mr_idx, cpu_id;
    ucs_sys_cpuset_t parent_set, thread_set;
    uct_ib_md_mem_reg_context_t *context;
    uct_ib_md_mem_reg_thread_t *ctx;
    char UCS_V_UNUSED affinity_str[64];
    pthread_attr_t attr;
    ucs_status_t status;
    void *thread_status;
    uint64_t offset;
    size_t padding;
    int ret;

    status = ucs_sys_pthread_getaffinity(&parent_set);
    if (status != UCS_OK) {
        return status;
    }

    thread_num = ucs_min(CPU_COUNT(&parent_set), mr_num);
    if (thread_num == 1) {
        return UCS_ERR_UNSUPPORTED;
    }

    ucs_trace("multithreaded %s %p..%p threads %d affinity %s\n",
              (params != NULL) ? "reg" : "dereg", address,
              UCS_PTR_BYTE_OFFSET(address, length), thread_num,
              ucs_make_affinity_str(&parent_set, affinity_str,
                                    sizeof(affinity_str)));

    context = ucs_calloc(thread_num, sizeof(*context), "ib mr context");
    if (context == NULL) {
        return UCS_ERR_NO_MEMORY;
    }

    pthread_attr_init(&attr);

    status = UCS_OK;
    mr_idx = 0;
    cpu_id = 0;
    offset = 0;
    for (thread_idx = 0; thread_idx < thread_num; thread_idx++) {
        /* calculate number of mrs for each thread so each one will
         * get proportional amount */
        thread_num_mrs    = ucs_div_round_up(mr_num - mr_idx,
                                             thread_num - thread_idx);
        ctx               = &context[thread_idx].ctx;
        ctx->md           = md;
        ctx->address      = UCS_PTR_BYTE_OFFSET(address, offset);
        ctx->params       = params;
        ctx->access_flags = access_flags;
        ctx->mrs          = &mrs[mr_idx];

        /* First MR size can be different to align further MRs */
        padding            = ucs_padding((uintptr_t)ctx->address, chunk_size);
        ctx->first_mr_size = (padding > 0) ? padding : chunk_size;
        ctx->first_mr_size = ucs_min(ctx->first_mr_size, length - offset);
        ucs_assertv((ctx->address == address) || (padding == 0),
                    "thread_idx=%d address=%p padding=%zu",
                    thread_idx, address, padding);
        ctx->length        = (thread_num_mrs - 1) * chunk_size +
                             ctx->first_mr_size;
        ctx->length        = ucs_min(ctx->length, length - offset);
        offset            += ctx->length;

        if (md->config.mt_reg_bind) {
            while (!CPU_ISSET(cpu_id, &parent_set)) {
                cpu_id++;
            }

            CPU_ZERO(&thread_set);
            CPU_SET(cpu_id, &thread_set);
            cpu_id++;
            pthread_attr_setaffinity_np(&attr, sizeof(ucs_sys_cpuset_t),
                                        &thread_set);
        }

        ret = pthread_create(&ctx->thread, &attr,
                             uct_ib_md_mem_handle_thread_func, ctx);
        if (ret != 0) {
            ucs_error("pthread_create() failed: %m");
            status     = UCS_ERR_IO_ERROR;
            thread_num = thread_idx;
            break;
        }

        mr_idx += thread_num_mrs;
    }

    for (thread_idx = 0; thread_idx < thread_num; thread_idx++) {
        ctx = &context[thread_idx].ctx;
        pthread_join(ctx->thread, &thread_status);

        if (UCS_PTR_IS_ERR(thread_status)) {
            status = UCS_PTR_STATUS(thread_status);
            context[thread_idx].mr_count = 0;
        } else {
            context[thread_idx].mr_count = (int)(intptr_t)thread_status;
        }
    }

    if ((status != UCS_OK) && (params != NULL)) {
        for (thread_idx = 0; thread_idx < thread_num; thread_idx++) {
            uct_ib_dereg_mrs(context[thread_idx].ctx.mrs,
                             context[thread_idx].mr_count);
        }
    }

    ucs_free(context);
    pthread_attr_destroy(&attr);
    return status;
}

ucs_status_t uct_ib_reg_mr(uct_ib_md_t *md, void *address, size_t length,
                           const uct_md_mem_reg_params_t *params,
                           uint64_t access_flags, struct ibv_dm *dm,
                           struct ibv_mr **mr_p)
{
    ucs_time_t UCS_V_UNUSED start_time = ucs_get_time();
    unsigned long retry                = 0;
    size_t UCS_V_UNUSED dmabuf_offset;
    const char *title;
    struct ibv_mr *mr;
    uint64_t flags;
    int dmabuf_fd;

    flags         = UCT_MD_MEM_REG_FIELD_VALUE(params, flags, FIELD_FLAGS, 0);
    dmabuf_fd     = UCS_PARAM_VALUE(UCT_MD_MEM_REG_FIELD, params, dmabuf_fd,
                                    DMABUF_FD, UCT_DMABUF_FD_INVALID);
    dmabuf_offset = UCS_PARAM_VALUE(UCT_MD_MEM_REG_FIELD, params, dmabuf_offset,
                                    DMABUF_OFFSET, 0);

    if (dm != NULL) {
#if HAVE_IBV_DM
        title = "ibv_reg_dm_mr";
        mr    = UCS_PROFILE_CALL_ALWAYS(ibv_reg_dm_mr, md->pd, dm, 0, length,
                                        access_flags | IBV_ACCESS_ZERO_BASED);
#else
        return UCS_ERR_UNSUPPORTED;
#endif
    } else if (dmabuf_fd == UCT_DMABUF_FD_INVALID) {
        title = "ibv_reg_mr";
        do {
            /* when access_flags contains IBV_ACCESS_ON_DEMAND ibv_reg_mr() may
             * fail with EAGAIN. It means prefetch failed due to collision
             * with invalidation */
            mr = UCS_PROFILE_CALL_ALWAYS(ibv_reg_mr, md->pd, address, length,
                                         access_flags);
        } while ((mr == NULL) && (errno == EAGAIN) &&
                 (retry++ < md->config.reg_retry_cnt));
    } else {
#if HAVE_DECL_IBV_REG_DMABUF_MR
        title = "ibv_reg_dmabuf_mr";
        mr = UCS_PROFILE_CALL_ALWAYS(ibv_reg_dmabuf_mr, md->pd, dmabuf_offset,
                                     length, (uintptr_t)address, dmabuf_fd,
                                     access_flags);
#else
        return UCS_ERR_UNSUPPORTED;
#endif
    }
    if (mr == NULL) {
        uct_ib_md_print_mem_reg_err_msg(title, address, length, access_flags,
                                        errno,
                                        flags & UCT_MD_MEM_FLAG_HIDE_ERRORS);
        return UCS_ERR_IO_ERROR;
    }

    ucs_trace("%s(pd=%p addr=%p len=%zu fd=%d offset=%zu access=0x%" PRIx64 "):"
              " mr=%p lkey=0x%x retry=%lu took %.3f ms",
              title, md->pd, address, length, dmabuf_fd, dmabuf_offset,
              access_flags, mr, mr->lkey, retry,
              ucs_time_to_msec(ucs_get_time() - start_time));
    UCS_STATS_UPDATE_COUNTER(md->stats, UCT_IB_MD_STAT_MEM_REG, +1);

    *mr_p = mr;
    return UCS_OK;
}

ucs_status_t uct_ib_dereg_mr(struct ibv_mr *mr)
{
    int ret;

    ucs_trace("ibv_dereg_mr(mr=%p addr=%p length=%zu)", mr, mr->addr,
              mr->length);

    ret = UCS_PROFILE_CALL(ibv_dereg_mr, mr);
    if (ret != 0) {
        ucs_error("ibv_dereg_mr() failed: %m");
        return UCS_ERR_IO_ERROR;
    }

    return UCS_OK;
}

ucs_status_t uct_ib_mem_prefetch(uct_ib_md_t *md, uct_ib_mem_t *ib_memh,
                                 void *addr, size_t length)
{
#if HAVE_DECL_IBV_ADVISE_MR
    unsigned long retry = 0;
    struct ibv_sge sg_list;
    int ret;

    if (!(ib_memh->flags & UCT_IB_MEM_FLAG_ODP)) {
        return UCS_OK;
    }

    ucs_debug("memh %p prefetch %p length %zu", ib_memh, addr, length);

    sg_list.lkey   = ib_memh->lkey;
    sg_list.addr   = (uintptr_t)addr;
    sg_list.length = length;

    do {
        ret = UCS_PROFILE_CALL(ibv_advise_mr, md->pd,
                               IBV_ADVISE_MR_ADVICE_PREFETCH_WRITE,
                               IBV_ADVISE_MR_FLAG_FLUSH, &sg_list, 1);
    } while ((ret == EAGAIN) && (retry++ < md->config.reg_retry_cnt));

    if (ret) {
        ucs_diag("ibv_advise_mr(addr=%p length=%zu key=%x) returned %d: %m",
                 addr, length, ib_memh->lkey, ret);
        return UCS_ERR_IO_ERROR;
    }
#endif
    return UCS_OK;
}

ucs_status_t uct_ib_mem_advise(uct_md_h uct_md, uct_mem_h memh, void *addr,
                               size_t length, unsigned advice)
{
    uct_ib_md_t *md = ucs_derived_of(uct_md, uct_ib_md_t);

    ucs_debug("memh %p advice %d", memh, advice);
    if ((advice == UCT_MADV_WILLNEED) && !md->config.odp.prefetch) {
        return uct_ib_mem_prefetch(md, memh, addr, length);
    }

    return UCS_OK;
}

ucs_status_t uct_ib_memh_alloc(uct_ib_md_t *md, size_t length,
                               unsigned mem_flags, size_t memh_base_size,
                               size_t mr_size, uct_ib_mem_t **memh_p)
{
    int num_mrs = md->relaxed_order ?
                          2 /* UCT_IB_MR_DEFAULT and UCT_IB_MR_STRICT_ORDER */ :
                          1 /* UCT_IB_MR_DEFAULT */;
    uct_ib_mem_t *memh;

    memh = ucs_calloc(1, memh_base_size + (mr_size * num_mrs), "ib_memh");
    if (memh == NULL) {
        ucs_error("%s: failed to allocated memh struct",
                  uct_ib_device_name(&md->dev));
        return UCS_ERR_NO_MEMORY;
    }

    memh->lkey = UCT_IB_INVALID_MKEY;
    memh->rkey = UCT_IB_INVALID_MKEY;

    if ((mem_flags & UCT_MD_MEM_FLAG_NONBLOCK) && (length > 0) &&
        (md->reg_nonblock_mem_types != 0)) {
        /* Registration will fail if memory does not actually support it */
        memh->flags |= UCT_IB_MEM_FLAG_ODP;
    }

    if (mem_flags & UCT_MD_MEM_ACCESS_REMOTE_ATOMIC) {
        memh->flags |= UCT_IB_MEM_ACCESS_REMOTE_ATOMIC;
    }

    if (mem_flags &
        (UCT_MD_MEM_ACCESS_REMOTE_GET | UCT_MD_MEM_ACCESS_REMOTE_PUT)) {
        memh->flags |= UCT_IB_MEM_ACCESS_REMOTE_RMA;
    }

    if (mem_flags & UCT_MD_MEM_GVA) {
        memh->flags |= UCT_IB_MEM_FLAG_GVA;
    }

    *memh_p = memh;
    return UCS_OK;
}

<<<<<<< HEAD
static uint64_t uct_ib_flags_to_ibv_mem_access_flags(uint64_t uct_flags)
{
    uint64_t ibv_flags = 0;

    if (uct_flags & UCT_MD_MEM_ACCESS_LOCAL_WRITE) {
        ibv_flags |= IBV_ACCESS_LOCAL_WRITE;
    }

    if (uct_flags & UCT_MD_MEM_ACCESS_REMOTE_GET) {
        ibv_flags |= IBV_ACCESS_REMOTE_READ;
    }

    if (uct_flags & UCT_MD_MEM_ACCESS_REMOTE_PUT) {
        ibv_flags |= IBV_ACCESS_REMOTE_WRITE;
    }

    if (uct_flags & UCT_MD_MEM_ACCESS_REMOTE_ATOMIC) {
        ibv_flags |= IBV_ACCESS_REMOTE_ATOMIC;
    }

    return ibv_flags;
}

uint64_t uct_ib_memh_access_flags(uct_ib_mem_t *memh, int relaxed_order,
                                  uint64_t uct_flags)
{
    uint64_t access_flags = uct_ib_flags_to_ibv_mem_access_flags(uct_flags);

=======
uint64_t uct_ib_memh_access_flags(uct_ib_mem_t *memh, int relaxed_order,
                                  uint64_t access_flags)
{
>>>>>>> 9cee13a7
    if (memh->flags & UCT_IB_MEM_FLAG_ODP) {
        access_flags |= IBV_ACCESS_ON_DEMAND;
    }

    if (relaxed_order) {
        access_flags |= IBV_ACCESS_RELAXED_ORDERING;
    }

    return access_flags;
}

ucs_status_t uct_ib_verbs_mem_reg(uct_md_h uct_md, void *address, size_t length,
                                  const uct_md_mem_reg_params_t *params,
                                  uct_mem_h *memh_p)
{
    uct_ib_md_t *md    = ucs_derived_of(uct_md, uct_ib_md_t);
    uint64_t uct_flags = UCT_MD_MEM_REG_FIELD_VALUE(params, flags,
                                                    FIELD_FLAGS, 0);
    struct ibv_mr *mr_default;
    uct_ib_verbs_mem_t *memh;
    uct_ib_mem_t *ib_memh;
    uint64_t access_flags;
    ucs_status_t status;

    status = uct_ib_memh_alloc(md, length, uct_flags,
                               sizeof(*memh), sizeof(memh->mrs[0]), &ib_memh);
    if (status != UCS_OK) {
        goto err;
    }

    memh         = ucs_derived_of(ib_memh, uct_ib_verbs_mem_t);
    access_flags = uct_ib_memh_access_flags(&memh->super, md->relaxed_order,
<<<<<<< HEAD
                                            uct_flags);
=======
                                            md->dev.mr_access_flags);
>>>>>>> 9cee13a7

    status       = uct_ib_reg_mr(md, address, length, params, access_flags,
                                 NULL, &mr_default);
    if (status != UCS_OK) {
        goto err_free;
    }

    memh->super.lkey                = mr_default->lkey;
    memh->super.rkey                = mr_default->rkey;
    memh->mrs[UCT_IB_MR_DEFAULT].ib = mr_default;

    if (md->relaxed_order) {
        status = uct_ib_reg_mr(md, address, length, params,
                               access_flags & ~IBV_ACCESS_RELAXED_ORDERING,
                               NULL, &memh->mrs[UCT_IB_MR_STRICT_ORDER].ib);
        if (status != UCS_OK) {
            goto err_dereg_default;
        }
    }

    if (md->config.odp.prefetch) {
        uct_ib_mem_prefetch(md, &memh->super, address, length);
    }

    *memh_p = memh;
    return UCS_OK;

err_dereg_default:
    uct_ib_dereg_mr(mr_default);
err_free:
    ucs_free(memh);
err:
    return status;
}

ucs_status_t
uct_ib_verbs_mem_dereg(uct_md_h uct_md, const uct_md_mem_dereg_params_t *params)
{
    uct_ib_md_t *md = ucs_derived_of(uct_md, uct_ib_md_t);
    uct_ib_verbs_mem_t *memh;
    ucs_status_t status;

    UCT_MD_MEM_DEREG_CHECK_PARAMS(params, 0);

    memh = params->memh;

    if (md->relaxed_order) {
        status = uct_ib_dereg_mr(memh->mrs[UCT_IB_MR_STRICT_ORDER].ib);
        if (status != UCS_OK) {
            return status;
        }
    }

    status = uct_ib_dereg_mr(memh->mrs[UCT_IB_MR_DEFAULT].ib);
    if (status != UCS_OK) {
        return status;
    }

    ucs_free(memh);
    return UCS_OK;
}

ucs_status_t uct_ib_verbs_mkey_pack(uct_md_h uct_md, uct_mem_h uct_memh,
                                    void *address, size_t length,
                                    const uct_md_mkey_pack_params_t *params,
                                    void *mkey_buffer)
{
    uct_ib_md_t *md                 = ucs_derived_of(uct_md, uct_ib_md_t);
    uct_ib_verbs_mem_t *memh        = uct_memh;
    uct_ib_mr_type_t atomic_mr_type = uct_ib_md_get_atomic_mr_type(md);
    unsigned flags;

    flags = UCS_PARAM_VALUE(UCT_MD_MKEY_PACK_FIELD, params, flags, FLAGS, 0);
    if (flags &
        (UCT_MD_MKEY_PACK_FLAG_INVALIDATE_RMA |
         UCT_MD_MKEY_PACK_FLAG_INVALIDATE_AMO | UCT_MD_MKEY_PACK_FLAG_EXPORT)) {
        return UCS_ERR_UNSUPPORTED;
    }

    uct_ib_md_pack_rkey(memh->super.rkey, memh->mrs[atomic_mr_type].ib->rkey,
                        mkey_buffer);
    return UCS_OK;
}

ucs_status_t uct_ib_rkey_unpack(uct_component_t *component,
                                const void *rkey_buffer, uct_rkey_t *rkey_p,
                                void **handle_p)
{
    uint64_t packed_rkey = *(const uint64_t*)rkey_buffer;

    *rkey_p   = packed_rkey;
    *handle_p = NULL;
    ucs_trace("unpacked rkey 0x%llx: direct 0x%x atomic 0x%x",
              (unsigned long long)packed_rkey, uct_ib_md_direct_rkey(*rkey_p),
              uct_ib_md_atomic_rkey(*rkey_p));
    return UCS_OK;
}

static const char *uct_ib_device_transport_type_name(struct ibv_device *device)
{
    switch (device->transport_type) {
    case IBV_TRANSPORT_IB:
        return "InfiniBand";
    case IBV_TRANSPORT_IWARP:
        return "iWARP";
#if HAVE_DECL_IBV_TRANSPORT_USNIC
    case IBV_TRANSPORT_USNIC:
        return "usNIC";
#endif
#if HAVE_DECL_IBV_TRANSPORT_USNIC_UDP
    case IBV_TRANSPORT_USNIC_UDP:
        return "usNIC UDP";
#endif
#if HAVE_DECL_IBV_TRANSPORT_UNSPECIFIED
    case IBV_TRANSPORT_UNSPECIFIED:
        return "Unspecified";
#endif
    default:
        return "Unknown";
    }
}

static int uct_ib_device_is_supported(struct ibv_device *device)
{
    /* TODO: enable additional transport types when ready */
    int ret =
#if HAVE_DECL_IBV_TRANSPORT_UNSPECIFIED
            (device->transport_type == IBV_TRANSPORT_UNSPECIFIED) ||
#endif
            (device->transport_type == IBV_TRANSPORT_IB);
    if (!ret) {
        ucs_debug("device %s of type %s is not supported",
                  device->dev_name, uct_ib_device_transport_type_name(device));
    }

    return ret;
}

int uct_ib_device_is_accessible(struct ibv_device *device)
{
    /* Enough place to hold the full path */
    char device_path[IBV_SYSFS_PATH_MAX];
    struct stat st;

    ucs_snprintf_safe(device_path, sizeof(device_path), "%s%s",
                      "/dev/infiniband/", device->dev_name);

    /* Could not stat the path or
       the path is not a char device file or
       the device cannot be accessed for read & write
    */
    if ((stat(device_path, &st) != 0) || !S_ISCHR(st.st_mode) ||
        (access(device_path, R_OK | W_OK) != 0)) {
        return 0;
    }

    return uct_ib_device_is_supported(device);
}

ucs_status_t
uct_ib_base_query_md_resources(uct_md_resource_desc_t **resources_p,
                               unsigned *num_resources_p,
                               uct_ib_check_device_cb_t check_device_cb)
{
    int num_resources = 0;
    uct_md_resource_desc_t *resources;
    struct ibv_device **device_list;
    ucs_status_t status;
    int i, num_devices;

    /* Get device list from driver */
    device_list = ibv_get_device_list(&num_devices);
    if ((device_list == NULL) || (num_devices == 0)) {
        *resources_p     = NULL;
        *num_resources_p = 0;

        if (device_list != NULL) {
            ucs_debug("no devices are found");
            status = UCS_OK;
            goto out_free_device_list;
        } else if (errno == ENOSYS) {
            ucs_debug("failed to get ib device list: no kernel support for "
                      "rdma");
        } else {
            ucs_debug("failed to get ib device list: %m");
        }

        return UCS_OK;
    }

    resources = ucs_calloc(num_devices, sizeof(*resources), "ib_resources");
    if (resources == NULL) {
        status = UCS_ERR_NO_MEMORY;
        goto out_free_device_list;
    }

    for (i = 0; i < num_devices; ++i) {
        /* Skip non-existent and non-accessible devices */
        if (!uct_ib_device_is_accessible(device_list[i])) {
            continue;
        }

        /* Skip not applicable devices */
        if (!check_device_cb(device_list[i])) {
            continue;
        }

        ucs_snprintf_zero(resources[num_resources].md_name,
                          sizeof(resources[num_resources].md_name),
                          "%s", ibv_get_device_name(device_list[i]));
        num_resources++;
    }

    *resources_p     = resources;
    *num_resources_p = num_resources;
    status = UCS_OK;

out_free_device_list:
    ibv_free_device_list(device_list);
    return status;
}

static void uct_ib_fork_warn()
{
    ucs_warn("IB: ibv_fork_init() was disabled or failed, yet a fork() has been issued.");
    ucs_warn("IB: data corruption might occur when using registered memory.");
}

static void uct_ib_fork_warn_enable()
{
    static volatile uint32_t enabled = 0;
    int ret;

    if (ucs_atomic_cswap32(&enabled, 0, 1) != 0) {
        return;
    }

    ret = pthread_atfork(uct_ib_fork_warn, NULL, NULL);
    if (ret) {
        ucs_warn("registering fork() warning failed: %m");
    }
}

static void uct_ib_md_release_device_config(uct_ib_md_t *md)
{
    unsigned i;

    for (i = 0; i < md->custom_devices.count; ++i) {
        free((char*)md->custom_devices.specs[i].name);
    }
    ucs_free(md->custom_devices.specs);
}

static ucs_status_t
uct_ib_md_parse_device_config(uct_ib_md_t *md, const uct_ib_md_config_t *md_config)
{
    char *flags_str = NULL;
    uct_ib_device_spec_t *spec;
    ucs_status_t status;
    char *p;
    unsigned i, count;
    int nfields;

    count = md->custom_devices.count = md_config->custom_devices.count;
    if (count == 0) {
        md->custom_devices.specs = NULL;
        md->custom_devices.count = 0;
        return UCS_OK;
    }

    md->custom_devices.specs = ucs_calloc(count, sizeof(*md->custom_devices.specs),
                                          "ib_custom_devices");
    if (md->custom_devices.specs == NULL) {
        status = UCS_ERR_NO_MEMORY;
        goto err;
    }

    for (i = 0; i < count; ++i) {
        spec = &md->custom_devices.specs[i];
        nfields = sscanf(md_config->custom_devices.spec[i],
                         "%hi:%hi:%m[^:]:%m[^:]:%hhu",
                         &spec->pci_id.vendor, &spec->pci_id.device, &spec->name,
                         &flags_str, &spec->priority);
        if (nfields < 2) {
            ucs_error("failed to parse device config '%s' (parsed: %d/%d)",
                      md_config->custom_devices.spec[i], nfields, 5);
            status = UCS_ERR_INVALID_PARAM;
            goto err_free;
        }

        if (nfields >= 4) {
            /* Check that 'flags_str' is not NULL to suppress the Coverity warning */
            ucs_assert(flags_str != NULL);

            for (p = flags_str; *p != 0; ++p) {
                if (*p == '4') {
                    spec->flags |= UCT_IB_DEVICE_FLAG_MLX4_PRM;
                } else if (*p == '5') {
                    spec->flags |= UCT_IB_DEVICE_FLAG_MLX5_PRM;
                } else if (*p == 'd') {
                    spec->flags |= UCT_IB_DEVICE_FLAG_DC_V1;
                } else if (*p == 'D') {
                    spec->flags |= UCT_IB_DEVICE_FLAG_DC_V2;
                } else if (*p == 'a') {
                    spec->flags |= UCT_IB_DEVICE_FLAG_AV;
                } else {
                    ucs_error("invalid device flag: '%c'", *p);
                    free(flags_str);
                    flags_str = NULL;
                    status = UCS_ERR_INVALID_PARAM;
                    goto err_free;
                }
            }
            free(flags_str);
            flags_str = NULL;
        }

        ucs_trace("added device '%s' vendor_id 0x%x device_id %d flags %c%c prio %d",
                  spec->name, spec->pci_id.vendor, spec->pci_id.device,
                  (spec->flags & UCT_IB_DEVICE_FLAG_MLX4_PRM) ? '4' : '-',
                  (spec->flags & UCT_IB_DEVICE_FLAG_MLX5_PRM) ? '5' : '-',
                  spec->priority);
    }

    return UCS_OK;

err_free:
    uct_ib_md_release_device_config(md);
err:
    return status;
}

static ucs_status_t
uct_ib_md_parse_subnet_prefix(const char *subnet_prefix_str,
                              uint64_t *subnet_prefix)
{
    uint16_t pfx[4] = {0};
    uint64_t pfx64 = 0;
    int res, i;

    res = sscanf(subnet_prefix_str, "%hx:%hx:%hx:%hx",
                 &pfx[0], &pfx[1], &pfx[2], &pfx[3]);
    if (res != 4) {
        ucs_error("subnet filter '%s' is invalid", subnet_prefix_str);
        return UCS_ERR_INVALID_PARAM;
    }

    for (i = 0; i < 4; i++) {
        pfx64 = pfx[i] + (pfx64 << 16);
    }

    *subnet_prefix = htobe64(pfx64);
    return UCS_OK;
}

static void
uct_ib_md_set_pci_bw(uct_ib_md_t *md, const uct_ib_md_config_t *md_config)
{
    const char *device_name = uct_ib_device_name(&md->dev);
    unsigned i;

    for (i = 0; i < md_config->pci_bw.count; i++) {
        if (!strcmp(device_name, md_config->pci_bw.device[i].name)) {
            if (UCS_CONFIG_DBL_IS_AUTO(md_config->pci_bw.device[i].bw)) {
                break; /* read data from system */
            }

            md->pci_bw = md_config->pci_bw.device[i].bw;
            return;
        }
    }

    /* Did not find a matching configuration - take from underlying device */
    md->pci_bw = md->dev.pci_bw;
}

static ucs_status_t uct_ib_component_md_open(struct ibv_device *ib_device,
                                             const uct_ib_md_config_t *md_config,
                                             const char *md_name,
                                             struct uct_ib_md **md_p)
{
    struct uct_ib_md *md;
    ucs_status_t status;
    uct_ib_md_ops_entry_t *entry;

    ucs_list_for_each(entry, &uct_ib_ops, list) {
        status = entry->ops->open(ib_device, md_config, &md);
        if (status == UCS_ERR_UNSUPPORTED) {
            ucs_debug("%s: md open by '%s' failed, trying next", md_name,
                      entry->name);
            continue;
        } else if (status == UCS_OK) {
            ucs_debug("%s: md open by '%s' is successful", md_name,
                      entry->name);
            *md_p = md;
            return UCS_OK;
        } else {
            return status;
        }
    }

    return UCS_ERR_UNSUPPORTED;
}

ucs_status_t
uct_ib_get_device_by_name(struct ibv_device **ib_device_list, int num_devices,
                          const char *md_name, struct ibv_device** ibv_device_p)
{
    int i;

    for (i = 0; i < num_devices; ++i) {
        if (!strcmp(ibv_get_device_name(ib_device_list[i]), md_name)) {
            *ibv_device_p = ib_device_list[i];
            return UCS_OK;
        }
    }

    ucs_debug("IB device %s not found", md_name);
    return UCS_ERR_NO_DEVICE;
}

ucs_status_t
uct_ib_fork_init(const uct_ib_md_config_t *md_config, int *fork_init_p)
{
    int ret;

    *fork_init_p = 0;

    if (md_config->fork_init == UCS_NO) {
        uct_ib_fork_warn_enable();
        return UCS_OK;
    }

    ret = ibv_fork_init();
    if (ret) {
        if (md_config->fork_init == UCS_YES) {
            ucs_error("ibv_fork_init() failed: %m");
            return UCS_ERR_IO_ERROR;
        }

        ucs_debug("ibv_fork_init() failed: %m, continuing, but fork may be unsafe.");
        uct_ib_fork_warn_enable();
        return UCS_OK;
    }

    *fork_init_p = 1;
    return UCS_OK;
}

static ucs_status_t
uct_ib_query_md_resources(uct_component_t *component,
                          uct_md_resource_desc_t **resources_p,
                          unsigned *num_resources_p)
{
    return uct_ib_base_query_md_resources(resources_p, num_resources_p,
                                          ucs_empty_function_return_one_int);
}

static ucs_status_t
uct_ib_md_open(uct_component_t *component, const char *md_name,
               const uct_md_config_t *uct_md_config, uct_md_h *md_p)
{
    const uct_ib_md_config_t *md_config = ucs_derived_of(uct_md_config,
                                                         uct_ib_md_config_t);
    ucs_status_t status = UCS_ERR_UNSUPPORTED;
    uct_ib_md_t *md = NULL;
    struct ibv_device **ib_device_list, *ib_device;
    int num_devices, fork_init = 0;

    ucs_trace("opening IB device %s", md_name);

    /* Get device list from driver */
    ib_device_list = ibv_get_device_list(&num_devices);
    if (ib_device_list == NULL) {
        ucs_debug("Failed to get IB device list, assuming no devices are present");
        status = UCS_ERR_NO_DEVICE;
        goto out;
    }

    status = uct_ib_get_device_by_name(ib_device_list, num_devices, md_name,
                                       &ib_device);
    if (status != UCS_OK) {
        goto out_free_dev_list;
    }

    status = uct_ib_fork_init(md_config, &fork_init);
    if (status != UCS_OK) {
        goto out_free_dev_list;
    }

    status = uct_ib_component_md_open(ib_device, md_config, md_name, &md);
    if (status != UCS_OK) {
        if (status == UCS_ERR_UNSUPPORTED) {
            ucs_debug("Unsupported IB device %s", md_name);
        }

        goto out_free_dev_list;
    }

    /* cppcheck-suppress autoVariables */
    *md_p         = &md->super;
    md->fork_init = fork_init;

out_free_dev_list:
    ibv_free_device_list(ib_device_list);
out:
    return status;
}

void uct_ib_md_parse_relaxed_order(uct_ib_md_t *md,
                                   const uct_ib_md_config_t *md_config,
                                   int is_supported)
{
    int have_relaxed_order = (IBV_ACCESS_RELAXED_ORDERING != 0) && is_supported;

    if (md_config->mr_relaxed_order == UCS_YES) {
        if (have_relaxed_order) {
            md->relaxed_order = 1;
        } else {
            ucs_warn("%s: relaxed order memory access requested, but "
                     "unsupported",
                     uct_ib_device_name(&md->dev));
            return;
        }
    } else if (md_config->mr_relaxed_order == UCS_TRY) {
        md->relaxed_order = have_relaxed_order;
    } else if (md_config->mr_relaxed_order == UCS_AUTO) {
        md->relaxed_order = have_relaxed_order &&
                            ucs_cpu_prefer_relaxed_order();
    }

    ucs_debug("%s: relaxed order memory access is %sabled",
              uct_ib_device_name(&md->dev), md->relaxed_order ? "en" : "dis");
}

static void uct_ib_check_gpudirect_driver(uct_ib_md_t *md, const char *file,
                                          ucs_memory_type_t mem_type)
{
    if (md->reg_mem_types & UCS_BIT(mem_type)) {
        return;
    }

    if (!access(file, F_OK)) {
        md->reg_mem_types |= UCS_BIT(mem_type);
    }

    ucs_debug("%s: %s GPUDirect RDMA is %sdetected by checking %s",
              uct_ib_device_name(&md->dev), ucs_memory_type_names[mem_type],
              md->reg_mem_types & UCS_BIT(mem_type) ? "" : "not ", file);
}

static void uct_ib_md_check_dmabuf(uct_ib_md_t *md)
{
#if HAVE_DECL_IBV_REG_DMABUF_MR
    static const int bad_fd = -1;
    struct ibv_mr *mr;

    mr = ibv_reg_dmabuf_mr(md->pd, 0, ucs_get_page_size(), 0, bad_fd,
                           UCT_IB_MEM_ACCESS_FLAGS);
    if (mr != NULL) {
        ibv_dereg_mr(mr);
        /* dmabuf is supported */
    } else if (errno == EBADF) {
        /* dmabuf is supported */
    } else {
        /* Error code is not bad-fd, which means dmabuf registration is not
           supported by the driver */
        ucs_debug("%s: ibv_reg_dmabuf_mr(fd=%d) returned %m, dmabuf is not "
                  "supported",
                  uct_ib_device_name(&md->dev), bad_fd);
        return;
    }

    ucs_debug("%s: dmabuf is supported", uct_ib_device_name(&md->dev));
    md->cap_flags |= UCT_MD_FLAG_REG_DMABUF;
#endif
}

int uct_ib_md_check_odp_common(uct_ib_md_t *md, const char **reason_ptr)
{
    if (IBV_ACCESS_ON_DEMAND == 0) {
        *reason_ptr = "IBV_ACCESS_ON_DEMAND is not supported";
        return 0;
    }

    if (!IBV_DEVICE_HAS_ODP(&md->dev)) {
        *reason_ptr = "device does not support IBV_ACCESS_ON_DEMAND";
        return 0;
    }

    return 1;
}

void uct_ib_md_check_odp(uct_ib_md_t *md)
{
    const char *device_name = uct_ib_device_name(&md->dev);
    const char *reason;

    if (!uct_ib_md_check_odp_common(md, &reason)) {
        ucs_debug("%s: ODP is disabled because %s", device_name, reason);
        return;
    }

    md->reg_nonblock_mem_types = UCS_BIT(UCS_MEMORY_TYPE_HOST);
    ucs_debug("%s: ODP is supported, version 1", device_name);
}

ucs_status_t uct_ib_md_open_common(uct_ib_md_t *md,
                                   struct ibv_device *ib_device,
                                   const uct_ib_md_config_t *md_config)
{
    ucs_status_t status;

    md->super.component = &uct_ib_component;
    md->config          = md_config->ext;
    md->cap_flags      |= UCT_MD_FLAG_REG |
                          UCT_MD_FLAG_NEED_MEMH |
                          UCT_MD_FLAG_NEED_RKEY |
                          UCT_MD_FLAG_ADVISE;
    md->reg_cost        = md_config->reg_cost;
    md->relaxed_order   = 0;

    /* Create statistics */
    status = UCS_STATS_NODE_ALLOC(&md->stats, &uct_ib_md_stats_class,
                                  ucs_stats_get_root(), "%s-%p",
                                  ibv_get_device_name(ib_device), md);
    if (status != UCS_OK) {
        goto err;
    }

    status = uct_ib_device_init(&md->dev, ib_device, md_config->async_events
                                UCS_STATS_ARG(md->stats));
    if (status != UCS_OK) {
        goto err_release_stats;
    }

    if (strlen(md_config->subnet_prefix) > 0) {
        status = uct_ib_md_parse_subnet_prefix(md_config->subnet_prefix,
                                               &md->subnet_filter);

        if (status != UCS_OK) {
            goto err_cleanup_device;
        }

        md->check_subnet_filter = 1;
    }

    md->reg_mem_types = UCS_BIT(UCS_MEMORY_TYPE_HOST) |
                        md->reg_nonblock_mem_types;

    /* Check for GPU-direct support */
    if (md_config->enable_gpudirect_rdma != UCS_NO) {
        /* Check peer memory driver is loaded, different driver versions use 
         * different paths */
        uct_ib_check_gpudirect_driver(
                md, "/sys/kernel/mm/memory_peers/nv_mem/version",
                UCS_MEMORY_TYPE_CUDA);
        uct_ib_check_gpudirect_driver(
                md, "/sys/module/nvidia_peermem/version",
                UCS_MEMORY_TYPE_CUDA);
        uct_ib_check_gpudirect_driver(
                md, "/sys/module/nv_peer_mem/version",
                UCS_MEMORY_TYPE_CUDA);
                

        /* check if ROCM KFD driver is loaded */
        uct_ib_check_gpudirect_driver(md, "/dev/kfd", UCS_MEMORY_TYPE_ROCM);

        /* Check for dma-buf support */
        uct_ib_md_check_dmabuf(md);
    }

    if (!(md->reg_mem_types & ~UCS_MEMORY_TYPES_CPU_ACCESSIBLE) &&
        !(md->cap_flags & UCT_MD_FLAG_REG_DMABUF) &&
        (md_config->enable_gpudirect_rdma == UCS_YES)) {
        ucs_error("%s: Couldn't enable GPUDirect RDMA. Please make sure "
                  "nv_peer_mem or amdgpu plugin installed correctly, or dmabuf "
                  "is supported.",
                  uct_ib_device_name(&md->dev));
        status = UCS_ERR_UNSUPPORTED;
        goto err_cleanup_device;
    }

    md->dev.max_zcopy_log_sge = INT_MAX;
    if (md->reg_mem_types & ~UCS_BIT(UCS_MEMORY_TYPE_HOST)) {
        md->dev.max_zcopy_log_sge = 1;
    }

    uct_ib_md_set_pci_bw(md, md_config);

    return UCS_OK;

err_cleanup_device:
    uct_ib_device_cleanup(&md->dev);
err_release_stats:
    UCS_STATS_NODE_FREE(md->stats);
err:
    return status;
}

void uct_ib_md_close_common(uct_ib_md_t *md)
{
    uct_ib_device_cleanup(&md->dev);
    UCS_STATS_NODE_FREE(md->stats);
}

void uct_ib_md_device_context_close(struct ibv_context *ctx)
{
    int ret = ibv_close_device(ctx);
    if (ret != 0) {
        ucs_warn("ibv_close_device(%s) of failed: %m",
                 ibv_get_device_name(ctx->device));
    }
}

uct_ib_md_t* uct_ib_md_alloc(size_t size, const char *name,
                             struct ibv_context *ctx)
{
    uct_ib_md_t *md;

    md = ucs_calloc(1, size, name);
    if (md == NULL) {
        ucs_error("failed to allocate memory for md");
        goto err;
    }

    md->dev.ibv_context = ctx;
    md->pd              = ibv_alloc_pd(md->dev.ibv_context);
    if (md->pd == NULL) {
        ucs_error("ibv_alloc_pd() failed: %m");
        goto err_md_free;
    }

    return md;

err_md_free:
    ucs_free(md);
err:
    return NULL;
}

void uct_ib_md_free(uct_ib_md_t *md)
{
    int ret;

    ret = ibv_dealloc_pd(md->pd);
    /* Do not print a warning if PD deallocation failed with EINVAL, because
     * it fails from time to time on BF/ARM (TODO: investigate) */
    if ((ret != 0) && (errno != EINVAL)) {
        ucs_warn("ibv_dealloc_pd() failed: %m");
    }

    ucs_free(md);
}

void uct_ib_md_ece_check(uct_ib_md_t *md)
{
#if HAVE_DECL_IBV_SET_ECE
    struct ibv_context *ibv_context = md->dev.ibv_context;
    struct ibv_pd *pd               = md->pd;
    struct ibv_ece ece              = {};
    struct ibv_qp *dummy_qp;
    struct ibv_cq *cq;
    struct ibv_qp_init_attr qp_init_attr;

    cq = ibv_create_cq(ibv_context, 1, NULL, NULL, 0);
    if (cq == NULL) {
        uct_ib_check_memlock_limit_msg(ibv_context, UCS_LOG_LEVEL_DEBUG,
                                       "ibv_create_cq()");
        return;
    }

    memset(&qp_init_attr, 0, sizeof(qp_init_attr));
    qp_init_attr.send_cq          = cq;
    qp_init_attr.recv_cq          = cq;
    qp_init_attr.qp_type          = IBV_QPT_RC;
    qp_init_attr.cap.max_send_wr  = 1;
    qp_init_attr.cap.max_recv_wr  = 1;
    qp_init_attr.cap.max_send_sge = 1;
    qp_init_attr.cap.max_recv_sge = 1;

    dummy_qp = ibv_create_qp(pd, &qp_init_attr);
    if (dummy_qp == NULL) {
        uct_ib_check_memlock_limit_msg(ibv_context, UCS_LOG_LEVEL_DEBUG,
                                       "ibv_create_qp(RC)");
        goto free_cq;
    }

    /* ibv_set_ece check whether ECE is supported */
    if ((ibv_query_ece(dummy_qp, &ece) == 0) &&
        (ibv_set_ece(dummy_qp, &ece) == 0)) {
        md->ece_enable = 1;
    }

    ibv_destroy_qp(dummy_qp);
free_cq:
    ibv_destroy_cq(cq);
#endif
}

static uct_ib_md_ops_t uct_ib_verbs_md_ops;

static ucs_status_t uct_ib_verbs_md_open(struct ibv_device *ibv_device,
                                         const uct_ib_md_config_t *md_config,
                                         uct_ib_md_t **p_md)
{
    uct_ib_device_t *dev;
    ucs_status_t status;
    uct_ib_md_t *md;
    struct ibv_context *ctx;

    if (md_config->devx == UCS_YES) {
        ucs_error("DEVX requested but not supported");
        status = UCS_ERR_UNSUPPORTED;
        goto err;
    }

    /* Open verbs context */
    ctx = ibv_open_device(ibv_device);
    if (ctx == NULL) {
        ucs_diag("ibv_open_device(%s) failed: %m",
                 ibv_get_device_name(ibv_device));
        status = UCS_ERR_IO_ERROR;
        goto err;
    }

    md = uct_ib_md_alloc(sizeof(*md), "ib_verbs_md", ctx);
    if (md == NULL) {
        status = UCS_ERR_NO_MEMORY;
        goto err_free_context;
    }

    dev = &md->dev;

    status = uct_ib_device_query(dev, ibv_device);
    if (status != UCS_OK) {
        goto err_md_free;
    }

    if (IBV_DEVICE_ATOMIC_HCA(dev) ||
        IBV_DEVICE_ATOMIC_GLOB(dev)) {
        dev->atomic_arg_sizes = sizeof(uint64_t);
    }

    if (IBV_DEVICE_ATOMIC_GLOB(dev)) {
        dev->pci_fadd_arg_sizes = sizeof(uint64_t);
        dev->pci_cswap_arg_sizes = sizeof(uint64_t);
    }

    status  = uct_ib_md_parse_device_config(md, md_config);
    if (status != UCS_OK) {
        goto err_device_config_release;
    }

    md->super.ops = &uct_ib_verbs_md_ops.super;

    dev->mr_access_flags       = UCT_IB_MEM_ACCESS_FLAGS;
    dev->max_inline_data       = 4 * UCS_KBYTE;
    dev->ordered_send_comp     = 1;
    dev->req_notify_cq_support = 1;

    status = uct_ib_md_open_common(md, ibv_device, md_config);
    if (status != UCS_OK) {
        goto err_md_free;
    }

    md->dev.flags  = uct_ib_device_spec(&md->dev)->flags;
    md->name       = UCT_IB_MD_NAME(verbs);
    md->flush_rkey = UCT_IB_MD_INVALID_FLUSH_RKEY;

    uct_ib_md_ece_check(md);
    uct_ib_md_parse_relaxed_order(md, md_config, 0);
    uct_ib_md_check_odp(md);

    *p_md = md;
    return UCS_OK;

err_device_config_release:
    uct_ib_md_release_device_config(md);
err_md_free:
    uct_ib_md_free(md);
err_free_context:
    uct_ib_md_device_context_close(ctx);
err:
    return status;
}

void uct_ib_md_close(uct_md_h tl_md)
{
    uct_ib_md_t *md         = ucs_derived_of(tl_md, uct_ib_md_t);
    struct ibv_context *ctx = md->dev.ibv_context;

    uct_ib_md_close_common(md);
    uct_ib_md_free(md);
    uct_ib_md_device_context_close(ctx);
}

static uct_ib_md_ops_t uct_ib_verbs_md_ops = {
    .super = {
        .close              = uct_ib_md_close,
        .query              = uct_ib_md_query,
        .mem_reg            = uct_ib_verbs_mem_reg,
        .mem_dereg          = uct_ib_verbs_mem_dereg,
        .mem_attach         = ucs_empty_function_return_unsupported,
        .mem_advise         = uct_ib_mem_advise,
        .mkey_pack          = uct_ib_verbs_mkey_pack,
        .detect_memory_type = ucs_empty_function_return_unsupported,
    },
    .open = uct_ib_verbs_md_open,
};

static UCT_IB_MD_DEFINE_ENTRY(verbs, uct_ib_verbs_md_ops);

uct_component_t uct_ib_component = {
    .query_md_resources = uct_ib_query_md_resources,
    .md_open            = uct_ib_md_open,
    .cm_open            = ucs_empty_function_return_unsupported,
    .rkey_unpack        = uct_ib_rkey_unpack,
    .rkey_ptr           = ucs_empty_function_return_unsupported,
    .rkey_release       = ucs_empty_function_return_success,
    .rkey_compare       = uct_base_rkey_compare,
    .name               = "ib",
    .md_config          = {
        .name           = "IB memory domain",
        .prefix         = UCT_IB_CONFIG_PREFIX,
        .table          = uct_ib_md_config_table,
        .size           = sizeof(uct_ib_md_config_t),
    },
    .cm_config          = UCS_CONFIG_EMPTY_GLOBAL_LIST_ENTRY,
    .tl_list            = UCT_COMPONENT_TL_LIST_INITIALIZER(&uct_ib_component),
    .flags              = 0,
    .md_vfs_init        = (uct_component_md_vfs_init_func_t)ucs_empty_function
};

void UCS_F_CTOR uct_ib_init()
{
    UCS_MODULE_FRAMEWORK_DECLARE(uct_ib);
    ssize_t i;

    ucs_list_add_head(&uct_ib_ops, &UCT_IB_MD_OPS_NAME(verbs).list);
    uct_component_register(&uct_ib_component);

    for (i = 0; i < ucs_static_array_size(uct_ib_tls); i++) {
        uct_tl_register(&uct_ib_component, uct_ib_tls[i]);
    }

    UCS_MODULE_FRAMEWORK_LOAD(uct_ib, 0);
}

void UCS_F_DTOR uct_ib_cleanup()
{
    ssize_t i;

    for (i = ucs_static_array_size(uct_ib_tls) - 1; i >= 0; i--) {
        uct_tl_unregister(uct_ib_tls[i]);
    }

    uct_component_unregister(&uct_ib_component);
    ucs_list_del(&UCT_IB_MD_OPS_NAME(verbs).list);
}<|MERGE_RESOLUTION|>--- conflicted
+++ resolved
@@ -626,7 +626,6 @@
     return UCS_OK;
 }
 
-<<<<<<< HEAD
 static uint64_t uct_ib_flags_to_ibv_mem_access_flags(uint64_t uct_flags)
 {
     uint64_t ibv_flags = 0;
@@ -651,15 +650,10 @@
 }
 
 uint64_t uct_ib_memh_access_flags(uct_ib_mem_t *memh, int relaxed_order,
-                                  uint64_t uct_flags)
-{
-    uint64_t access_flags = uct_ib_flags_to_ibv_mem_access_flags(uct_flags);
-
-=======
-uint64_t uct_ib_memh_access_flags(uct_ib_mem_t *memh, int relaxed_order,
-                                  uint64_t access_flags)
-{
->>>>>>> 9cee13a7
+                                  uint64_t access_flags, uint64_t uct_flags)
+{
+    access_flags |= uct_ib_flags_to_ibv_mem_access_flags(uct_flags);
+
     if (memh->flags & UCT_IB_MEM_FLAG_ODP) {
         access_flags |= IBV_ACCESS_ON_DEMAND;
     }
@@ -692,11 +686,7 @@
 
     memh         = ucs_derived_of(ib_memh, uct_ib_verbs_mem_t);
     access_flags = uct_ib_memh_access_flags(&memh->super, md->relaxed_order,
-<<<<<<< HEAD
-                                            uct_flags);
-=======
-                                            md->dev.mr_access_flags);
->>>>>>> 9cee13a7
+                                            md->dev.mr_access_flags, uct_flags);
 
     status       = uct_ib_reg_mr(md, address, length, params, access_flags,
                                  NULL, &mr_default);

/**
* Copyright (C) Mellanox Technologies Ltd. 2001-2014.  ALL RIGHTS RESERVED.
*
* See file LICENSE for terms.
*/

#include "ib_iface.h"
#include "ib_log.h"

#include <uct/base/uct_md.h>
#include <ucs/arch/bitops.h>
#include <ucs/arch/cpu.h>
#include <ucs/type/class.h>
#include <ucs/type/cpu_set.h>
#include <ucs/debug/log.h>
#include <ucs/time/time.h>
#include <ucs/memory/numa.h>
#include <string.h>
#include <stdlib.h>
#include <poll.h>


static UCS_CONFIG_DEFINE_ARRAY(path_bits_spec,
                               sizeof(ucs_range_spec_t),
                               UCS_CONFIG_TYPE_RANGE_SPEC);

const char *uct_ib_mtu_values[] = {
    [UCT_IB_MTU_DEFAULT]    = "default",
    [UCT_IB_MTU_512]        = "512",
    [UCT_IB_MTU_1024]       = "1024",
    [UCT_IB_MTU_2048]       = "2048",
    [UCT_IB_MTU_4096]       = "4096",
    [UCT_IB_MTU_LAST]       = NULL
};

enum {
    UCT_IB_ADDRESS_TYPE_LINK_LOCAL,
    UCT_IB_ADDRESS_TYPE_SITE_LOCAL,
    UCT_IB_ADDRESS_TYPE_GLOBAL,
    UCT_IB_ADDRESS_TYPE_ETH,
    UCT_IB_ADDRESS_TYPE_LAST,
    UCT_IB_IFACE_ADDRESS_TYPE_AUTO  = UCT_IB_ADDRESS_TYPE_LAST,
    UCT_IB_IFACE_ADDRESS_TYPE_LAST
};

static const char *uct_ib_iface_addr_types[] = {
   [UCT_IB_ADDRESS_TYPE_LINK_LOCAL] = "ib_local",
   [UCT_IB_ADDRESS_TYPE_SITE_LOCAL] = "ib_site_local",
   [UCT_IB_ADDRESS_TYPE_GLOBAL]     = "ib_global",
   [UCT_IB_ADDRESS_TYPE_ETH]        = "eth",
   [UCT_IB_IFACE_ADDRESS_TYPE_AUTO] = "auto",
   [UCT_IB_IFACE_ADDRESS_TYPE_LAST] = NULL
};

ucs_config_field_t uct_ib_iface_config_table[] = {
  {"", "", NULL,
   ucs_offsetof(uct_ib_iface_config_t, super), UCS_CONFIG_TYPE_TABLE(uct_iface_config_table)},

  {"SEG_SIZE", "8192",
   "Size of bounce buffers used for post_send and post_recv.",
   ucs_offsetof(uct_ib_iface_config_t, seg_size), UCS_CONFIG_TYPE_MEMUNITS},

  {"TX_QUEUE_LEN", "256",
   "Length of send queue in the QP.",
   ucs_offsetof(uct_ib_iface_config_t, tx.queue_len), UCS_CONFIG_TYPE_UINT},

  {"TX_MAX_BATCH", "16",
   "Number of send WQEs to batch in one post-send list. Larger values reduce\n"
   "the CPU usage, but increase the latency and pipelining between sender and\n"
   "receiver.",
   ucs_offsetof(uct_ib_iface_config_t, tx.max_batch), UCS_CONFIG_TYPE_UINT},

  {"TX_MAX_POLL", "16",
   "Max number of receive completions to pick during TX poll",
   ucs_offsetof(uct_ib_iface_config_t, tx.max_poll), UCS_CONFIG_TYPE_UINT},

  {"TX_MIN_INLINE", "64",
   "Bytes to reserve in send WQE for inline data. Messages which are small\n"
   "enough will be sent inline.",
   ucs_offsetof(uct_ib_iface_config_t, tx.min_inline), UCS_CONFIG_TYPE_MEMUNITS},

  {"TX_INLINE_RESP", "32",
   "Bytes to reserve in send WQE for inline response. Responses which are small\n"
   "enough, such as of atomic operations and small reads, will be received inline.",
   ucs_offsetof(uct_ib_iface_config_t, tx.inl_resp), UCS_CONFIG_TYPE_MEMUNITS},

  {"TX_MIN_SGE", "3",
   "Number of SG entries to reserve in the send WQE.",
   ucs_offsetof(uct_ib_iface_config_t, tx.min_sge), UCS_CONFIG_TYPE_UINT},

#if HAVE_DECL_IBV_EXP_CQ_MODERATION
  {"TX_EVENT_MOD_COUNT", "0",
   "Number of send completions for which an event would be generated (0 - disabled).",
   ucs_offsetof(uct_ib_iface_config_t, tx.cq_moderation_count), UCS_CONFIG_TYPE_UINT},

  {"TX_EVENT_MOD_PERIOD", "0us",
   "Time period to generate send event (0 - disabled).",
   ucs_offsetof(uct_ib_iface_config_t, tx.cq_moderation_period), UCS_CONFIG_TYPE_TIME},

  {"RX_EVENT_MOD_COUNT", "0",
   "Number of received messages for which an event would be generated (0 - disabled).",
   ucs_offsetof(uct_ib_iface_config_t, rx.cq_moderation_count), UCS_CONFIG_TYPE_UINT},

  {"RX_EVENT_MOD_PERIOD", "0us",
   "Time period to generate receive event (0 - disabled).",
   ucs_offsetof(uct_ib_iface_config_t, rx.cq_moderation_period), UCS_CONFIG_TYPE_TIME},
#endif /* HAVE_DECL_IBV_EXP_CQ_MODERATION */

  UCT_IFACE_MPOOL_CONFIG_FIELDS("TX_", -1, 1024, "send",
                                ucs_offsetof(uct_ib_iface_config_t, tx.mp),
      "\nAttention: Setting this param with value != -1 is a dangerous thing\n"
      "in RC/DC and could cause deadlock or performance degradation."),

  {"RX_QUEUE_LEN", "4096",
   "Length of receive queue in the QPs.",
   ucs_offsetof(uct_ib_iface_config_t, rx.queue_len), UCS_CONFIG_TYPE_UINT},

  {"RX_MAX_BATCH", "16",
   "How many post-receives to perform in one batch.",
   ucs_offsetof(uct_ib_iface_config_t, rx.max_batch), UCS_CONFIG_TYPE_UINT},

  {"RX_MAX_POLL", "16",
   "Max number of receive completions to pick during RX poll",
   ucs_offsetof(uct_ib_iface_config_t, rx.max_poll), UCS_CONFIG_TYPE_UINT},

  {"RX_INLINE", "0",
   "Number of bytes to request for inline receive. If the maximal supported size\n"
   "is smaller, it will be used instead. If it is possible to support a larger\n"
   "size than requested with the same hardware resources, it will be used instead.",
   ucs_offsetof(uct_ib_iface_config_t, rx.inl), UCS_CONFIG_TYPE_MEMUNITS},

  UCT_IFACE_MPOOL_CONFIG_FIELDS("RX_", -1, 0, "receive",
                                ucs_offsetof(uct_ib_iface_config_t, rx.mp), ""),

  {"ADDR_TYPE", "auto",
   "Set the interface address type. \"auto\" mode detects the type according to\n"
   "link layer type and IB subnet prefix.\n"
   "Deprecated. To force use of global routing use IS_GLOBAL.",
   ucs_offsetof(uct_ib_iface_config_t, addr_type),
   UCS_CONFIG_TYPE_ENUM(uct_ib_iface_addr_types)},

  {"IS_GLOBAL", "n",
   "Force interface to use global routing.",
   ucs_offsetof(uct_ib_iface_config_t, is_global), UCS_CONFIG_TYPE_BOOL},

  {"SL", "0",
   "IB Service Level / RoCEv2 Ethernet Priority.\n",
   ucs_offsetof(uct_ib_iface_config_t, sl), UCS_CONFIG_TYPE_UINT},

  {"TRAFFIC_CLASS", "auto",
   "IB Traffic Class / RoCEv2 Differentiated Services Code Point (DSCP).\n"
   "\"auto\" option selects 106 on RoCEv2 and 0 otherwise.",
   ucs_offsetof(uct_ib_iface_config_t, traffic_class), UCS_CONFIG_TYPE_ULUNITS},

  {"HOP_LIMIT", "255",
   "IB Hop limit / RoCEv2 Time to Live. Should be between 0 and 255.\n",
   ucs_offsetof(uct_ib_iface_config_t, hop_limit), UCS_CONFIG_TYPE_UINT},

  {"LID_PATH_BITS", "0-17",
   "List of IB Path bits separated by comma (a,b,c) "
   "which will be the low portion of the LID, according to the LMC in the fabric.",
   ucs_offsetof(uct_ib_iface_config_t, lid_path_bits), UCS_CONFIG_TYPE_ARRAY(path_bits_spec)},

  {"PKEY", "0x7fff",
   "Which pkey value to use. Should be between 0 and 0x7fff.",
   ucs_offsetof(uct_ib_iface_config_t, pkey_value), UCS_CONFIG_TYPE_HEX},

#if HAVE_IBV_EXP_RES_DOMAIN
  {"RESOURCE_DOMAIN", "y",
   "Enable multiple resource domains (experimental).",
   ucs_offsetof(uct_ib_iface_config_t, enable_res_domain), UCS_CONFIG_TYPE_BOOL},
#endif


  {NULL}
};

int uct_ib_iface_is_roce(uct_ib_iface_t *iface)
{
    return uct_ib_device_is_port_roce(uct_ib_iface_device(iface),
                                      iface->config.port_num);
}

static void uct_ib_iface_recv_desc_init(uct_iface_h tl_iface, void *obj, uct_mem_h memh)
{
    uct_ib_iface_recv_desc_t *desc = obj;
    uct_ib_mem_t *ib_memh = memh;

    desc->lkey = ib_memh->lkey;
}

ucs_status_t uct_ib_iface_recv_mpool_init(uct_ib_iface_t *iface,
                                          const uct_ib_iface_config_t *config,
                                          const char *name, ucs_mpool_t *mp)
{
    unsigned grow;

    if (config->rx.queue_len < 1024) {
        grow = 1024;
    } else {
        /* We want to have some free (+10%) elements to avoid mem pool expansion */
        grow = ucs_min( (int)(1.1 * config->rx.queue_len + 0.5),
                        config->rx.mp.max_bufs);
    }

    return uct_iface_mpool_init(&iface->super, mp,
                                iface->config.rx_payload_offset + iface->config.seg_size,
                                iface->config.rx_hdr_offset,
                                UCS_SYS_CACHE_LINE_SIZE,
                                &config->rx.mp, grow,
                                uct_ib_iface_recv_desc_init,
                                name);
}

void uct_ib_iface_release_desc(uct_recv_desc_t *self, void *desc)
{
    uct_ib_iface_t *iface = ucs_container_of(self, uct_ib_iface_t, release_desc);
    void *ib_desc;

    ib_desc = desc - iface->config.rx_headroom_offset;
    ucs_mpool_put_inline(ib_desc);
}

size_t uct_ib_addr_size(const union ibv_gid *gid, uint8_t is_global_addr,
                        int is_link_layer_eth)
{
    if (is_link_layer_eth) {
        return sizeof(uct_ib_address_t) +
               sizeof(union ibv_gid);  /* raw gid */
    } else if ((gid->global.subnet_prefix == UCT_IB_LINK_LOCAL_PREFIX) &&
               !is_global_addr) {
        return sizeof(uct_ib_address_t) +
               sizeof(uint16_t); /* lid */
    } else if (((gid->global.subnet_prefix & UCT_IB_SITE_LOCAL_MASK) ==
                UCT_IB_SITE_LOCAL_PREFIX) && !is_global_addr) {
        return sizeof(uct_ib_address_t) +
               sizeof(uint16_t) + /* lid */
               sizeof(uint64_t) + /* if_id */
               sizeof(uint16_t);  /* subnet16 */
    } else {
        return sizeof(uct_ib_address_t) +
               sizeof(uint16_t) + /* lid */
               sizeof(uint64_t) + /* if_id */
               sizeof(uint64_t);  /* subnet64 */
    }
}

<<<<<<< HEAD
void uct_ib_address_pack(const union ibv_gid *gid, uint16_t lid,
=======
size_t uct_ib_iface_address_size(uct_ib_iface_t *iface)
{
    return uct_ib_addr_size(&iface->gid, iface->is_global_addr,
                            uct_ib_iface_is_roce(iface));
}

//void uct_ib_address_pack(const union ibv_gid *gid, uint16_t lid,
//                         uct_ib_address_t *ib_addr)
//{
//    void *ptr = ib_addr + 1;
//
//    if (ucs_test_all_flags(ib_addr->flags, UCT_IB_ADDRESS_FLAG_LINK_LAYER_ETH |
//                                           UCT_IB_ADDRESS_FLAG_GID)) {
//        /* RoCE, in this case we don't use the lid and set the GID flag */
//        /* uint8_t raw[16]; */
//        memcpy(ptr, gid->raw, sizeof(gid->raw) * sizeof(uint8_t));
//        return;
//    }
//
//    /* IB, LID */
//    ucs_assert(ucs_test_all_flags(ib_addr->flags,
//                                  UCT_IB_ADDRESS_FLAG_LINK_LAYER_IB |
//                                  UCT_IB_ADDRESS_FLAG_LID));
//    *(uint16_t*) ptr = lid;
//    ptr += sizeof(uint16_t);
//
//    if (!(ib_addr->flags & UCT_IB_ADDRESS_FLAG_IF_ID)) {
//        return;
//    }
//    *(uint64_t*) ptr = gid->global.interface_id;
//    ptr += sizeof(uint64_t);
//
//    if (ib_addr->flags & UCT_IB_ADDRESS_FLAG_SUBNET16) {
//        /* Site-local */
//        *(uint16_t*) ptr = gid->global.subnet_prefix >> 48;
//        return;
//    }
//
//    ucs_assert(ib_addr->flags & UCT_IB_ADDRESS_FLAG_SUBNET64);
//    /* Global */
//    *(uint64_t*) ptr = gid->global.subnet_prefix;
//}

void uct_ib_address_pack(const union ibv_gid *gid, uint16_t lid,
                         int is_link_layer_eth, uint8_t is_global_addr,
>>>>>>> 54ea12b1
                         uct_ib_address_t *ib_addr)
{
    void *ptr = ib_addr + 1;

<<<<<<< HEAD
    if (ucs_test_all_flags(ib_addr->flags, UCT_IB_ADDRESS_FLAG_LINK_LAYER_ETH |
                                           UCT_IB_ADDRESS_FLAG_GID)) {
=======
    if (is_link_layer_eth) {
>>>>>>> 54ea12b1
        /* RoCE, in this case we don't use the lid and set the GID flag */
        /* uint8_t raw[16]; */
        memcpy(ptr, gid->raw, sizeof(gid->raw) * sizeof(uint8_t));
        return;
    }

<<<<<<< HEAD
    /* IB, LID */
    ucs_assert(ucs_test_all_flags(ib_addr->flags,
                                  UCT_IB_ADDRESS_FLAG_LINK_LAYER_IB |
                                  UCT_IB_ADDRESS_FLAG_LID));
    *(uint16_t*) ptr = lid;
    ptr += sizeof(uint16_t);

    if (!(ib_addr->flags & UCT_IB_ADDRESS_FLAG_IF_ID)) {
        return;
=======
        if ((gid->global.subnet_prefix != UCT_IB_LINK_LOCAL_PREFIX) ||
            is_global_addr) {
            ib_addr->flags |= UCT_IB_ADDRESS_FLAG_IF_ID;
            *(uint64_t*) ptr = gid->global.interface_id;
            ptr += sizeof(uint64_t);

            if (((gid->global.subnet_prefix & UCT_IB_SITE_LOCAL_MASK) ==
                                              UCT_IB_SITE_LOCAL_PREFIX) &&
                !is_global_addr) {
                /* Site-local */
                ib_addr->flags |= UCT_IB_ADDRESS_FLAG_SUBNET16;
                *(uint16_t*) ptr = gid->global.subnet_prefix >> 48;
            } else {
                /* Global */
                ib_addr->flags |= UCT_IB_ADDRESS_FLAG_SUBNET64;
                *(uint64_t*) ptr = gid->global.subnet_prefix;
            }
        }
>>>>>>> 54ea12b1
    }
    *(uint64_t*) ptr = gid->global.interface_id;
    ptr += sizeof(uint64_t);

    if (ib_addr->flags & UCT_IB_ADDRESS_FLAG_SUBNET16) {
        /* Site-local */
        *(uint16_t*) ptr = gid->global.subnet_prefix >> 48;
        return;
    }

    ucs_assert(ib_addr->flags & UCT_IB_ADDRESS_FLAG_SUBNET64);
    /* Global */
    *(uint64_t*) ptr = gid->global.subnet_prefix;
}

void uct_ib_iface_address_pack(uct_ib_iface_t *iface, const union ibv_gid *gid,
                               uint16_t lid, uct_ib_address_t *ib_addr)
{
    uct_ib_address_pack(gid, lid, uct_ib_iface_is_roce(iface),
                        iface->is_global_addr, ib_addr);
}

void uct_ib_address_unpack(const uct_ib_address_t *ib_addr, uint16_t *lid,
                           union ibv_gid *gid)
{
    const void *ptr = ib_addr + 1;

<<<<<<< HEAD
    memset(gid, 0, sizeof(*gid));
    *lid = 0;

    if (ib_addr->flags & UCT_IB_ADDRESS_FLAG_GID) {
        memcpy(gid->raw, ptr, sizeof(gid->raw) * sizeof(uint8_t)); /* uint8_t raw[16]; */
        ucs_assert(!(ib_addr->flags & (UCT_IB_ADDRESS_FLAG_LID      |
                                       UCT_IB_ADDRESS_FLAG_IF_ID    |
                                       UCT_IB_ADDRESS_FLAG_SUBNET16 |
                                       UCT_IB_ADDRESS_FLAG_SUBNET64)));
=======
    *lid                      = 0;

    if (ib_addr->flags & UCT_IB_ADDRESS_FLAG_GID) {
        memcpy(gid->raw, ptr, sizeof(gid->raw) * sizeof(uint8_t)); /* uint8_t raw[16]; */
        ucs_assert(!(ib_addr->flags & UCT_IB_ADDRESS_FLAG_LID)) ;//all flags
>>>>>>> 54ea12b1
        return;
    }

    gid->global.subnet_prefix = UCT_IB_LINK_LOCAL_PREFIX; /* Default prefix */
    gid->global.interface_id  = 0;

    if (ib_addr->flags & UCT_IB_ADDRESS_FLAG_LID) {
        *lid = *(uint16_t*)ptr;
        ptr += sizeof(uint16_t);
    }

    if (ib_addr->flags & UCT_IB_ADDRESS_FLAG_IF_ID) {
        gid->global.interface_id = *(uint64_t*)ptr;
        ptr += sizeof(uint64_t);
    }

    if (ib_addr->flags & UCT_IB_ADDRESS_FLAG_SUBNET16) {
        gid->global.subnet_prefix = UCT_IB_SITE_LOCAL_PREFIX |
                                    ((uint64_t) *(uint16_t*) ptr << 48);
        ptr += sizeof(uint16_t);
    }

    if (ib_addr->flags & UCT_IB_ADDRESS_FLAG_SUBNET64) {
        gid->global.subnet_prefix = *(uint64_t*) ptr;
    }
}

const char *uct_ib_address_str(const uct_ib_address_t *ib_addr, char *buf,
                               size_t max)
{
    union ibv_gid gid;
    uint16_t lid;
    char *p, *endp;

    uct_ib_address_unpack(ib_addr, &lid, &gid);

    p    = buf;
    endp = buf + max;
    if (lid != 0) {
        snprintf(p, endp - p, "lid %d ", lid);
        p += strlen(p);
    }
    inet_ntop(AF_INET6, &gid, p, endp - p);

    return buf;
}

<<<<<<< HEAD
void uct_ib_iface_set_device_address_flags(uct_iface_h tl_iface,
                                           uct_ib_address_t *ib_addr)
{
    uct_ib_iface_t *iface = ucs_derived_of(tl_iface, uct_ib_iface_t);

    if (uct_ib_iface_is_roce(iface)) {
        ib_addr->flags = (UCT_IB_ADDRESS_FLAG_LINK_LAYER_ETH |
                          UCT_IB_ADDRESS_FLAG_GID);
        return;
    } else {
        ib_addr->flags = (UCT_IB_ADDRESS_FLAG_LINK_LAYER_IB |
                          UCT_IB_ADDRESS_FLAG_LID);
    }

    if ((iface->gid.global.subnet_prefix != UCT_IB_LINK_LOCAL_PREFIX) ||
        iface->is_global_addr) {
        ib_addr->flags |= UCT_IB_ADDRESS_FLAG_IF_ID;
        if (((iface->gid.global.subnet_prefix & UCT_IB_SITE_LOCAL_MASK) ==
             UCT_IB_SITE_LOCAL_PREFIX) && !iface->is_global_addr) {
            ib_addr->flags |= UCT_IB_ADDRESS_FLAG_SUBNET16;
        } else {
            ib_addr->flags |= UCT_IB_ADDRESS_FLAG_SUBNET64;
        }
    }
}
=======
//void uct_ib_set_device_address_flags(const union ibv_gid *gid, uint8_t is_global_addr,
//                                     int is_link_layer_eth, uct_ib_address_t *ib_addr)
//{
//    if (is_link_layer_eth) {
//        ib_addr->flags = (UCT_IB_ADDRESS_FLAG_LINK_LAYER_ETH | UCT_IB_ADDRESS_FLAG_GID);
//        return;
//    } else {
//        ib_addr->flags = (UCT_IB_ADDRESS_FLAG_LINK_LAYER_IB | UCT_IB_ADDRESS_FLAG_LID);
//    }
//
//    if ((gid->global.subnet_prefix != UCT_IB_LINK_LOCAL_PREFIX) || is_global_addr) {
//        ib_addr->flags |= UCT_IB_ADDRESS_FLAG_IF_ID;
//        if (((gid->global.subnet_prefix & UCT_IB_SITE_LOCAL_MASK) ==
//             UCT_IB_SITE_LOCAL_PREFIX) && !is_global_addr) {
//            ib_addr->flags |= UCT_IB_ADDRESS_FLAG_SUBNET16;
//        } else {
//            ib_addr->flags |= UCT_IB_ADDRESS_FLAG_SUBNET64;
//        }
//    }
//}

//void uct_ib_iface_set_device_address_flags(uct_iface_h tl_iface,
//                                           uct_ib_address_t *ib_addr)
//{
//    uct_ib_iface_t *iface = ucs_derived_of(tl_iface, uct_ib_iface_t);
//
//    uct_ib_set_device_address_flags(&iface->gid, iface->is_global_addr,
//                                    uct_ib_iface_is_roce(iface), ib_addr);
//}
>>>>>>> 54ea12b1

ucs_status_t uct_ib_iface_get_device_address(uct_iface_h tl_iface,
                                             uct_device_addr_t *dev_addr)
{
    uct_ib_iface_t   *iface   = ucs_derived_of(tl_iface, uct_ib_iface_t);
<<<<<<< HEAD
    uct_ib_address_t *ib_addr = (uct_ib_address_t *)dev_addr;

    uct_ib_iface_set_device_address_flags(tl_iface, ib_addr);
    uct_ib_address_pack(&iface->gid, uct_ib_iface_port_attr(iface)->lid,
                        ib_addr);
=======
//    uct_ib_address_t *ib_addr = (uct_ib_address_t *)dev_addr;

//    uct_ib_iface_set_device_address_flags(tl_iface, ib_addr);
    uct_ib_iface_address_pack(iface, &iface->gid, uct_ib_iface_port_attr(iface)->lid,
                              (void*)dev_addr);
>>>>>>> 54ea12b1
    return UCS_OK;
}

int uct_ib_iface_is_reachable(const uct_iface_h tl_iface, const uct_device_addr_t *dev_addr,
                              const uct_iface_addr_t *iface_addr)
{
    uct_ib_iface_t *iface = ucs_derived_of(tl_iface, uct_ib_iface_t);
    int is_local_eth = uct_ib_iface_is_roce(iface);
    const uct_ib_address_t *ib_addr = (const void*)dev_addr;
    union ibv_gid gid;
    uint16_t lid;

    uct_ib_address_unpack(ib_addr, &lid, &gid);

    if (!is_local_eth && (ib_addr->flags & UCT_IB_ADDRESS_FLAG_LINK_LAYER_IB)) {
        /* same subnet prefix */
        return gid.global.subnet_prefix == iface->gid.global.subnet_prefix;
    } else if (is_local_eth && (ib_addr->flags & UCT_IB_ADDRESS_FLAG_LINK_LAYER_ETH)) {
        /* there shouldn't be a lid and the gid flag should be on */
        ucs_assert(ib_addr->flags & UCT_IB_ADDRESS_FLAG_GID);
        ucs_assert(!(ib_addr->flags & UCT_IB_ADDRESS_FLAG_LID));
        return 1;
    } else {
        /* local and remote have different link layers and therefore are unreachable */
        return 0;
    }
}

ucs_status_t uct_ib_iface_create_ah(uct_ib_iface_t *iface,
                                    struct ibv_ah_attr *ah_attr,
                                    struct ibv_ah **ah_p)
{
    return uct_ib_device_create_ah_cached(uct_ib_iface_device(iface), ah_attr,
                                          uct_ib_iface_md(iface)->pd, ah_p);
}

static ucs_status_t uct_ib_iface_init_pkey(uct_ib_iface_t *iface,
                                           const uct_ib_iface_config_t *config)
{
    uct_ib_device_t *dev  = uct_ib_iface_device(iface);
    uint16_t pkey_tbl_len = uct_ib_iface_port_attr(iface)->pkey_tbl_len;
    int pkey_already_set  = 0;
    uint16_t pkey_index, port_pkey, pkey;

    if (config->pkey_value > UCT_IB_PKEY_PARTITION_MASK) {
        ucs_error("Requested pkey 0x%x is invalid, should be in the range 0..0x%x",
                  config->pkey_value, UCT_IB_PKEY_PARTITION_MASK);
        return UCS_ERR_INVALID_PARAM;
    }

    /* get the user's pkey value and find its index in the port's pkey table */
    for (pkey_index = 0; pkey_index < pkey_tbl_len; ++pkey_index) {
        /* get the pkey values from the port's pkeys table */
        if (ibv_query_pkey(dev->ibv_context, iface->config.port_num, pkey_index,
                           &port_pkey))
        {
            ucs_error("ibv_query_pkey("UCT_IB_IFACE_FMT", index=%d) failed: %m",
                      UCT_IB_IFACE_ARG(iface), pkey_index);
        }

        pkey = ntohs(port_pkey);
        if (!(pkey & UCT_IB_PKEY_MEMBERSHIP_MASK)) {
            /* if pkey = 0x0, just skip it w/o debug trace, because 0x0
             * means that there is no real pkey configured at this index */
            if (pkey) {
                ucs_debug("skipping send-only pkey[%d]=0x%x", pkey_index, pkey);
            }
            continue;
        }

        /* take only the lower 15 bits for the comparison */
        if (!pkey_already_set ||
            ((pkey & UCT_IB_PKEY_PARTITION_MASK) == config->pkey_value)) {
            iface->pkey_index = pkey_index;
            iface->pkey_value = pkey;
            pkey_already_set  = 1;
        }
    }

    if (!pkey_already_set) {
        ucs_error("There is no valid pkey with full membership on %s:%d",
                  uct_ib_device_name(dev), iface->config.port_num);
        return UCS_ERR_INVALID_PARAM;
    }

    ucs_debug("using pkey[%d] 0x%x on "UCT_IB_IFACE_FMT, iface->pkey_index,
              iface->pkey_value, UCT_IB_IFACE_ARG(iface));
    return UCS_OK;
}

static ucs_status_t uct_ib_iface_init_lmc(uct_ib_iface_t *iface,
                                          const uct_ib_iface_config_t *config)
{
    unsigned i, j, num_path_bits;
    unsigned first, last;
    uint8_t lmc;
    int step;

    if (config->lid_path_bits.count == 0) {
        ucs_error("List of path bits must not be empty");
        return UCS_ERR_INVALID_PARAM;
    }

    /* count the number of lid_path_bits */
    num_path_bits = 0;
    for (i = 0; i < config->lid_path_bits.count; i++) {
        num_path_bits += 1 + abs((int)(config->lid_path_bits.ranges[i].first -
                                       config->lid_path_bits.ranges[i].last));
    }

    iface->path_bits = ucs_calloc(1, num_path_bits * sizeof(*iface->path_bits),
                                  "ib_path_bits");
    if (iface->path_bits == NULL) {
        return UCS_ERR_NO_MEMORY;
    }

    lmc = uct_ib_iface_port_attr(iface)->lmc;

    /* go over the list of values (ranges) for the lid_path_bits and set them */
    iface->path_bits_count = 0;
    for (i = 0; i < config->lid_path_bits.count; ++i) {

        first = config->lid_path_bits.ranges[i].first;
        last  = config->lid_path_bits.ranges[i].last;

        /* range of values or one value */
        if (first < last) {
            step = 1;
        } else {
            step = -1;
        }

        /* fill the value/s */
        for (j = first; j != (last + step); j += step) {
            if (j >= UCS_BIT(lmc)) {
                ucs_debug("Not using value %d for path_bits - must be < 2^lmc (lmc=%d)",
                          j, lmc);
                if (step == 1) {
                    break;
                } else {
                    continue;
                }
            }

            ucs_assert(iface->path_bits_count < num_path_bits);
            iface->path_bits[iface->path_bits_count] = j;
            iface->path_bits_count++;
        }
    }

    return UCS_OK;
}

void uct_ib_iface_fill_attr(uct_ib_iface_t *iface, uct_ib_qp_attr_t *attr)
{
    attr->ibv.send_cq             = iface->cq[UCT_IB_DIR_TX];
    attr->ibv.recv_cq             = iface->cq[UCT_IB_DIR_RX];

    attr->ibv.srq                 = attr->srq;
    attr->ibv.cap                 = attr->cap;
    attr->ibv.qp_type             = attr->qp_type;
    attr->ibv.sq_sig_all          = attr->sq_sig_all;

#if HAVE_DECL_IBV_EXP_CREATE_QP
    if (!(attr->ibv.comp_mask & IBV_EXP_QP_INIT_ATTR_PD)) {
        attr->ibv.comp_mask       = IBV_EXP_QP_INIT_ATTR_PD;
        attr->ibv.pd              = uct_ib_iface_md(iface)->pd;
    }
#elif HAVE_DECL_IBV_CREATE_QP_EX
    if (!(attr->ibv.comp_mask & IBV_QP_INIT_ATTR_PD)) {
        attr->ibv.comp_mask       = IBV_QP_INIT_ATTR_PD;
        attr->ibv.pd              = uct_ib_iface_md(iface)->pd;
    }
#endif

    if (attr->qp_type == IBV_QPT_UD) {
        return;
    }

    /* MOFED requires this to enable IB spec atomic */
#if HAVE_DECL_IBV_EXP_ATOMIC_HCA_REPLY_BE
    if (uct_ib_iface_device(iface)->dev_attr.exp_atomic_cap ==
                                     IBV_EXP_ATOMIC_HCA_REPLY_BE) {
        attr->ibv.comp_mask       |= IBV_EXP_QP_INIT_ATTR_CREATE_FLAGS;
        attr->ibv.exp_create_flags = IBV_EXP_QP_CREATE_ATOMIC_BE_REPLY;
    }
#endif
}

ucs_status_t uct_ib_iface_create_qp(uct_ib_iface_t *iface,
                                    uct_ib_qp_attr_t *attr,
                                    struct ibv_qp **qp_p)
{
    uct_ib_device_t *dev = uct_ib_iface_device(iface);
    struct ibv_qp *qp;

    uct_ib_iface_fill_attr(iface, attr);

#if HAVE_DECL_IBV_EXP_CREATE_QP
    qp = ibv_exp_create_qp(dev->ibv_context, &attr->ibv);
#elif HAVE_DECL_IBV_CREATE_QP_EX
    qp = ibv_create_qp_ex(dev->ibv_context, &attr->ibv);
#else
    qp = ibv_create_qp(uct_ib_iface_md(iface)->pd, &attr->ibv);
#endif
    if (qp == NULL) {
        ucs_error("iface=%p: failed to create %s QP TX wr:%d sge:%d inl:%d RX wr:%d sge:%d inl %d: %m",
                  iface, uct_ib_qp_type_str(attr->qp_type),
                  attr->cap.max_send_wr, attr->cap.max_send_sge, attr->cap.max_inline_data,
                  attr->cap.max_recv_wr, attr->cap.max_recv_sge, attr->max_inl_recv);
        return UCS_ERR_IO_ERROR;
    }

    attr->cap  = attr->ibv.cap;
    *qp_p      = qp;

    ucs_debug("iface=%p: created %s QP 0x%x on %s:%d TX wr:%d sge:%d inl:%d RX wr:%d sge:%d inl %d",
              iface, uct_ib_qp_type_str(attr->qp_type), qp->qp_num,
              uct_ib_device_name(dev), iface->config.port_num,
              attr->cap.max_send_wr, attr->cap.max_send_sge, attr->cap.max_inline_data,
              attr->cap.max_recv_wr, attr->cap.max_recv_sge, attr->max_inl_recv);

    return UCS_OK;
}

ucs_status_t uct_ib_verbs_create_cq(struct ibv_context *context, int cqe,
                                    struct ibv_comp_channel *channel,
                                    int comp_vector, int ignore_overrun,
                                    size_t *inl, struct ibv_cq **cq_p)
{
    struct ibv_cq *cq;
#if HAVE_DECL_IBV_CREATE_CQ_ATTR_IGNORE_OVERRUN
    struct ibv_cq_init_attr_ex cq_attr = {};

    cq_attr.cqe = cqe;
    cq_attr.channel = channel;
    cq_attr.comp_vector = comp_vector;
    if (ignore_overrun) {
        cq_attr.comp_mask = IBV_CQ_INIT_ATTR_MASK_FLAGS;
        cq_attr.flags = IBV_CREATE_CQ_ATTR_IGNORE_OVERRUN;
    }

    cq = ibv_cq_ex_to_cq(ibv_create_cq_ex(context, &cq_attr));
#else
    cq = ibv_create_cq(context, cqe, NULL, channel, comp_vector);
#endif
    if (!cq) {
        ucs_error("ibv_create_cq(cqe=%d) failed: %m", cqe);
        return UCS_ERR_IO_ERROR;
    }

    *cq_p = cq;
    *inl  = 0;
    return UCS_OK;
}

static ucs_status_t uct_ib_iface_create_cq(uct_ib_iface_t *iface, int cq_length,
                                           size_t *inl, int preferred_cpu,
                                           int flags, struct ibv_cq **cq_p)
{
    uct_ib_device_t *dev = uct_ib_iface_device(iface);
    ucs_status_t status;
#if HAVE_DECL_IBV_EXP_SETENV && !HAVE_DECL_MLX5DV_CQ_INIT_ATTR_MASK_CQE_SIZE
    static const char *cqe_size_env_var = "MLX5_CQE_SIZE";
    const char *cqe_size_env_value;
    size_t cqe_size = 64;
    size_t cqe_size_min;
    char cqe_size_buf[32];
    int env_var_added = 0;
    int ret;

    cqe_size_min       = (*inl > 32) ? 128 : 64;
    cqe_size_env_value = getenv(cqe_size_env_var);

    if (cqe_size_env_value != NULL) {
        cqe_size = atol(cqe_size_env_value);
        if (cqe_size < cqe_size_min) {
            ucs_error("%s is set to %zu, but at least %zu is required (inl: %zu)",
                      cqe_size_env_var, cqe_size, cqe_size_min, *inl);
            return UCS_ERR_INVALID_PARAM;
        }
    } else {
        cqe_size = uct_ib_get_cqe_size(cqe_size_min);
        snprintf(cqe_size_buf, sizeof(cqe_size_buf),"%zu", cqe_size);
        ucs_debug("%s: setting %s=%s", uct_ib_device_name(dev), cqe_size_env_var,
                  cqe_size_buf);
        ret = ibv_exp_setenv(dev->ibv_context, cqe_size_env_var, cqe_size_buf, 1);
        if (ret) {
            ucs_error("ibv_exp_setenv(%s=%s) failed: %m", cqe_size_env_var,
                      cqe_size_buf);
            return UCS_ERR_INVALID_PARAM;
        }

        env_var_added = 1;
    }
#endif
    status = iface->ops->create_cq(dev->ibv_context, cq_length,
                                   iface->comp_channel, preferred_cpu,
                                   flags & UCT_IB_CQ_IGNORE_OVERRUN, inl, cq_p);
    if (status != UCS_OK) {
        goto out_unsetenv;
    }

    status = UCS_OK;

out_unsetenv:
#if HAVE_DECL_IBV_EXP_SETENV && !HAVE_DECL_MLX5DV_CQ_INIT_ATTR_MASK_CQE_SIZE
    *inl = cqe_size / 2;
    if (env_var_added) {
        /* if we created a new environment variable, remove it */
        ret = ibv_exp_unsetenv(dev->ibv_context, cqe_size_env_var);
        if (ret) {
            ucs_warn("unsetenv(%s) failed: %m", cqe_size_env_var);
        }
    }
#endif
    return status;
}


static ucs_status_t uct_ib_iface_set_moderation(struct ibv_cq *cq,
                                                unsigned count, double period_usec)
{
#if HAVE_DECL_IBV_EXP_CQ_MODERATION
    unsigned period = (unsigned)(period_usec * UCS_USEC_PER_SEC);

    if (count > UINT16_MAX) {
        ucs_error("CQ moderation count is too high: %u, max value: %u", count, UINT16_MAX);
        return UCS_ERR_INVALID_PARAM;
    } else if (count == 0) {
        /* in case if count value is 0 (unchanged default value) - set it to maximum
         * possible value */
        count = UINT16_MAX;
    }

    if (period > UINT16_MAX) {
        ucs_error("CQ moderation period is too high: %u, max value: %uus", period, UINT16_MAX);
        return UCS_ERR_INVALID_PARAM;
    } else if (period == 0) {
        /* in case if count value is 0 (unchanged default value) - set it to maximum
         * possible value, the same behavior as counter */
        period = UINT16_MAX;
    }

    if ((count < UINT16_MAX) || (period < UINT16_MAX)) {
        struct ibv_exp_cq_attr cq_attr = {
            .comp_mask            = IBV_EXP_CQ_ATTR_MODERATION,
            .moderation.cq_count  = (uint16_t)(count),
            .moderation.cq_period = (uint16_t)(period),
            .cq_cap_flags         = 0
        };
        if (ibv_exp_modify_cq(cq, &cq_attr, IBV_EXP_CQ_MODERATION)) {
            ucs_error("ibv_exp_modify_cq(count=%d, period=%d) failed: %m", count, period);
            return UCS_ERR_IO_ERROR;
        }
    }
#endif /* HAVE_DECL_IBV_EXP_CQ_MODERATION */

    return UCS_OK;
}

UCS_CLASS_INIT_FUNC(uct_ib_iface_t, uct_ib_iface_ops_t *ops, uct_md_h md,
                    uct_worker_h worker, const uct_iface_params_t *params,
                    const uct_ib_iface_config_t *config,
                    const uct_ib_iface_init_attr_t *init_attr)
{
    uct_ib_md_t *ib_md    = ucs_derived_of(md, uct_ib_md_t);
    uct_ib_device_t *dev = &ib_md->dev;
    size_t rx_headroom   = (params->field_mask &
                            UCT_IFACE_PARAM_FIELD_CPU_MASK) ?
                           params->rx_headroom : 0;
    ucs_cpu_set_t cpu_mask;
    int preferred_cpu;
    ucs_status_t status;
    uint8_t port_num;
    int is_roce_v2;
    size_t inl;

    if (!(params->open_mode & UCT_IFACE_OPEN_MODE_DEVICE)) {
        return UCS_ERR_UNSUPPORTED;
    }

    if (params->field_mask & UCT_IFACE_PARAM_FIELD_CPU_MASK) {
        cpu_mask = params->cpu_mask;
    } else {
        memset(&cpu_mask, 0, sizeof(cpu_mask));
    }

    preferred_cpu = ucs_cpu_set_find_lcs(&cpu_mask);

    UCS_CLASS_CALL_SUPER_INIT(uct_base_iface_t, &ops->super, md, worker,
                              params, &config->super
                              UCS_STATS_ARG(((params->field_mask &
                                              UCT_IFACE_PARAM_FIELD_STATS_ROOT) &&
                                             (params->stats_root != NULL)) ?
                                            params->stats_root :
                                            dev->stats)
                              UCS_STATS_ARG(params->mode.device.dev_name));

    status = uct_ib_device_find_port(dev, params->mode.device.dev_name, &port_num);
    if (status != UCS_OK) {
        goto err;
    }

    self->ops                       = ops;

    self->config.rx_payload_offset  = sizeof(uct_ib_iface_recv_desc_t) +
                                      ucs_max(sizeof(uct_recv_desc_t) +
                                              rx_headroom,
                                              init_attr->rx_priv_len +
                                              init_attr->rx_hdr_len);
    self->config.rx_hdr_offset      = self->config.rx_payload_offset -
                                      init_attr->rx_hdr_len;
    self->config.rx_headroom_offset = self->config.rx_payload_offset -
                                      rx_headroom;
    self->config.seg_size           = init_attr->seg_size;
    self->config.tx_max_poll        = config->tx.max_poll;
    self->config.rx_max_poll        = config->rx.max_poll;
    self->config.rx_max_batch       = ucs_min(config->rx.max_batch,
                                              config->rx.queue_len / 4);
    self->config.port_num           = port_num;
    self->config.sl                 = config->sl;
    self->config.hop_limit          = config->hop_limit;
    self->release_desc.cb           = uct_ib_iface_release_desc;
    self->config.enable_res_domain  = config->enable_res_domain;
    self->config.qp_type            = init_attr->qp_type;

    if (ucs_derived_of(worker, uct_priv_worker_t)->thread_mode == UCS_THREAD_MODE_MULTI) {
        ucs_error("IB transports do not support multi-threaded worker");
        return UCS_ERR_INVALID_PARAM;
    }

    status = uct_ib_iface_init_pkey(self, config);
    if (status != UCS_OK) {
        goto err;
    }

    status = uct_ib_device_select_gid_index(dev, self->config.port_num,
                                            ib_md->config.gid_index,
                                            &self->config.gid_index);
    if (status != UCS_OK) {
        goto err;
    }

    status = uct_ib_device_query_gid(dev, self->config.port_num,
                                     self->config.gid_index, &self->gid,
                                     &is_roce_v2);
    if (status != UCS_OK) {
        goto err;
    }

    if (config->traffic_class == UCS_ULUNITS_AUTO) {
        self->config.traffic_class = is_roce_v2 ? UCT_IB_DEFAULT_ROCEV2_DSCP : 0;
    } else {
        self->config.traffic_class = config->traffic_class;
    }

    status = uct_ib_iface_init_lmc(self, config);
    if (status != UCS_OK) {
        goto err;
    }

    self->comp_channel = ibv_create_comp_channel(dev->ibv_context);
    if (self->comp_channel == NULL) {
        ucs_error("ibv_create_comp_channel() failed: %m");
        status = UCS_ERR_IO_ERROR;
        goto err_cleanup;
    }

    status = ucs_sys_fcntl_modfl(self->comp_channel->fd, O_NONBLOCK, 0);
    if (status != UCS_OK) {
        goto err_destroy_comp_channel;
    }

    inl = config->rx.inl;
    status = uct_ib_iface_create_cq(self, init_attr->tx_cq_len, &inl,
                                    preferred_cpu, init_attr->flags,
                                    &self->cq[UCT_IB_DIR_TX]);
    if (status != UCS_OK) {
        goto err_destroy_comp_channel;
    }
    ucs_assert_always(inl <= UINT8_MAX);
    self->config.max_inl_resp = inl;

    status = uct_ib_iface_set_moderation(self->cq[UCT_IB_DIR_TX],
                                         config->tx.cq_moderation_count,
                                         config->tx.cq_moderation_period);
    if (status != UCS_OK) {
        goto err_destroy_send_cq;
    }

    inl = config->rx.inl;
    status = uct_ib_iface_create_cq(self, init_attr->rx_cq_len, &inl,
                                    preferred_cpu, init_attr->flags,
                                    &self->cq[UCT_IB_DIR_RX]);
    if (status != UCS_OK) {
        goto err_destroy_send_cq;
    }

    status = uct_ib_iface_set_moderation(self->cq[UCT_IB_DIR_RX],
                                         config->rx.cq_moderation_count,
                                         config->rx.cq_moderation_period);
    if (status != UCS_OK) {
        goto err_destroy_recv_cq;
    }

    /* Address scope and size */
    if (uct_ib_iface_is_roce(self) || config->is_global ||
        /* check ADDR_TYPE for backward compatibility */
        (config->addr_type == UCT_IB_ADDRESS_TYPE_SITE_LOCAL) ||
        (config->addr_type == UCT_IB_ADDRESS_TYPE_GLOBAL)) {
        self->is_global_addr = 1;
    } else {
        self->is_global_addr = 0;
    }

    self->addr_size  = uct_ib_iface_address_size(self);

    ucs_debug("created uct_ib_iface_t headroom_ofs %d payload_ofs %d hdr_ofs %d data_sz %d",
              self->config.rx_headroom_offset, self->config.rx_payload_offset,
              self->config.rx_hdr_offset, self->config.seg_size);

    return UCS_OK;

err_destroy_recv_cq:
    ibv_destroy_cq(self->cq[UCT_IB_DIR_RX]);
err_destroy_send_cq:
    ibv_destroy_cq(self->cq[UCT_IB_DIR_TX]);
err_destroy_comp_channel:
    ibv_destroy_comp_channel(self->comp_channel);
err_cleanup:
    ucs_free(self->path_bits);
err:
    return status;
}

static UCS_CLASS_CLEANUP_FUNC(uct_ib_iface_t)
{
    int ret;

    ret = ibv_destroy_cq(self->cq[UCT_IB_DIR_RX]);
    if (ret != 0) {
        ucs_warn("ibv_destroy_cq(recv_cq) returned %d: %m", ret);
    }

    ret = ibv_destroy_cq(self->cq[UCT_IB_DIR_TX]);
    if (ret != 0) {
        ucs_warn("ibv_destroy_cq(send_cq) returned %d: %m", ret);
    }

    ret = ibv_destroy_comp_channel(self->comp_channel);
    if (ret != 0) {
        ucs_warn("ibv_destroy_comp_channel(comp_channel) returned %d: %m", ret);
    }

    ucs_free(self->path_bits);
}

UCS_CLASS_DEFINE(uct_ib_iface_t, uct_base_iface_t);

int uct_ib_iface_prepare_rx_wrs(uct_ib_iface_t *iface, ucs_mpool_t *mp,
                                uct_ib_recv_wr_t *wrs, unsigned n)
{
    uct_ib_iface_recv_desc_t *desc;
    unsigned count;

    count = 0;
    while (count < n) {
        UCT_TL_IFACE_GET_RX_DESC(&iface->super, mp, desc, break);
        wrs[count].sg.addr   = (uintptr_t)uct_ib_iface_recv_desc_hdr(iface, desc);
        wrs[count].sg.length = iface->config.rx_payload_offset + iface->config.seg_size;
        wrs[count].sg.lkey   = desc->lkey;
        wrs[count].ibwr.num_sge = 1;
        wrs[count].ibwr.wr_id   = (uintptr_t)desc;
        wrs[count].ibwr.sg_list = &wrs[count].sg;
        wrs[count].ibwr.next    = &wrs[count + 1].ibwr;
        ++count;
    }

    if (count > 0) {
        wrs[count - 1].ibwr.next = NULL;
    }

    return count;
}

static ucs_status_t uct_ib_iface_get_numa_latency(uct_ib_iface_t *iface,
                                                  double *latency)
{
    uct_ib_device_t *dev = uct_ib_iface_device(iface);
    uct_ib_md_t *md      = uct_ib_iface_md(iface);
    cpu_set_t temp_cpu_mask, process_affinity;
#if HAVE_NUMA
    int distance, min_cpu_distance;
    int cpu, num_cpus;
#endif
    int ret;

    if (!md->config.prefer_nearest_device) {
        *latency = 0;
        return UCS_OK;
    }

    ret = sched_getaffinity(0, sizeof(process_affinity), &process_affinity);
    if (ret) {
        ucs_error("sched_getaffinity() failed: %m");
        return UCS_ERR_INVALID_PARAM;
    }

#if HAVE_NUMA
    /* Try to estimate the extra device latency according to NUMA distance */
    if (dev->numa_node != -1) {
        min_cpu_distance = INT_MAX;
        num_cpus         = ucs_min(CPU_SETSIZE, numa_num_configured_cpus());
        for (cpu = 0; cpu < num_cpus; ++cpu) {
            if (!CPU_ISSET(cpu, &process_affinity)) {
                continue;
            }
            distance = numa_distance(ucs_numa_node_of_cpu(cpu), dev->numa_node);
            if (distance >= UCS_NUMA_MIN_DISTANCE) {
                min_cpu_distance = ucs_min(min_cpu_distance, distance);
            }
        }

        if (min_cpu_distance != INT_MAX) {
            /* set the extra latency to (numa_distance - 10) * 20nsec */
            *latency = (min_cpu_distance - UCS_NUMA_MIN_DISTANCE) * 20e-9;
            return UCS_OK;
        }
    }
#endif

    /* Estimate the extra device latency according to its local CPUs mask */
    CPU_AND(&temp_cpu_mask, &dev->local_cpus, &process_affinity);
    if (CPU_EQUAL(&process_affinity, &temp_cpu_mask)) {
        *latency = 0;
    } else {
        *latency = 200e-9;
    }
    return UCS_OK;
}

ucs_status_t uct_ib_iface_query(uct_ib_iface_t *iface, size_t xport_hdr_len,
                                uct_iface_attr_t *iface_attr)
{
    uct_ib_device_t *dev = uct_ib_iface_device(iface);
    uct_ib_md_t     *md  = uct_ib_iface_md(iface);
    static const unsigned ib_port_widths[] = {
        [0] = 1,
        [1] = 4,
        [2] = 8,
        [3] = 12,
        [4] = 16
    };
    uint8_t active_width, active_speed, active_mtu;
    double encoding, signal_rate, wire_speed;
    size_t mtu, width, extra_pkt_len;
    ucs_status_t status;
    double numa_latency;
    
    active_width = uct_ib_iface_port_attr(iface)->active_width;
    active_speed = uct_ib_iface_port_attr(iface)->active_speed;
    active_mtu   = uct_ib_iface_port_attr(iface)->active_mtu;

    /* Get active width */
    if (!ucs_is_pow2(active_width) ||
        (active_width < 1) || (ucs_ilog2(active_width) > 4))
    {
        ucs_error("Invalid active_width on %s:%d: %d",
                  UCT_IB_IFACE_ARG(iface), active_width);
        return UCS_ERR_IO_ERROR;
    }

    memset(iface_attr, 0, sizeof(*iface_attr));

    iface_attr->device_addr_len = iface->addr_size;

    switch (active_speed) {
    case 1: /* SDR */
        iface_attr->latency.overhead = 5000e-9;
        signal_rate                  = 2.5e9;
        encoding                     = 8.0/10.0;
        break;
    case 2: /* DDR */
        iface_attr->latency.overhead = 2500e-9;
        signal_rate                  = 5.0e9;
        encoding                     = 8.0/10.0;
        break;
    case 4:
        iface_attr->latency.overhead = 1300e-9;
        if (uct_ib_iface_is_roce(iface)) {
            /* 10/40g Eth  */
            signal_rate              = 10.3125e9;
            encoding                 = 64.0/66.0;
        } else {
            /* QDR */
            signal_rate              = 10.0e9;
            encoding                 = 8.0/10.0;
        }
        break;
    case 8: /* FDR10 */
        iface_attr->latency.overhead = 700e-9;
        signal_rate                  = 10.3125e9;
        encoding                     = 64.0/66.0;
        break;
    case 16: /* FDR */
        iface_attr->latency.overhead = 700e-9;
        signal_rate                  = 14.0625e9;
        encoding                     = 64.0/66.0;
        break;
    case 32: /* EDR / 100g Eth */
        iface_attr->latency.overhead = 600e-9;
        signal_rate                  = 25.78125e9;
        encoding                     = 64.0/66.0;
        break;
    case 64: /* 50g Eth */
        iface_attr->latency.overhead = 600e-9;
        signal_rate                  = 25.78125e9 * 2;
        encoding                     = 64.0/66.0;
        break;
    default:
        ucs_error("Invalid active_speed on %s:%d: %d",
                  UCT_IB_IFACE_ARG(iface), active_speed);
        return UCS_ERR_IO_ERROR;
    }

    status = uct_ib_iface_get_numa_latency(iface, &numa_latency);
    if (status != UCS_OK) {
        return status;
    }

    iface_attr->latency.overhead += numa_latency;
    iface_attr->latency.growth    = 0;

    /* Wire speed calculation: Width * SignalRate * Encoding */
    width                 = ib_port_widths[ucs_ilog2(active_width)];
    wire_speed            = (width * signal_rate * encoding) / 8.0;

    /* Calculate packet overhead  */
    mtu                   = ucs_min(uct_ib_mtu_value(active_mtu),
                                    iface->config.seg_size);

    extra_pkt_len = UCT_IB_BTH_LEN + xport_hdr_len +  UCT_IB_ICRC_LEN + UCT_IB_VCRC_LEN + UCT_IB_DELIM_LEN;

    if (uct_ib_iface_is_roce(iface)) {
        extra_pkt_len += UCT_IB_GRH_LEN + UCT_IB_ROCE_LEN;
        iface_attr->latency.overhead += 200e-9;
    } else {
        /* TODO check if UCT_IB_DELIM_LEN is present in RoCE as well */
        extra_pkt_len += UCT_IB_LRH_LEN;
    }

    iface_attr->bandwidth = ucs_min((wire_speed * mtu) / (mtu + extra_pkt_len), md->pci_bw);
    iface_attr->priority  = uct_ib_device_spec(dev)->priority;

    return UCS_OK;
}

ucs_status_t uct_ib_iface_event_fd_get(uct_iface_h tl_iface, int *fd_p)
{
    uct_ib_iface_t *iface = ucs_derived_of(tl_iface, uct_ib_iface_t);
    *fd_p  = iface->comp_channel->fd;
    return UCS_OK;
}

ucs_status_t uct_ib_iface_pre_arm(uct_ib_iface_t *iface)
{
    int res, send_cq_count, recv_cq_count;
    struct ibv_cq *cq;
    void *cq_context;

    send_cq_count = 0;
    recv_cq_count = 0;
    do {
        res = ibv_get_cq_event(iface->comp_channel, &cq, &cq_context);
        if (0 == res) {
            if (iface->cq[UCT_IB_DIR_TX] == cq) {
                iface->ops->event_cq(iface, UCT_IB_DIR_TX);
                ++send_cq_count;
            }
            if (iface->cq[UCT_IB_DIR_RX] == cq) {
                iface->ops->event_cq(iface, UCT_IB_DIR_RX);
                ++recv_cq_count;
            }
        }
    } while (res == 0);

    if (errno != EAGAIN) {
        return UCS_ERR_IO_ERROR;
    }

    if (send_cq_count > 0) {
        ibv_ack_cq_events(iface->cq[UCT_IB_DIR_TX], send_cq_count);
    }

    if (recv_cq_count > 0) {
        ibv_ack_cq_events(iface->cq[UCT_IB_DIR_RX], recv_cq_count);
    }

    /* avoid re-arming the interface if any events exists */
    if ((send_cq_count > 0) || (recv_cq_count > 0)) {
        ucs_trace("arm_cq: got %d send and %d recv events, returning BUSY",
                  send_cq_count, recv_cq_count);
        return UCS_ERR_BUSY;
    }

    return UCS_OK;
}

ucs_status_t uct_ib_iface_arm_cq(uct_ib_iface_t *iface,
                                 uct_ib_dir_t dir,
                                 int solicited_only)
{
    int ret;

    ret = ibv_req_notify_cq(iface->cq[dir], solicited_only);
    if (ret != 0) {
        ucs_error("ibv_req_notify_cq("UCT_IB_IFACE_FMT", %d, sol=%d) failed: %m",
                  UCT_IB_IFACE_ARG(iface), dir, solicited_only);
        return UCS_ERR_IO_ERROR;
    }
    return UCS_OK;
}<|MERGE_RESOLUTION|>--- conflicted
+++ resolved
@@ -245,85 +245,34 @@
     }
 }
 
-<<<<<<< HEAD
-void uct_ib_address_pack(const union ibv_gid *gid, uint16_t lid,
-=======
 size_t uct_ib_iface_address_size(uct_ib_iface_t *iface)
 {
     return uct_ib_addr_size(&iface->gid, iface->is_global_addr,
                             uct_ib_iface_is_roce(iface));
 }
 
-//void uct_ib_address_pack(const union ibv_gid *gid, uint16_t lid,
-//                         uct_ib_address_t *ib_addr)
-//{
-//    void *ptr = ib_addr + 1;
-//
-//    if (ucs_test_all_flags(ib_addr->flags, UCT_IB_ADDRESS_FLAG_LINK_LAYER_ETH |
-//                                           UCT_IB_ADDRESS_FLAG_GID)) {
-//        /* RoCE, in this case we don't use the lid and set the GID flag */
-//        /* uint8_t raw[16]; */
-//        memcpy(ptr, gid->raw, sizeof(gid->raw) * sizeof(uint8_t));
-//        return;
-//    }
-//
-//    /* IB, LID */
-//    ucs_assert(ucs_test_all_flags(ib_addr->flags,
-//                                  UCT_IB_ADDRESS_FLAG_LINK_LAYER_IB |
-//                                  UCT_IB_ADDRESS_FLAG_LID));
-//    *(uint16_t*) ptr = lid;
-//    ptr += sizeof(uint16_t);
-//
-//    if (!(ib_addr->flags & UCT_IB_ADDRESS_FLAG_IF_ID)) {
-//        return;
-//    }
-//    *(uint64_t*) ptr = gid->global.interface_id;
-//    ptr += sizeof(uint64_t);
-//
-//    if (ib_addr->flags & UCT_IB_ADDRESS_FLAG_SUBNET16) {
-//        /* Site-local */
-//        *(uint16_t*) ptr = gid->global.subnet_prefix >> 48;
-//        return;
-//    }
-//
-//    ucs_assert(ib_addr->flags & UCT_IB_ADDRESS_FLAG_SUBNET64);
-//    /* Global */
-//    *(uint64_t*) ptr = gid->global.subnet_prefix;
-//}
-
 void uct_ib_address_pack(const union ibv_gid *gid, uint16_t lid,
                          int is_link_layer_eth, uint8_t is_global_addr,
->>>>>>> 54ea12b1
                          uct_ib_address_t *ib_addr)
 {
     void *ptr = ib_addr + 1;
 
-<<<<<<< HEAD
-    if (ucs_test_all_flags(ib_addr->flags, UCT_IB_ADDRESS_FLAG_LINK_LAYER_ETH |
-                                           UCT_IB_ADDRESS_FLAG_GID)) {
-=======
     if (is_link_layer_eth) {
->>>>>>> 54ea12b1
         /* RoCE, in this case we don't use the lid and set the GID flag */
+        ib_addr->flags = UCT_IB_ADDRESS_FLAG_LINK_LAYER_ETH |
+                         UCT_IB_ADDRESS_FLAG_GID;
         /* uint8_t raw[16]; */
         memcpy(ptr, gid->raw, sizeof(gid->raw) * sizeof(uint8_t));
-        return;
-    }
-
-<<<<<<< HEAD
-    /* IB, LID */
-    ucs_assert(ucs_test_all_flags(ib_addr->flags,
-                                  UCT_IB_ADDRESS_FLAG_LINK_LAYER_IB |
-                                  UCT_IB_ADDRESS_FLAG_LID));
-    *(uint16_t*) ptr = lid;
-    ptr += sizeof(uint16_t);
-
-    if (!(ib_addr->flags & UCT_IB_ADDRESS_FLAG_IF_ID)) {
-        return;
-=======
+    } else {
+        /* IB, LID */
+        ib_addr->flags   = UCT_IB_ADDRESS_FLAG_LINK_LAYER_IB |
+                           UCT_IB_ADDRESS_FLAG_LID;
+        *(uint16_t*) ptr = lid;
+        ptr             += sizeof(uint16_t);
+
         if ((gid->global.subnet_prefix != UCT_IB_LINK_LOCAL_PREFIX) ||
             is_global_addr) {
-            ib_addr->flags |= UCT_IB_ADDRESS_FLAG_IF_ID;
+            ib_addr->flags  |= UCT_IB_ADDRESS_FLAG_IF_ID;
             *(uint64_t*) ptr = gid->global.interface_id;
             ptr += sizeof(uint64_t);
 
@@ -331,28 +280,15 @@
                                               UCT_IB_SITE_LOCAL_PREFIX) &&
                 !is_global_addr) {
                 /* Site-local */
-                ib_addr->flags |= UCT_IB_ADDRESS_FLAG_SUBNET16;
+                ib_addr->flags  |= UCT_IB_ADDRESS_FLAG_SUBNET16;
                 *(uint16_t*) ptr = gid->global.subnet_prefix >> 48;
             } else {
                 /* Global */
-                ib_addr->flags |= UCT_IB_ADDRESS_FLAG_SUBNET64;
+                ib_addr->flags  |= UCT_IB_ADDRESS_FLAG_SUBNET64;
                 *(uint64_t*) ptr = gid->global.subnet_prefix;
             }
         }
->>>>>>> 54ea12b1
-    }
-    *(uint64_t*) ptr = gid->global.interface_id;
-    ptr += sizeof(uint64_t);
-
-    if (ib_addr->flags & UCT_IB_ADDRESS_FLAG_SUBNET16) {
-        /* Site-local */
-        *(uint16_t*) ptr = gid->global.subnet_prefix >> 48;
-        return;
-    }
-
-    ucs_assert(ib_addr->flags & UCT_IB_ADDRESS_FLAG_SUBNET64);
-    /* Global */
-    *(uint64_t*) ptr = gid->global.subnet_prefix;
+    }
 }
 
 void uct_ib_iface_address_pack(uct_ib_iface_t *iface, const union ibv_gid *gid,
@@ -367,23 +303,11 @@
 {
     const void *ptr = ib_addr + 1;
 
-<<<<<<< HEAD
-    memset(gid, 0, sizeof(*gid));
-    *lid = 0;
-
-    if (ib_addr->flags & UCT_IB_ADDRESS_FLAG_GID) {
-        memcpy(gid->raw, ptr, sizeof(gid->raw) * sizeof(uint8_t)); /* uint8_t raw[16]; */
-        ucs_assert(!(ib_addr->flags & (UCT_IB_ADDRESS_FLAG_LID      |
-                                       UCT_IB_ADDRESS_FLAG_IF_ID    |
-                                       UCT_IB_ADDRESS_FLAG_SUBNET16 |
-                                       UCT_IB_ADDRESS_FLAG_SUBNET64)));
-=======
     *lid                      = 0;
 
     if (ib_addr->flags & UCT_IB_ADDRESS_FLAG_GID) {
         memcpy(gid->raw, ptr, sizeof(gid->raw) * sizeof(uint8_t)); /* uint8_t raw[16]; */
         ucs_assert(!(ib_addr->flags & UCT_IB_ADDRESS_FLAG_LID)) ;//all flags
->>>>>>> 54ea12b1
         return;
     }
 
@@ -431,85 +355,19 @@
     return buf;
 }
 
-<<<<<<< HEAD
-void uct_ib_iface_set_device_address_flags(uct_iface_h tl_iface,
-                                           uct_ib_address_t *ib_addr)
-{
-    uct_ib_iface_t *iface = ucs_derived_of(tl_iface, uct_ib_iface_t);
-
-    if (uct_ib_iface_is_roce(iface)) {
-        ib_addr->flags = (UCT_IB_ADDRESS_FLAG_LINK_LAYER_ETH |
-                          UCT_IB_ADDRESS_FLAG_GID);
-        return;
-    } else {
-        ib_addr->flags = (UCT_IB_ADDRESS_FLAG_LINK_LAYER_IB |
-                          UCT_IB_ADDRESS_FLAG_LID);
-    }
-
-    if ((iface->gid.global.subnet_prefix != UCT_IB_LINK_LOCAL_PREFIX) ||
-        iface->is_global_addr) {
-        ib_addr->flags |= UCT_IB_ADDRESS_FLAG_IF_ID;
-        if (((iface->gid.global.subnet_prefix & UCT_IB_SITE_LOCAL_MASK) ==
-             UCT_IB_SITE_LOCAL_PREFIX) && !iface->is_global_addr) {
-            ib_addr->flags |= UCT_IB_ADDRESS_FLAG_SUBNET16;
-        } else {
-            ib_addr->flags |= UCT_IB_ADDRESS_FLAG_SUBNET64;
-        }
-    }
-}
-=======
-//void uct_ib_set_device_address_flags(const union ibv_gid *gid, uint8_t is_global_addr,
-//                                     int is_link_layer_eth, uct_ib_address_t *ib_addr)
-//{
-//    if (is_link_layer_eth) {
-//        ib_addr->flags = (UCT_IB_ADDRESS_FLAG_LINK_LAYER_ETH | UCT_IB_ADDRESS_FLAG_GID);
-//        return;
-//    } else {
-//        ib_addr->flags = (UCT_IB_ADDRESS_FLAG_LINK_LAYER_IB | UCT_IB_ADDRESS_FLAG_LID);
-//    }
-//
-//    if ((gid->global.subnet_prefix != UCT_IB_LINK_LOCAL_PREFIX) || is_global_addr) {
-//        ib_addr->flags |= UCT_IB_ADDRESS_FLAG_IF_ID;
-//        if (((gid->global.subnet_prefix & UCT_IB_SITE_LOCAL_MASK) ==
-//             UCT_IB_SITE_LOCAL_PREFIX) && !is_global_addr) {
-//            ib_addr->flags |= UCT_IB_ADDRESS_FLAG_SUBNET16;
-//        } else {
-//            ib_addr->flags |= UCT_IB_ADDRESS_FLAG_SUBNET64;
-//        }
-//    }
-//}
-
-//void uct_ib_iface_set_device_address_flags(uct_iface_h tl_iface,
-//                                           uct_ib_address_t *ib_addr)
-//{
-//    uct_ib_iface_t *iface = ucs_derived_of(tl_iface, uct_ib_iface_t);
-//
-//    uct_ib_set_device_address_flags(&iface->gid, iface->is_global_addr,
-//                                    uct_ib_iface_is_roce(iface), ib_addr);
-//}
->>>>>>> 54ea12b1
-
 ucs_status_t uct_ib_iface_get_device_address(uct_iface_h tl_iface,
                                              uct_device_addr_t *dev_addr)
 {
-    uct_ib_iface_t   *iface   = ucs_derived_of(tl_iface, uct_ib_iface_t);
-<<<<<<< HEAD
-    uct_ib_address_t *ib_addr = (uct_ib_address_t *)dev_addr;
-
-    uct_ib_iface_set_device_address_flags(tl_iface, ib_addr);
-    uct_ib_address_pack(&iface->gid, uct_ib_iface_port_attr(iface)->lid,
-                        ib_addr);
-=======
-//    uct_ib_address_t *ib_addr = (uct_ib_address_t *)dev_addr;
-
-//    uct_ib_iface_set_device_address_flags(tl_iface, ib_addr);
-    uct_ib_iface_address_pack(iface, &iface->gid, uct_ib_iface_port_attr(iface)->lid,
+    uct_ib_iface_t *iface = ucs_derived_of(tl_iface, uct_ib_iface_t);
+
+    uct_ib_iface_address_pack(iface, &iface->gid,
+                              uct_ib_iface_port_attr(iface)->lid,
                               (void*)dev_addr);
->>>>>>> 54ea12b1
     return UCS_OK;
 }
 
-int uct_ib_iface_is_reachable(const uct_iface_h tl_iface, const uct_device_addr_t *dev_addr,
+int uct_ib_iface_is_reachable(const uct_iface_h tl_iface,
+                              const uct_device_addr_t *dev_addr,
                               const uct_iface_addr_t *iface_addr)
 {
     uct_ib_iface_t *iface = ucs_derived_of(tl_iface, uct_ib_iface_t);

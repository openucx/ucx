--- conflicted
+++ resolved
@@ -398,11 +398,7 @@
                             struct ibv_mr **mrs);
 
 uint64_t uct_ib_memh_access_flags(uct_ib_mem_t *memh, int relaxed_order,
-<<<<<<< HEAD
-                                  uint64_t uct_flags);
-=======
-                                  uint64_t access_flags);
->>>>>>> 9cee13a7
+                                  uint64_t access_flags, uint64_t uct_flags);
 
 ucs_status_t uct_ib_verbs_mem_reg(uct_md_h uct_md, void *address, size_t length,
                                   const uct_md_mem_reg_params_t *params,

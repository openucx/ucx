/**
* Copyright (C) Mellanox Technologies Ltd. 2001-2017.  ALL RIGHTS RESERVED.
*
* See file LICENSE for terms.
*/

#include "dc_iface.h"
#include "dc_ep.h"

#include <uct/ib/base/ib_device.h>
#include <ucs/async/async.h>


const static char *uct_dc_tx_policy_names[] = {
    [UCT_DC_TX_POLICY_DCS]           = "dcs",
    [UCT_DC_TX_POLICY_DCS_QUOTA]     = "dcs_quota",
    [UCT_DC_TX_POLICY_LAST]          = NULL
};

ucs_config_field_t uct_dc_iface_config_table[] = {
    {"RC_", "IB_TX_QUEUE_LEN=128;FC_ENABLE=n;"UCT_RC_IFACE_TM_OFF_STR, NULL,
     ucs_offsetof(uct_dc_iface_config_t, super),
     UCS_CONFIG_TYPE_TABLE(uct_rc_iface_config_table)},

    {"", "", NULL,
     ucs_offsetof(uct_dc_iface_config_t, ud_common),
     UCS_CONFIG_TYPE_TABLE(uct_ud_iface_common_config_table)},

    {"NUM_DCI", "8",
     "Number of DC initiator QPs (DCI) used by the interface "
     "(up to " UCS_PP_QUOTE(UCT_DC_IFACE_MAX_DCIS) ").",
     ucs_offsetof(uct_dc_iface_config_t, ndci), UCS_CONFIG_TYPE_UINT},

    {"TX_POLICY", "dcs_quota",
     "Specifies how DC initiator (DCI) is selected by the endpoint. The policies are:\n"
     "\n"
     "dcs        The endpoint either uses already assigned DCI or one is allocated\n"
     "           in a LIFO order, and released once it has no outstanding operations.\n"
     "\n"
     "dcs_quota  Same as \"dcs\" but in addition the DCI is scheduled for release\n"
     "           if it has sent more than quota, and there are endpoints waiting for a DCI.\n"
     "           The dci is released once it completes all outstanding operations.\n"
     "           This policy ensures that there will be no starvation among endpoints.",
     ucs_offsetof(uct_dc_iface_config_t, tx_policy),
     UCS_CONFIG_TYPE_ENUM(uct_dc_tx_policy_names)},

    {"QUOTA", "32",
     "When \"dcs_quota\" policy is selected, how much to send from a DCI when\n"
     "there are other endpoints waiting for it.",
     ucs_offsetof(uct_dc_iface_config_t, quota), UCS_CONFIG_TYPE_UINT},

    {NULL}
};

ucs_status_t uct_dc_iface_create_dct(uct_dc_iface_t *iface)
{
    struct ibv_exp_dct_init_attr init_attr;

    memset(&init_attr, 0, sizeof(init_attr));

    init_attr.pd               = uct_ib_iface_md(&iface->super.super)->pd;
    init_attr.cq               = iface->super.super.recv_cq;
    init_attr.srq              = iface->super.rx.srq.srq;
    init_attr.dc_key           = UCT_IB_KEY;
    init_attr.port             = iface->super.super.config.port_num;
    init_attr.mtu              = iface->super.config.path_mtu;
    init_attr.access_flags     = IBV_EXP_ACCESS_REMOTE_WRITE |
                                 IBV_EXP_ACCESS_REMOTE_READ |
                                 IBV_EXP_ACCESS_REMOTE_ATOMIC;
    init_attr.min_rnr_timer    = iface->super.config.min_rnr_timer;
    init_attr.hop_limit        = 1;
    init_attr.inline_size      = iface->super.config.rx_inline;

#if HAVE_DECL_IBV_EXP_DCT_OOO_RW_DATA_PLACEMENT
    if (iface->super.config.ooo_rw &&
        UCX_IB_DEV_IS_OOO_SUPPORTED(&uct_ib_iface_device(&iface->super.super)->dev_attr,
                                    dc)) {
        ucs_debug("creating DC target with out-of-order support dev %s",
                   uct_ib_device_name(uct_ib_iface_device(&iface->super.super)));
        init_attr.create_flags |= IBV_EXP_DCT_OOO_RW_DATA_PLACEMENT;
    }
#endif

    iface->rx.dct = ibv_exp_create_dct(uct_ib_iface_device(&iface->super.super)->ibv_context,
                                       &init_attr);
    if (iface->rx.dct == NULL) {
        ucs_error("Failed to created DC target %m");
        return UCS_ERR_INVALID_PARAM;
    }

    return UCS_OK;
}

/* take dc qp to rts state */
static ucs_status_t uct_dc_iface_dci_connect(uct_dc_iface_t *iface,
                                             uct_rc_txqp_t *dci)
{
    struct ibv_exp_qp_attr attr;
    long attr_mask;

    memset(&attr, 0, sizeof(attr));
    attr.qp_state        = IBV_QPS_INIT;
    attr.pkey_index      = 0;
    attr.qp_access_flags = 0;
    attr.port_num        = iface->super.super.config.port_num;
    attr.dct_key         = UCT_IB_KEY;

    if (ibv_exp_modify_qp(dci->qp, &attr,
                         IBV_EXP_QP_STATE        |
                         IBV_EXP_QP_PKEY_INDEX   |
                         IBV_EXP_QP_PORT         |
                         IBV_EXP_QP_DC_KEY
                         )) {
        ucs_error("error modifying QP to INIT : %m");
        return UCS_ERR_IO_ERROR;
    }

    /* Move QP to the RTR state */
    memset(&attr, 0, sizeof(attr));
    attr.qp_state                   = IBV_QPS_RTR;
    attr.path_mtu                   = iface->super.config.path_mtu;
    attr.min_rnr_timer              = 0;
    attr.max_dest_rd_atomic         = 1;
    if ((iface->super.super.addr_type == UCT_IB_ADDRESS_TYPE_ETH) ||
        (iface->super.super.addr_type == UCT_IB_ADDRESS_TYPE_GLOBAL))
    {
        attr.ah_attr.is_global      = 1;
    }
    attr.ah_attr.sl                 = iface->super.super.config.sl;
    attr_mask                       = IBV_EXP_QP_STATE     |
                                      IBV_EXP_QP_PATH_MTU  |
                                      IBV_EXP_QP_AV;

#if HAVE_DECL_IBV_EXP_QP_OOO_RW_DATA_PLACEMENT
    if (iface->super.config.ooo_rw &&
        UCX_IB_DEV_IS_OOO_SUPPORTED(&uct_ib_iface_device(&iface->super.super)->dev_attr,
                                    dc)) {
        ucs_debug("enabling out-of-order on DCI QP 0x%x dev %s", dci->qp->qp_num,
                   uct_ib_device_name(uct_ib_iface_device(&iface->super.super)));
        attr_mask |= IBV_EXP_QP_OOO_RW_DATA_PLACEMENT;
    }
#endif

    if (ibv_exp_modify_qp(dci->qp, &attr, attr_mask)) {
        ucs_error("error modifying QP to RTR: %m");
        return UCS_ERR_IO_ERROR;
    }

    /* Move QP to the RTS state */
    memset(&attr, 0, sizeof(attr));
    attr.qp_state       = IBV_QPS_RTS;
    attr.timeout        = iface->super.config.timeout;
    attr.rnr_retry      = iface->super.config.rnr_retry;
    attr.retry_cnt      = iface->super.config.retry_cnt;
    attr.max_rd_atomic  = iface->super.config.max_rd_atomic;
    attr_mask           = IBV_EXP_QP_STATE      |
                          IBV_EXP_QP_TIMEOUT    |
                          IBV_EXP_QP_RETRY_CNT  |
                          IBV_EXP_QP_RNR_RETRY  |
                          IBV_EXP_QP_MAX_QP_RD_ATOMIC;

    if (ibv_exp_modify_qp(dci->qp, &attr, attr_mask)) {
        ucs_error("error modifying QP to RTS: %m");
        return UCS_ERR_IO_ERROR;
    }

    return UCS_OK;
}

static void uct_dc_iface_dcis_destroy(uct_dc_iface_t *iface, int max)
{
    int i;
    for (i = 0; i < max; i++) {
        uct_rc_txqp_cleanup(&iface->tx.dcis[i].txqp);
    }
}

static ucs_status_t uct_dc_iface_create_dcis(uct_dc_iface_t *iface,
                                             uct_dc_iface_config_t *config)
{
    struct ibv_qp_cap cap;
    ucs_status_t status;
    int i;

    ucs_debug("creating %d dci(s)", iface->tx.ndci);

    iface->tx.stack_top = 0;
    for (i = 0; i < iface->tx.ndci; i++) {
        status = uct_rc_txqp_init(&iface->tx.dcis[i].txqp, &iface->super,
                                  IBV_EXP_QPT_DC_INI, &cap
                                  UCS_STATS_ARG(iface->super.stats));
        if (status != UCS_OK) {
            goto err;
        }

        status = uct_dc_iface_dci_connect(iface, &iface->tx.dcis[i].txqp);
        if (status != UCS_OK) {
            uct_rc_txqp_cleanup(&iface->tx.dcis[i].txqp);
            goto err;
        }

        iface->tx.dcis_stack[i] = i;
        iface->tx.dcis[i].ep    = NULL;
#if ENABLE_ASSERT
        iface->tx.dcis[i].flags = 0;
#endif
    }
    uct_ib_iface_set_max_iov(&iface->super.super, cap.max_send_sge);
    return UCS_OK;

err:
    uct_dc_iface_dcis_destroy(iface, i);
    return status;
}

void uct_dc_iface_set_quota(uct_dc_iface_t *iface, uct_dc_iface_config_t *config)
{
    iface->tx.available_quota = iface->super.config.tx_qp_len -
                                ucs_min(iface->super.config.tx_qp_len, config->quota);
}

UCS_CLASS_INIT_FUNC(uct_dc_iface_t, uct_dc_iface_ops_t *ops, uct_md_h md,
                    uct_worker_h worker, const uct_iface_params_t *params,
                    unsigned rx_priv_len, uct_dc_iface_config_t *config,
                    int tm_cap_bit)
{
    ucs_status_t status;
    ucs_trace_func("");

    UCS_CLASS_CALL_SUPER_INIT(uct_rc_iface_t, &ops->super, md, worker, params,
                              &config->super, rx_priv_len,
                              sizeof(uct_dc_fc_request_t), tm_cap_bit);
    if (config->ndci < 1) {
        ucs_error("dc interface must have at least 1 dci (requested: %d)",
                  config->ndci);
        return UCS_ERR_INVALID_PARAM;
    }

    if (config->ndci > UCT_DC_IFACE_MAX_DCIS) {
        ucs_error("dc interface can have at most %d dcis (requested: %d)",
                  UCT_DC_IFACE_MAX_DCIS, config->ndci);
        return UCS_ERR_INVALID_PARAM;
    }

    self->tx.ndci                    = config->ndci;
    self->tx.policy                  = config->tx_policy;
    self->tx.available_quota         = 0; /* overridden by mlx5/verbs */
    self->super.config.tx_moderation = 0; /* disable tx moderation for dcs */
    ucs_list_head_init(&self->tx.gc_list);

    /* create DC target */
    if (!UCT_RC_IFACE_TM_ENABLED(&self->super)) {
        status = uct_dc_iface_create_dct(self);
        if (status != UCS_OK) {
            goto err;
        }
    }

    /* create DC initiators */
    status = uct_dc_iface_create_dcis(self, config);
    if (status != UCS_OK) {
        goto err_destroy_dct;
    }

    ucs_debug("dc iface %p: using '%s' policy with %d dcis, dct 0x%x", self,
              uct_dc_tx_policy_names[self->tx.policy], self->tx.ndci,
              UCT_RC_IFACE_TM_ENABLED(&self->super) ?
              0 : self->rx.dct->dct_num);

    /* Create fake endpoint which will be used for sending FC grants */
    uct_dc_iface_init_fc_ep(self);

    ucs_arbiter_init(&self->tx.dci_arbiter);
    return UCS_OK;

err_destroy_dct:
    if (!UCT_RC_IFACE_TM_ENABLED(&self->super)) {
        ibv_exp_destroy_dct(self->rx.dct);
    }
err:
    return status;
}

static UCS_CLASS_CLEANUP_FUNC(uct_dc_iface_t)
{
    uct_dc_ep_t *ep, *tmp;

    ucs_trace_func("");
    if (self->rx.dct != NULL) {
        ibv_exp_destroy_dct(self->rx.dct);
    }
    ucs_list_for_each_safe(ep, tmp, &self->tx.gc_list, list) {
        uct_dc_ep_release(ep);
    }
    uct_dc_iface_dcis_destroy(self, self->tx.ndci);
    ucs_arbiter_cleanup(&self->tx.dci_arbiter);
    uct_dc_iface_cleanup_fc_ep(self);
}

UCS_CLASS_DEFINE(uct_dc_iface_t, uct_rc_iface_t);

ucs_status_t uct_dc_iface_query(uct_dc_iface_t *iface,
                                uct_iface_attr_t *iface_attr,
                                size_t put_max_short, size_t max_inline,
                                size_t am_max_hdr, size_t am_max_iov)
{
    ucs_status_t status;

    status = uct_rc_iface_query(&iface->super, iface_attr, put_max_short,
                                max_inline, am_max_hdr, am_max_iov);
    if (status != UCS_OK) {
        return status;
    }

    /* fixup flags and address lengths */
    iface_attr->cap.flags &= ~UCT_IFACE_FLAG_CONNECT_TO_EP;
    iface_attr->cap.flags |= UCT_IFACE_FLAG_CONNECT_TO_IFACE;
    iface_attr->ep_addr_len       = 0;
    iface_attr->max_conn_priv     = 0;
    iface_attr->iface_addr_len    = sizeof(uct_dc_iface_addr_t);
    iface_attr->latency.overhead += 60e-9; /* connect packet + cqe */

    return UCS_OK;
}

ucs_status_t
uct_dc_iface_get_address(uct_iface_h tl_iface, uct_iface_addr_t *iface_addr)
{
    uct_dc_iface_t *iface = ucs_derived_of(tl_iface, uct_dc_iface_t);
    uct_dc_iface_addr_t *addr = (uct_dc_iface_addr_t *)iface_addr;

    uct_ib_pack_uint24(addr->qp_num, iface->rx.dct->dct_num);
    addr->atomic_mr_id = uct_ib_iface_get_atomic_mr_id(&iface->super.super);
    return UCS_OK;
}

ucs_status_t uct_dc_device_query_tl_resources(uct_ib_device_t *dev,
                                              const char *tl_name, unsigned flags,
                                              uct_tl_resource_desc_t **resources_p,
                                              unsigned *num_resources_p)
{
    return uct_ib_device_query_tl_resources(dev, tl_name,
                                            flags | UCT_IB_DEVICE_FLAG_DC,
                                            resources_p, num_resources_p);
}

static inline ucs_status_t uct_dc_iface_flush_dcis(uct_dc_iface_t *iface)
{
    int i;
    int is_flush_done = 1;

    for (i = 0; i < iface->tx.ndci; i++) {
        if ((iface->tx.dcis[i].ep != NULL) &&
            uct_dc_ep_fc_wait_for_grant(iface->tx.dcis[i].ep)) {
            return UCS_ERR_NO_RESOURCE;
        }
        if (uct_dc_iface_flush_dci(iface, i) != UCS_OK) {
            is_flush_done = 0;
        }
    }
    return is_flush_done ? UCS_OK : UCS_INPROGRESS;
}

ucs_status_t uct_dc_iface_flush(uct_iface_h tl_iface, unsigned flags, uct_completion_t *comp)
{
    uct_dc_iface_t *iface = ucs_derived_of(tl_iface, uct_dc_iface_t);
    ucs_status_t status;

    if (comp != NULL) {
        return UCS_ERR_UNSUPPORTED;
    }
    status = uct_dc_iface_flush_dcis(iface);
    if (status == UCS_OK) {
        UCT_TL_IFACE_STAT_FLUSH(&iface->super.super.super);
    }
    else if (status == UCS_INPROGRESS) {
        UCT_TL_IFACE_STAT_FLUSH_WAIT(&iface->super.super.super);
    }
    return status;
}

ucs_status_t uct_dc_iface_init_fc_ep(uct_dc_iface_t *iface)
{
    ucs_status_t status;
    uct_dc_ep_t *ep;

    ep = ucs_malloc(sizeof(uct_dc_ep_t), "fc_ep");
    if (ep == NULL) {
        ucs_error("Failed to allocate FC ep");
        status =  UCS_ERR_NO_MEMORY;
        goto err;
    }
    /* We do not have any peer address at this point, so init basic subclasses
     * only (for statistics, iface, etc) */
    status = UCS_CLASS_INIT(uct_base_ep_t, (void*)(&ep->super),
                            &iface->super.super.super);
    if (status != UCS_OK) {
        ucs_error("Failed to initialize fake FC ep, status: %s",
                  ucs_status_string(status));
        goto err_free;
    }

    status = uct_dc_ep_basic_init(iface, ep);
    if (status != UCS_OK) {
        ucs_error("FC ep init failed %s", ucs_status_string(status));
        goto err_cleanup;
    }

    iface->tx.fc_ep = ep;
    return UCS_OK;

err_cleanup:
    UCS_CLASS_CLEANUP(uct_base_ep_t, &ep->super);
err_free:
    ucs_free(ep);
err:
    return status;
}

void uct_dc_iface_cleanup_fc_ep(uct_dc_iface_t *iface)
{
    uct_dc_ep_pending_purge(&iface->tx.fc_ep->super.super, NULL, NULL);
    ucs_arbiter_group_cleanup(&iface->tx.fc_ep->arb_group);
    uct_rc_fc_cleanup(&iface->tx.fc_ep->fc);
    UCS_CLASS_CLEANUP(uct_base_ep_t, iface->tx.fc_ep);
    ucs_free(iface->tx.fc_ep);
}

ucs_status_t uct_dc_iface_fc_grant(uct_pending_req_t *self)
{
    ucs_status_t status;
    uct_rc_fc_request_t *freq = ucs_derived_of(self, uct_rc_fc_request_t);
    uct_dc_ep_t *ep           = ucs_derived_of(freq->ep, uct_dc_ep_t);
    uct_rc_iface_t *iface     = ucs_derived_of(ep->super.super.iface,
                                               uct_rc_iface_t);

    ucs_assert_always(iface->config.fc_enabled);

    status = uct_rc_fc_ctrl(&ep->super.super, UCT_RC_EP_FC_PURE_GRANT, freq);
    if (status == UCS_OK) {
        ucs_mpool_put(freq);
        UCS_STATS_UPDATE_COUNTER(ep->fc.stats, UCT_RC_FC_STAT_TX_PURE_GRANT, 1);
    }
    return status;
}

ucs_status_t uct_dc_iface_fc_handler(uct_rc_iface_t *rc_iface, unsigned qp_num,
                                     uct_rc_hdr_t *hdr, unsigned length,
                                     uint32_t imm_data, uint16_t lid, unsigned flags)
{
    uct_dc_ep_t *ep;
    ucs_status_t status;
    int16_t      cur_wnd;
    uct_dc_fc_request_t *dc_req;
    uint8_t fc_hdr        = uct_rc_fc_get_fc_hdr(hdr->am_id);
    uct_dc_iface_t *iface = ucs_derived_of(rc_iface, uct_dc_iface_t);

    ucs_assert(rc_iface->config.fc_enabled);

    if (fc_hdr == UCT_RC_EP_FC_FLAG_HARD_REQ) {
        ep = iface->tx.fc_ep;
        UCS_STATS_UPDATE_COUNTER(ep->fc.stats, UCT_RC_FC_STAT_RX_HARD_REQ, 1);

        dc_req = ucs_mpool_get(&iface->super.tx.fc_mp);
        if (ucs_unlikely(dc_req == NULL)) {
            ucs_error("Failed to allocate FC request");
            return UCS_ERR_NO_MEMORY;
        }
        dc_req->super.super.func = uct_dc_iface_fc_grant;
        dc_req->super.ep         = &ep->super.super;
        dc_req->dct_num          = imm_data;
        dc_req->lid              = lid;
        dc_req->sender           = *((uct_dc_fc_sender_data_t*)(hdr + 1));

        status = uct_dc_iface_fc_grant(&dc_req->super.super);
        if (status == UCS_ERR_NO_RESOURCE){
            status = uct_ep_pending_add(&ep->super.super, &dc_req->super.super);
        }
        ucs_assertv_always(status == UCS_OK, "Failed to send FC grant msg: %s",
                           ucs_status_string(status));
    } else if (fc_hdr == UCT_RC_EP_FC_PURE_GRANT) {
        ep = *((uct_dc_ep_t**)(hdr + 1));

        if (!(ep->flags & UCT_DC_EP_FLAG_VALID)) {
            uct_dc_ep_release(ep);
            return UCS_OK;
        }

        cur_wnd = ep->fc.fc_wnd;

        /* Peer granted resources, so update wnd */
        ep->fc.fc_wnd = rc_iface->config.fc_wnd_size;

        /* Clear the flag for flush to complete  */
        ep->fc.flags &= ~UCT_DC_EP_FC_FLAG_WAIT_FOR_GRANT;

        UCS_STATS_UPDATE_COUNTER(ep->fc.stats, UCT_RC_FC_STAT_RX_PURE_GRANT, 1);
        UCS_STATS_SET_COUNTER(ep->fc.stats, UCT_RC_FC_STAT_FC_WND, ep->fc.fc_wnd);

        /* To preserve ordering we have to dispatch all pending
         * operations if current fc_wnd is <= 0 */
        if (cur_wnd <= 0) {
            if (ep->dci == UCT_DC_EP_NO_DCI) {
                ucs_arbiter_group_schedule(uct_dc_iface_dci_waitq(iface),
                                           &ep->arb_group);
                ucs_arbiter_dispatch(uct_dc_iface_dci_waitq(iface), 1,
                                     uct_dc_iface_dci_do_pending_wait, NULL);
            } else {
                /* Need to schedule fake ep in TX arbiter, because it
                 * might have been descheduled due to lack of FC window. */
                ucs_arbiter_group_schedule(uct_dc_iface_tx_waitq(iface),
                                           &ep->arb_group);
            }

            ucs_arbiter_dispatch(uct_dc_iface_tx_waitq(iface), 1,
                                 uct_dc_iface_dci_do_pending_tx, NULL);
        }
    }

    return UCS_OK;
}

ucs_status_t uct_dc_handle_failure(uct_ib_iface_t *ib_iface, uint32_t qp_num,
                                   ucs_status_t status)
{
    uct_dc_iface_t     *iface  = ucs_derived_of(ib_iface, uct_dc_iface_t);
    uint8_t            dci     = uct_dc_iface_dci_find(iface, qp_num);
    uct_rc_txqp_t      *txqp   = &iface->tx.dcis[dci].txqp;
    uct_dc_ep_t        *ep     = iface->tx.dcis[dci].ep;
    uct_dc_iface_ops_t *dc_ops = ucs_derived_of(iface->super.super.ops,
                                                uct_dc_iface_ops_t);
    ucs_status_t       ep_status;
    int16_t            outstanding;

    if (!ep) {
        return UCS_OK;
    }

    uct_rc_txqp_purge_outstanding(txqp, status, 0);

    /* poll_cqe for mlx5 returns NULL in case of failure and the cq_avaialble
       is not updated for the error cqe and all outstanding wqes*/
    outstanding = (int16_t)iface->super.config.tx_qp_len -
                  uct_rc_txqp_available(txqp);
    iface->super.tx.cq_available += outstanding;
    uct_rc_txqp_available_set(txqp, (int16_t)iface->super.config.tx_qp_len);

    /* since we removed all outstanding ops on the dci, it should be released */
    ucs_assert(ep->dci != UCT_DC_EP_NO_DCI);
    uct_dc_iface_dci_put(iface, dci);
    ucs_assert_always(ep->dci == UCT_DC_EP_NO_DCI);

    ep_status = iface->super.super.ops->set_ep_failed(ib_iface,
                                                      &ep->super.super, status);

    status = dc_ops->reset_dci(iface, dci);
    if (status != UCS_OK) {
        ucs_fatal("iface %p failed to reset dci[%d] qpn 0x%x: %s",
                   iface, dci, txqp->qp->qp_num, ucs_status_string(status));
    }

    status = uct_dc_iface_dci_connect(iface, txqp);
    if (status != UCS_OK) {
        ucs_fatal("iface %p failed to connect dci[%d] qpn 0x%x: %s",
                  iface, dci, txqp->qp->qp_num, ucs_status_string(status));
    }
<<<<<<< HEAD

    return ep_status;
}
=======
}

#if IBV_EXP_HW_TM_DC
void uct_dc_iface_fill_xrq_init_attrs(uct_rc_iface_t *rc_iface,
                                      struct ibv_exp_create_srq_attr *srq_attr,
                                      struct ibv_exp_srq_dc_offload_params *dc_op)
{
    dc_op->timeout    = rc_iface->config.timeout;
    dc_op->path_mtu   = rc_iface->config.path_mtu;
    dc_op->pkey_index = 0;
    dc_op->sl         = rc_iface->super.config.sl;
    dc_op->dct_key    = UCT_IB_KEY;

    srq_attr->comp_mask         = IBV_EXP_CREATE_SRQ_DC_OFFLOAD_PARAMS;
    srq_attr->dc_offload_params = dc_op;
}
#endif
>>>>>>> f675069c
<|MERGE_RESOLUTION|>--- conflicted
+++ resolved
@@ -564,11 +564,8 @@
         ucs_fatal("iface %p failed to connect dci[%d] qpn 0x%x: %s",
                   iface, dci, txqp->qp->qp_num, ucs_status_string(status));
     }
-<<<<<<< HEAD
 
     return ep_status;
-}
-=======
 }
 
 #if IBV_EXP_HW_TM_DC
@@ -585,5 +582,4 @@
     srq_attr->comp_mask         = IBV_EXP_CREATE_SRQ_DC_OFFLOAD_PARAMS;
     srq_attr->dc_offload_params = dc_op;
 }
-#endif
->>>>>>> f675069c
+#endif
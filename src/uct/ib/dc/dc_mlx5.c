--- conflicted
+++ resolved
@@ -1023,22 +1023,9 @@
     return UCS_OK;
 }
 
-<<<<<<< HEAD
-void uct_dc_mlx5_iface_set_av_sport(uct_dc_mlx5_iface_t *iface,
-                                    uct_ib_mlx5_base_av_t *av,
-                                    uint32_t remote_dctn)
-{
-    uct_ib_mlx5_iface_set_av_sport(&iface->super.super.super, av,
-                                   remote_dctn, iface->rx.dct.qp_num);
-}
-
 static ucs_status_t uct_dc_mlx5_iface_handle_failure(uct_ib_iface_t *ib_iface,
                                                      void *arg,
                                                      ucs_status_t status)
-=======
-static void uct_dc_mlx5_iface_handle_failure(uct_ib_iface_t *ib_iface,
-                                             void *arg, ucs_status_t status)
->>>>>>> dcee8c62
 {
     uct_dc_mlx5_iface_t  *iface  = ucs_derived_of(ib_iface, uct_dc_mlx5_iface_t);
     struct mlx5_cqe64    *cqe    = arg;

--- conflicted
+++ resolved
@@ -870,13 +870,11 @@
 int uct_iface_is_reachable_params_valid(
         const uct_iface_is_reachable_params_t *params, uint64_t flags);
 
-<<<<<<< HEAD
 int uct_iface_is_allowed_alloc_method(uct_base_iface_t *iface,
                                       uct_alloc_method_t method);
-=======
+
 int uct_iface_is_reachable_params_addrs_valid(
         const uct_iface_is_reachable_params_t *params);
->>>>>>> 5f001576
 
 /*
  * Invoke active message handler.

/**
 * Copyright (C) Mellanox Technologies Ltd. 2001-2019.  ALL RIGHTS RESERVED.
 *
 * See file LICENSE for terms.
 */


#ifndef UCT_COMPONENT_H_
#define UCT_COMPONENT_H_

#include <uct/api/uct.h>
#include <ucs/config/parser.h>
#include <ucs/datastruct/list.h>


extern ucs_list_link_t uct_md_components_list;


typedef struct uct_md_component uct_md_component_t;
struct uct_md_component {
    ucs_status_t           (*query_resources)(uct_md_resource_desc_t **resources_p,
                                              unsigned *num_resources_p);

    ucs_status_t           (*md_open)(const char *md_name, const uct_md_config_t *config,
                                      uct_md_h *md_p);

<<<<<<< HEAD
    ucs_status_t           (*cm_open)(const uct_cm_params_t *params,
=======
    ucs_status_t           (*cm_open)(uct_component_h component, uct_worker_h worker,
>>>>>>> 54ea12b1
                                      uct_cm_h *cm_p);

    ucs_status_t           (*rkey_unpack)(uct_md_component_t *mdc, const void *rkey_buffer,
                                          uct_rkey_t *rkey_p, void **handle_p);

    ucs_status_t           (*rkey_ptr)(uct_md_component_t *mdc, uct_rkey_t rkey, void *handle,
                                       uint64_t raddr, void **laddr_p);

    ucs_status_t           (*rkey_release)(uct_md_component_t *mdc, uct_rkey_t rkey,
                                           void *handle);

    const char             name[UCT_MD_COMPONENT_NAME_MAX];
    void                   *priv;
    const char             *cfg_prefix;        /**< Prefix for configuration environment vars */
    ucs_config_field_t     *md_config_table;   /**< Defines MD configuration options */
    size_t                 md_config_size;     /**< MD configuration structure size */
    ucs_list_link_t        tl_list;            /**< List of uct_md_registered_tl_t */
    ucs_list_link_t        list;
};


/**
 * Define a MD component.
 *
 * @param _mdc           MD component structure to initialize.
 * @param _name          MD component name.
 * @param _query         Function to query MD resources.
 * @param _open          Function to open a MD.
 * @param _priv          Custom private data.
 * @param _rkey_unpack   Function to unpack a remote key buffer to handle.
 * @param _rkey_release  Function to release a remote key handle.
 * @param _cfg_prefix    Prefix for configuration environment vars.
 * @param _cfg_table     Defines the MDC's configuration values.
 * @param _cfg_struct    MDC configuration structure.
 * @param _cm_open       Function to open a CM.
 */
#define UCT_MD_COMPONENT_DEFINE(_mdc, _name, _query, _open, _priv, \
                                _rkey_unpack, _rkey_release, \
                                _cfg_prefix, _cfg_table, _cfg_struct, _cm_open) \
    \
    uct_md_component_t _mdc = { \
        .query_resources = _query, \
        .md_open         = _open, \
        .cm_open         = _cm_open, \
        .cfg_prefix      = _cfg_prefix, \
        .md_config_table = _cfg_table, \
        .md_config_size  = sizeof(_cfg_struct), \
        .priv            = _priv, \
        .rkey_unpack     = _rkey_unpack, \
        .rkey_ptr        = ucs_empty_function_return_unsupported, \
        .rkey_release    = _rkey_release, \
        .name            = _name, \
        .tl_list         = { &_mdc.tl_list, &_mdc.tl_list } \
    }; \
    UCS_STATIC_INIT { \
        ucs_list_add_tail(&uct_md_components_list, &_mdc.list); \
    } \
    UCS_CONFIG_REGISTER_TABLE(_cfg_table, _name" memory domain", _cfg_prefix, \
                              _cfg_struct)


#endif<|MERGE_RESOLUTION|>--- conflicted
+++ resolved
@@ -24,12 +24,8 @@
     ucs_status_t           (*md_open)(const char *md_name, const uct_md_config_t *config,
                                       uct_md_h *md_p);
 
-<<<<<<< HEAD
-    ucs_status_t           (*cm_open)(const uct_cm_params_t *params,
-=======
-    ucs_status_t           (*cm_open)(uct_component_h component, uct_worker_h worker,
->>>>>>> 54ea12b1
-                                      uct_cm_h *cm_p);
+    ucs_status_t           (*cm_open)(uct_component_h component,
+                                      uct_worker_h worker, uct_cm_h *cm_p);
 
     ucs_status_t           (*rkey_unpack)(uct_md_component_t *mdc, const void *rkey_buffer,
                                           uct_rkey_t *rkey_p, void **handle_p);

--- conflicted
+++ resolved
@@ -114,10 +114,6 @@
                              UCT_IFACE_FLAG_CB_SYNC          |
                              UCT_IFACE_FLAG_EVENT_SEND_COMP  |
                              UCT_IFACE_FLAG_EVENT_RECV;
-<<<<<<< HEAD
-    attr->cap.am.max_short = attr->cap.am.max_bcopy =
-        iface->seg_size - sizeof(uct_tcp_am_hdr_t);
-=======
 
     attr->cap.am.max_short = am_buf_size;
     attr->cap.am.max_bcopy = am_buf_size;
@@ -131,7 +127,6 @@
         attr->cap.am.opt_zcopy_align  = 512;
         attr->cap.flags              |= UCT_IFACE_FLAG_AM_ZCOPY;
     }
->>>>>>> d7330aa8
 
     status = uct_tcp_netif_caps(iface->if_name, &attr->latency.overhead,
                                 &attr->bandwidth, &attr->cap.am.align_mtu);

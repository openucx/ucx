/**
 * Copyright (C) Mellanox Technologies Ltd. 2001-2017.  ALL RIGHTS RESERVED.
 *
 * See file LICENSE for terms.
 */


#ifndef UCM_UTIL_REPLACE_H_
#define UCM_UTIL_REPLACE_H_

#include <ucs/datastruct/list.h>
#include <ucs/type/status.h>
#include <pthread.h>

extern pthread_mutex_t ucm_reloc_get_orig_lock;
extern pthread_t volatile ucm_reloc_get_orig_thread;

#define PTHREAD_T_NULL (pthread_t)-1

/**
 * Define a replacement function to a memory-mapping function call, which calls
 * the event handler, and if event handler returns error code - calls the original
 * function.
 */
#define UCM_DEFINE_REPLACE_FUNC(_name, _rettype, _fail_val, ...) \
    \
    _rettype ucm_override_##_name(UCM_FUNC_DEFINE_ARGS(__VA_ARGS__)); \
    \
    /* Call the original function using dlsym(RTLD_NEXT) */ \
    _rettype ucm_orig_##_name(UCM_FUNC_DEFINE_ARGS(__VA_ARGS__)) \
    { \
        typedef _rettype (*func_ptr_t) (__VA_ARGS__); \
        static func_ptr_t orig_func_ptr = NULL; \
        \
        ucm_trace("%s()", __FUNCTION__); \
        \
        if (ucs_unlikely(orig_func_ptr == NULL)) { \
            pthread_mutex_lock(&ucm_reloc_get_orig_lock); \
            ucm_reloc_get_orig_thread = pthread_self(); \
            orig_func_ptr = ucm_reloc_get_orig(UCS_PP_QUOTE(_name), \
                                               ucm_override_##_name); \
<<<<<<< HEAD
            ucm_reloc_get_orig_thread = (pthread_t)-1; \
=======
            ucm_reloc_get_orig_thread = PTHREAD_T_NULL; \
>>>>>>> 8ada4bc1
            pthread_mutex_unlock(&ucm_reloc_get_orig_lock); \
        } \
        return orig_func_ptr(UCM_FUNC_PASS_ARGS(__VA_ARGS__)); \
    } \
    \
    /* Define a symbol which goes to the replacement - in case we are loaded first */ \
    _rettype ucm_override_##_name(UCM_FUNC_DEFINE_ARGS(__VA_ARGS__)) \
    { \
        ucm_trace("%s()", __FUNCTION__); \
        \
        if (ucs_unlikely(ucm_reloc_get_orig_thread == pthread_self())) { \
            return _fail_val; \
        } \
        return ucm_##_name(UCM_FUNC_PASS_ARGS(__VA_ARGS__)); \
    }

#define UCM_OVERRIDE_FUNC(_name, _rettype) \
    _rettype _name() __attribute__ ((alias (UCS_PP_QUOTE(ucm_override_##_name)))); \


/*
 * Define argument list with given types.
 */
#define UCM_FUNC_DEFINE_ARGS(...) \
    UCS_PP_FOREACH_SEP(_UCM_FUNC_ARG_DEFINE, _, \
                       UCS_PP_ZIP((UCS_PP_SEQ(UCS_PP_NUM_ARGS(__VA_ARGS__))), \
                                  (__VA_ARGS__)))

/*
 * Pass auto-generated arguments to a function call.
 */
#define UCM_FUNC_PASS_ARGS(...) \
    UCS_PP_FOREACH_SEP(_UCM_FUNC_ARG_PASS, _, UCS_PP_SEQ(UCS_PP_NUM_ARGS(__VA_ARGS__)))


/*
 * Helpers
 */
#define _UCM_FUNC_ARG_DEFINE(_, _bundle) \
    __UCM_FUNC_ARG_DEFINE(_, UCS_PP_TUPLE_0 _bundle, UCS_PP_TUPLE_1 _bundle)
#define __UCM_FUNC_ARG_DEFINE(_, _index, _type) \
    _type UCS_PP_TOKENPASTE(arg, _index)
#define _UCM_FUNC_ARG_PASS(_, _index) \
    UCS_PP_TOKENPASTE(arg, _index)

#endif<|MERGE_RESOLUTION|>--- conflicted
+++ resolved
@@ -39,11 +39,7 @@
             ucm_reloc_get_orig_thread = pthread_self(); \
             orig_func_ptr = ucm_reloc_get_orig(UCS_PP_QUOTE(_name), \
                                                ucm_override_##_name); \
-<<<<<<< HEAD
-            ucm_reloc_get_orig_thread = (pthread_t)-1; \
-=======
             ucm_reloc_get_orig_thread = PTHREAD_T_NULL; \
->>>>>>> 8ada4bc1
             pthread_mutex_unlock(&ucm_reloc_get_orig_lock); \
         } \
         return orig_func_ptr(UCM_FUNC_PASS_ARGS(__VA_ARGS__)); \

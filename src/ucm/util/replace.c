/**
 * Copyright (C) Mellanox Technologies Ltd. 2001-2017.  ALL RIGHTS RESERVED.
 *
 * See file LICENSE for terms.
 */

#ifdef HAVE_CONFIG_H
#  include "config.h"
#endif

#include <ucm/event/event.h>
#include <ucm/util/log.h>
#include <ucm/util/reloc.h>
#include <ucm/util/replace.h>
#include <ucs/sys/compiler.h>
#include <ucs/sys/preprocessor.h>
#include <ucs/type/component.h>

#if HAVE_CUDA
#include "ucm/cuda/cudamem.h"
#endif


#define MAP_FAILED ((void*)-1)

pthread_mutex_t ucm_reloc_get_orig_lock = PTHREAD_MUTEX_INITIALIZER;

<<<<<<< HEAD
__attribute__((constructor(101)))
void ucm_reloc_get_orig_lock_initializer()
{
    pthread_mutexattr_t mutattr = {0};
    pthread_mutexattr_init(&mutattr);
    pthread_mutexattr_settype(&mutattr, PTHREAD_MUTEX_RECURSIVE);
    pthread_mutex_init(&ucm_reloc_get_orig_lock, &mutattr);
    pthread_mutexattr_destroy(&mutattr);
}


pthread_t volatile ucm_reloc_get_orig_thread = (pthread_t)-1;
=======
pthread_t volatile ucm_reloc_get_orig_thread = PTHREAD_T_NULL;
>>>>>>> 8ada4bc1

UCM_DEFINE_REPLACE_FUNC(mmap,   void*, MAP_FAILED, void*, size_t, int, int, int, off_t)
UCM_DEFINE_REPLACE_FUNC(munmap, int,   -1,         void*, size_t)
UCM_DEFINE_REPLACE_FUNC(mremap, void*, MAP_FAILED, void*, size_t, size_t, int)
UCM_DEFINE_REPLACE_FUNC(shmat,  void*, MAP_FAILED, int, const void*, int)
UCM_DEFINE_REPLACE_FUNC(shmdt,  int,   -1,         const void*)
UCM_DEFINE_REPLACE_FUNC(sbrk,   void*, MAP_FAILED, intptr_t)

#if ENABLE_SYMBOL_OVERRIDE
UCM_OVERRIDE_FUNC(mmap, void)
UCM_OVERRIDE_FUNC(munmap, void)
UCM_OVERRIDE_FUNC(mremap, void)
UCM_OVERRIDE_FUNC(shmat, void)
UCM_OVERRIDE_FUNC(shmdt, void)
UCM_OVERRIDE_FUNC(sbrk, void)
#endif

#if HAVE_CUDA

UCM_DEFINE_REPLACE_FUNC(cuMemFree, CUresult,-1, CUdeviceptr)
UCM_DEFINE_REPLACE_FUNC(cuMemFreeHost, CUresult, -1, void *)
UCM_DEFINE_REPLACE_FUNC(cuMemAlloc, CUresult, -1, CUdeviceptr *, size_t)
UCM_DEFINE_REPLACE_FUNC(cuMemAllocPitch, CUresult, -1, CUdeviceptr *, size_t *,
                        size_t, size_t, unsigned int)
UCM_DEFINE_REPLACE_FUNC(cuMemHostGetDevicePointer, CUresult, -1, CUdeviceptr *,
                        void *, unsigned int)
UCM_DEFINE_REPLACE_FUNC(cuMemHostUnregister, CUresult, -1, void *)
UCM_DEFINE_REPLACE_FUNC(cudaFree, cudaError_t, -1, void*)
UCM_DEFINE_REPLACE_FUNC(cudaFreeHost, cudaError_t, -1, void*)
UCM_DEFINE_REPLACE_FUNC(cudaMalloc, cudaError_t, -1, void**, size_t)
UCM_DEFINE_REPLACE_FUNC(cudaMallocPitch, cudaError_t, -1, void**, size_t *,
                        size_t, size_t)
UCM_DEFINE_REPLACE_FUNC(cudaHostGetDevicePointer, cudaError_t, -1, void**,
                        void *, unsigned int)
UCM_DEFINE_REPLACE_FUNC(cudaHostUnregister, cudaError_t, -1, void*)

#if ENABLE_SYMBOL_OVERRIDE
UCM_OVERRIDE_FUNC(cuMemFree,                 CUresult)
UCM_OVERRIDE_FUNC(cuMemFreeHost,             CUresult)
UCM_OVERRIDE_FUNC(cuMemAlloc,                CUresult)
UCM_OVERRIDE_FUNC(cuMemAllocPitch,           CUresult)
UCM_OVERRIDE_FUNC(cuMemHostGetDevicePointer, CUresult)
UCM_OVERRIDE_FUNC(cuMemHostUnregister,       CUresult)
UCM_OVERRIDE_FUNC(cudaFree,                  cudaError_t)
UCM_OVERRIDE_FUNC(cudaFreeHost,              cudaError_t)
UCM_OVERRIDE_FUNC(cudaMalloc,                cudaError_t)
UCM_OVERRIDE_FUNC(cudaMallocPitch,           cudaError_t)
UCM_OVERRIDE_FUNC(cudaHostGetDevicePointer,  cudaError_t)
UCM_OVERRIDE_FUNC(cudaHostUnregister,        cudaError_t)
#endif

#endif

void UCS_F_CTOR ucm_reloc_get_orig_lock_initializer()
{
    pthread_mutexattr_t mutattr;
    pthread_mutexattr_init(&mutattr);
    pthread_mutexattr_settype(&mutattr, PTHREAD_MUTEX_RECURSIVE);
    pthread_mutex_init(&ucm_reloc_get_orig_lock, &mutattr);
    pthread_mutexattr_destroy(&mutattr);
}<|MERGE_RESOLUTION|>--- conflicted
+++ resolved
@@ -25,22 +25,7 @@
 
 pthread_mutex_t ucm_reloc_get_orig_lock = PTHREAD_MUTEX_INITIALIZER;
 
-<<<<<<< HEAD
-__attribute__((constructor(101)))
-void ucm_reloc_get_orig_lock_initializer()
-{
-    pthread_mutexattr_t mutattr = {0};
-    pthread_mutexattr_init(&mutattr);
-    pthread_mutexattr_settype(&mutattr, PTHREAD_MUTEX_RECURSIVE);
-    pthread_mutex_init(&ucm_reloc_get_orig_lock, &mutattr);
-    pthread_mutexattr_destroy(&mutattr);
-}
-
-
-pthread_t volatile ucm_reloc_get_orig_thread = (pthread_t)-1;
-=======
 pthread_t volatile ucm_reloc_get_orig_thread = PTHREAD_T_NULL;
->>>>>>> 8ada4bc1
 
 UCM_DEFINE_REPLACE_FUNC(mmap,   void*, MAP_FAILED, void*, size_t, int, int, int, off_t)
 UCM_DEFINE_REPLACE_FUNC(munmap, int,   -1,         void*, size_t)

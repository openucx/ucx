/**
* Copyright (C) Mellanox Technologies Ltd. 2001-2015.  ALL RIGHTS RESERVED.
* Copyright (c) UT-Battelle, LLC. 2015. ALL RIGHTS RESERVED.
*
* See file LICENSE for terms.
*/

#include <ucp/core/ucp_mm.h>

#include <ucp/core/ucp_ep.h>
#include <ucp/core/ucp_worker.h>
#include <ucp/core/ucp_context.h>
#include <ucp/dt/dt_contig.h>

#include <ucp/core/ucp_request.inl>
#include <ucs/datastruct/mpool.inl>
#include <ucp/core/ucp_ep.inl>


#define UCP_RMA_CHECK_PARAMS(_buffer, _length) \
    if ((_length) == 0) { \
        return UCS_OK; \
    } \
    if (ENABLE_PARAMS_CHECK && ((_buffer) == NULL)) { \
        return UCS_ERR_INVALID_PARAM; \
    }

#define _USE_ZCOPY 1

ucs_status_t ucp_put(ucp_ep_h ep, const void *buffer, size_t length,
                     uint64_t remote_addr, ucp_rkey_h rkey)
{
    ucp_ep_rma_config_t *rma_config;
    ucs_status_t status;
    uct_rkey_t uct_rkey;
    ssize_t packed_len;
    ucp_lane_index_t lane;

    UCP_RMA_CHECK_PARAMS(buffer, length);

    /* Loop until all message has been sent.
     * We re-check the configuration on every iteration, because it can be
     * changed by transport switch.
     */
#if _USE_ZCOPY
    ucp_ep_config_t *config;
    ucp_lane_index_t lane;

    UCP_EP_RESOLVE_RKEY(ep, rkey, rma, config, lane, uct_rkey);
    uct_ep = ep->uct_eps[lane];
    rma_config = &config->rma[lane];

    if (length <= rma_config->max_put_short) {
        status = uct_ep_put_short(uct_ep, buffer,
                                  length, remote_addr,
                                  uct_rkey);
        ucp_worker_progress(ep->worker);
    } else  if (length <= rma_config->max_put_bcopy) {
        ucp_memcpy_pack_context_t pack_ctx;
        pack_ctx.src    = buffer;
        pack_ctx.length = length;
        packed_len = uct_ep_put_bcopy(uct_ep,
                                      ucp_memcpy_pack, &pack_ctx,
                                      remote_addr, uct_rkey);

        status = (packed_len > 0) ? UCS_OK : (ucs_status_t)packed_len;
        ucp_worker_progress(ep->worker);
    } else {
        uct_completion_t uct_comp;
        uct_mem_h mem;
        uct_pd_h uct_pd = ucp_ep_pd(ep, lane);

        uct_comp.count = 2;

        status = uct_pd_mem_reg(uct_pd, (void*)buffer, length, &mem);
        if (status != UCS_OK) {
            ucs_error("failed to register user buffer: %s",
                      ucs_status_string(status));
        }
        for(;;) {
            status = uct_ep_put_zcopy(uct_ep,
                                      buffer, length,
                                      mem, remote_addr,
                                      uct_rkey, &uct_comp);

            ucp_worker_progress(ep->worker);

            if (UCS_ERR_NO_RESOURCE == status) {
                continue;
            }

            /* Put is completed - return success */
            status = UCS_OK;
            break;
        }
        while (1 < uct_comp.count) {
            ucp_worker_progress(ep->worker);
        }
    }
#else
    for (;;) {
        UCP_EP_RESOLVE_RKEY_RMA(ep, rkey, lane, uct_rkey, rma_config);
        if (length <= rma_config->max_put_short) {
            status = uct_ep_put_short(ep->uct_eps[lane], buffer, length,
                                      remote_addr, uct_rkey);
            if (ucs_likely(status != UCS_ERR_NO_RESOURCE)) {
                break;
            }
        } else {
            if (length <= ucp_ep_config(ep)->bcopy_thresh) {
                frag_length = ucs_min(length, rma_config->max_put_short);
                status = uct_ep_put_short(ep->uct_eps[lane], buffer, frag_length,
                                          remote_addr, uct_rkey);
            } else {
                ucp_memcpy_pack_context_t pack_ctx;
                pack_ctx.src    = buffer;
                pack_ctx.length = frag_length =
                                ucs_min(length, rma_config->max_put_bcopy);
                packed_len = uct_ep_put_bcopy(ep->uct_eps[lane], ucp_memcpy_pack,
                                              &pack_ctx, remote_addr, uct_rkey);
                status = (packed_len > 0) ? UCS_OK : (ucs_status_t)packed_len;
            }
            if (ucs_likely(status == UCS_OK)) {
                length      -= frag_length;
                if (length == 0) {
                    break;
                }

                buffer      += frag_length;
                remote_addr += frag_length;
            } else if (status != UCS_ERR_NO_RESOURCE) {
                break;
            }
        }
        ucp_worker_progress(ep->worker);
    }
#endif

    return status;
}

static ucs_status_t ucp_progress_put_nbi(uct_pending_req_t *self)
{
    ucp_request_t *req = ucs_container_of(self, ucp_request_t, send.uct);
    ucp_rkey_h rkey    = req->send.rma.rkey;
    ucp_ep_t *ep       = req->send.ep;
    ucs_status_t status;
    uct_rkey_t uct_rkey;
<<<<<<< HEAD
    ssize_t packed_len;

    UCP_EP_RESOLVE_RKEY_RMA(ep, rkey, req->send.lane, uct_rkey, rma_config);

    if (req->send.length <= ep->worker->context->config.ext.bcopy_thresh) {
        /* Should be replaced with bcopy */
        packed_len = ucs_min(req->send.length, rma_config->max_put_short);
        status = uct_ep_put_short(ep->uct_eps[req->send.lane],
                                  req->send.buffer,
                                  packed_len,
                                  req->send.rma.remote_addr,
                                  uct_rkey);
    } else {
        /* We don't do it right now, but in future we have to add
         * an option to use zcopy
         */
        ucp_memcpy_pack_context_t pack_ctx;
        pack_ctx.src    = req->send.buffer;
        pack_ctx.length = ucs_min(req->send.length, rma_config->max_put_bcopy);
        packed_len = uct_ep_put_bcopy(ep->uct_eps[req->send.lane],
                                      ucp_memcpy_pack,
                                      &pack_ctx,
=======
    uct_ep_h uct_ep;

    UCP_RMA_CHECK_PARAMS(req->send.buffer, req->send.length);

#if _USE_ZCOPY
    ucp_ep_config_t *config;
    ucp_lane_index_t lane;

    UCP_EP_RESOLVE_RKEY(ep, rkey, rma, config, lane, uct_rkey);
    uct_ep = ep->uct_eps[lane];

    status = uct_ep_put_zcopy(uct_ep,
                              req->send.buffer, req->send.length,
                              req->send.mem, req->send.rma.remote_addr,
                              uct_rkey, NULL);
#else
    ucp_ep_rma_config_t *rma_config;
    ssize_t packed_len;

    UCP_EP_RESOLVE_RKEY_RMA(ep, rkey, uct_ep, uct_rkey, rma_config);
    for (;;) {
        if (req->send.length <= ep->worker->context->config.ext.bcopy_thresh) {
            /* Should be replaced with bcopy */
            packed_len = ucs_min(req->send.length, rma_config->max_put_short);
            status = uct_ep_put_short(uct_ep,
                                      req->send.buffer,
                                      packed_len,
>>>>>>> 831b2cb2
                                      req->send.rma.remote_addr,
                                      uct_rkey);
        status = (packed_len > 0) ? UCS_OK : (ucs_status_t)packed_len;
    }

    if ((status == UCS_OK) || (status == UCS_INPROGRESS)) {
        req->send.length -= packed_len;
        if (req->send.length == 0) {
            ucp_request_put(req, UCS_OK);
            return UCS_OK;
        }
<<<<<<< HEAD
=======
    }
#endif
>>>>>>> 831b2cb2

        req->send.buffer += packed_len;
        req->send.rma.remote_addr += packed_len;
        return UCS_INPROGRESS;
    } else {
        return status;
    }
}

static ucs_status_t
ucp_rma_start_nbi(ucp_ep_h ep, const void *buffer, size_t length,
                  uint64_t remote_addr, ucp_rkey_h rkey,
                  uct_pending_callback_t cb)
{
    ucp_request_t *req;

    req = ucp_request_get(ep->worker);
    if (req == NULL) {
        return UCS_ERR_NO_MEMORY;
    }

    req->flags                = UCP_REQUEST_FLAG_RELEASED; /* Implicit release */
    req->send.ep              = ep;
    req->send.buffer          = buffer;
    req->send.length          = length;
    req->send.rma.remote_addr = remote_addr;
    req->send.rma.rkey        = rkey;
    req->send.uct.func        = cb;
#if ENABLE_ASSERT
    req->send.cb              = NULL;
    req->send.lane            = UCP_NULL_LANE;
#endif
    return ucp_request_start_send(req);
}

ucs_status_t ucp_put_nbi(ucp_ep_h ep, const void *buffer, size_t length,
                         uint64_t remote_addr, ucp_rkey_h rkey)
{
    ucp_ep_rma_config_t *rma_config;
    ucp_lane_index_t lane;
    uct_rkey_t uct_rkey;
    ucs_status_t status;

    UCP_RMA_CHECK_PARAMS(buffer, length);
<<<<<<< HEAD
    UCP_EP_RESOLVE_RKEY_RMA(ep, rkey, lane, uct_rkey, rma_config);

    /* Fast path for a single short message */
    if (length <= rma_config->max_put_short) {
        status = uct_ep_put_short(ep->uct_eps[lane], buffer, length, remote_addr,
                                  uct_rkey);
        if (ucs_likely(status != UCS_ERR_NO_RESOURCE)) {
            /* Return on error or success */
            return status;
=======
#if _USE_ZCOPY
    ucp_ep_config_t *config;
    ucp_lane_index_t lane;
    uct_mem_h mem = NULL;

    UCP_EP_RESOLVE_RKEY(ep, rkey, rma, config, lane, uct_rkey);
    uct_ep = ep->uct_eps[lane];
    rma_config = &config->rma[lane];
    UCP_EP_RESOLVE_RKEY_RMA(ep, rkey, uct_ep, uct_rkey, rma_config);
    if (length <= rma_config->max_put_short) {
        status = uct_ep_put_short(uct_ep, buffer, length,
                                  remote_addr, uct_rkey);
    } else if (length <= rma_config->max_put_bcopy) {
        ucp_memcpy_pack_context_t pack_ctx;
        pack_ctx.src    = buffer;
        pack_ctx.length = ucs_min(length, rma_config->max_put_bcopy);
        packed_len = uct_ep_put_bcopy(uct_ep,
                                      ucp_memcpy_pack, &pack_ctx,
                                      remote_addr, uct_rkey);
        status = (packed_len > 0) ? UCS_OK : (ucs_status_t)packed_len;
    } else {
        uct_pd_h uct_pd = ucp_ep_pd(ep, lane);

        status = uct_pd_mem_reg(uct_pd, (void*)buffer, length, &mem);
        if (status != UCS_OK) {
            ucs_error("failed to register user buffer: %s",
                      ucs_status_string(status));
        }

        status = uct_ep_put_zcopy(uct_ep,
                                  buffer, length,
                                  mem, remote_addr,
                                  uct_rkey, NULL);

    }

    if (ucs_unlikely(UCS_ERR_NO_RESOURCE == status)) {
        req = ucs_mpool_get_inline(&ep->worker->req_mp);
        if (req == NULL) {
            return UCS_ERR_NO_MEMORY;
        }

        req->send.mem = mem;

        ucp_add_pending_rma(req, ep, uct_ep, buffer, length, remote_addr, rkey,
                            ucp_progress_put_nbi);

        status = UCS_INPROGRESS;
    }
#else
    for (;;) {
        UCP_EP_RESOLVE_RKEY_RMA(ep, rkey, uct_ep, uct_rkey, rma_config);
        if (length <= rma_config->max_put_short) {
            /* Fast path for a single short message */
            status = uct_ep_put_short(uct_ep, buffer, length, remote_addr,
                                      uct_rkey);
            if (ucs_likely(status != UCS_ERR_NO_RESOURCE)) {
                /* Return on error or success */
                break;
            } else {
                /* Out of resources - adding request for later schedule */
                req = ucs_mpool_get_inline(&ep->worker->req_mp);
                if (req == NULL) {
                    status = UCS_ERR_NO_MEMORY;
                    break;
                }
                ucp_add_pending_rma(req, ep, uct_ep, buffer, length, remote_addr,
                                    rkey, ucp_progress_put_nbi);
                status = UCS_INPROGRESS;
                break;
            }
        } else {
            /* Fragmented put */
            if (length <= ucp_ep_config(ep)->bcopy_thresh) {
                /* TBD: Should be replaced with bcopy */
                packed_len = ucs_min(length, rma_config->max_put_short);
                status = uct_ep_put_short(uct_ep, buffer, packed_len, remote_addr,
                                          uct_rkey);
            } else {
                /* TBD: Use z-copy */
                ucp_memcpy_pack_context_t pack_ctx;
                pack_ctx.src    = buffer;
                pack_ctx.length =
                    ucs_min(length, rma_config->max_put_bcopy);
                packed_len = uct_ep_put_bcopy(uct_ep, ucp_memcpy_pack, &pack_ctx,
                                              remote_addr, uct_rkey);
                status = (packed_len > 0) ? UCS_OK : (ucs_status_t)packed_len;
            }

            if (ucs_likely(status == UCS_OK || status == UCS_INPROGRESS)) {
                length -= packed_len;
                if (length == 0) {
                    /* Put is completed - return success */
                    break;
                }

                buffer += packed_len;
                remote_addr += packed_len;
            } else if (status == UCS_ERR_NO_RESOURCE) {
                /* Out of resources - adding request for later schedule */
                req = ucs_mpool_get_inline(&ep->worker->req_mp);
                if (req == NULL) {
                    status = UCS_ERR_NO_MEMORY;
                    break;
                }
                ucp_add_pending_rma(req, ep, uct_ep, buffer, length, remote_addr,
                                    rkey, ucp_progress_put_nbi);
                status = UCS_INPROGRESS;
                break;
            } else {
                /* Return - Error occured */
                break;
            }
>>>>>>> 831b2cb2
        }
    }
#endif

    ucp_rma_start_nbi(ep, buffer, length, remote_addr, rkey,
                        ucp_progress_put_nbi);
    return UCS_INPROGRESS;
}

ucs_status_t ucp_get(ucp_ep_h ep, void *buffer, size_t length,
                     uint64_t remote_addr, ucp_rkey_h rkey)
{
    ucp_ep_rma_config_t *rma_config;
    uct_completion_t comp;
    ucs_status_t status;
    uct_rkey_t uct_rkey;
<<<<<<< HEAD
    size_t frag_length;
    ucp_lane_index_t lane;
=======
    uct_ep_h uct_ep;
>>>>>>> 831b2cb2

    UCP_RMA_CHECK_PARAMS(buffer, length);

    comp.count = 1;
#if _USE_ZCOPY
    ucp_ep_config_t *config;
    ucp_lane_index_t lane;
retry:
    UCP_EP_RESOLVE_RKEY(ep, rkey, rma, config, lane, uct_rkey);
    uct_ep = ep->uct_eps[lane];
    rma_config = &config->rma[lane];

    if (length <= rma_config->max_get_bcopy) {
        status = uct_ep_get_bcopy(uct_ep,
                                  (uct_unpack_callback_t)memcpy,
                                  (void *)buffer, length,
                                  remote_addr,
                                  uct_rkey, &comp);
        if (status == UCS_INPROGRESS) {
            ++comp.count;
        } else if (status == UCS_ERR_NO_RESOURCE) {
            ucp_worker_progress(ep->worker);
            goto retry;
        } else if (ucs_unlikely(status != UCS_OK)) {
            return status;
        }
    } else {
        uct_pd_h uct_pd = ucp_ep_pd(ep, lane);
        uct_mem_h mem;

        status = uct_pd_mem_reg(uct_pd, (void*)buffer, length, &mem);
        if (status != UCS_OK) {
            ucs_error("failed to register user buffer: %s",
                      ucs_status_string(status));
        }

        comp.count = 2;

            status = uct_ep_get_zcopy(uct_ep, buffer,
                                      length,
                                      mem, remote_addr,
                                      uct_rkey, &comp);

    }
#else
    for (;;) {
        UCP_EP_RESOLVE_RKEY_RMA(ep, rkey, lane, uct_rkey, rma_config);

        /* Push out all fragments, and request completion only for the last
         * fragment.
         */
        frag_length = ucs_min(rma_config->max_get_bcopy, length);
        status = uct_ep_get_bcopy(ep->uct_eps[lane], (uct_unpack_callback_t)memcpy,
                                  (void*)buffer, frag_length, remote_addr,
                                  uct_rkey, &comp);
        if (ucs_likely(status == UCS_OK)) {
            goto posted;
        } else if (status == UCS_INPROGRESS) {
            ++comp.count;
            goto posted;
        } else if (status == UCS_ERR_NO_RESOURCE) {
            goto retry;
        } else {
            return status;
        }

posted:
        length      -= frag_length;
        if (length == 0) {
            break;
        }

        buffer      += frag_length;
        remote_addr += frag_length;
retry:
        ucp_worker_progress(ep->worker);
    }
#endif

    /* coverity[loop_condition] */
    while (comp.count > 1) {
        ucp_worker_progress(ep->worker);
    }
    return UCS_OK;
}

static ucs_status_t ucp_progress_get_nbi(uct_pending_req_t *self)
{
    ucp_request_t *req = ucs_container_of(self, ucp_request_t, send.uct);
    ucp_rkey_h rkey    = req->send.rma.rkey;
    ucp_ep_t *ep       = req->send.ep;
    ucs_status_t status;
    uct_rkey_t uct_rkey;
<<<<<<< HEAD
    size_t frag_length;

    UCP_EP_RESOLVE_RKEY_RMA(ep, rkey, req->send.lane, uct_rkey, rma_config);

    frag_length = ucs_min(rma_config->max_get_bcopy, req->send.length);
    status = uct_ep_get_bcopy(ep->uct_eps[req->send.lane],
                              (uct_unpack_callback_t)memcpy,
                              (void*)req->send.buffer,
                              frag_length,
                              req->send.rma.remote_addr,
                              uct_rkey,
                              NULL);
    if ((status == UCS_OK) || (status == UCS_INPROGRESS)) {
        /* Get was initiated */
        req->send.length          -= frag_length;
        req->send.buffer          += frag_length;
        req->send.rma.remote_addr += frag_length;
        if (req->send.length == 0) {
            /* Get was posted */
            ucp_request_put(req, UCS_OK);
            return UCS_OK;
=======
    uct_ep_h uct_ep;

#if _USE_ZCOPY
    ucp_ep_config_t *config;
    ucp_lane_index_t lane;

    UCP_EP_RESOLVE_RKEY(ep, rkey, rma, config, lane, uct_rkey);
    uct_ep = ep->uct_eps[lane];

    status = uct_ep_get_zcopy(uct_ep, (void *)req->send.buffer,
                              req->send.length,
                              req->send.mem, req->send.rma.remote_addr,
                              uct_rkey, NULL);

    if (ucs_likely(status == UCS_OK || status == UCS_INPROGRESS)) {
        ucp_request_complete(req, void);
        status = UCS_OK;
    }

#else
    ucp_ep_rma_config_t *rma_config;

    UCP_EP_RESOLVE_RKEY_RMA(ep, rkey, uct_ep, uct_rkey, rma_config);
    for (;;) {
        frag_length = ucs_min(rma_config->max_get_bcopy, req->send.length);
        status = uct_ep_get_bcopy(uct_ep,
                                  (uct_unpack_callback_t)memcpy,
                                  (void*)req->send.buffer,
                                  frag_length,
                                  req->send.rma.remote_addr,
                                  uct_rkey,
                                  NULL);
        if (ucs_likely(status == UCS_OK || status == UCS_INPROGRESS)) {
            /* Get was initiated */
            req->send.length -= frag_length;
            req->send.buffer += frag_length;
            req->send.rma.remote_addr += frag_length;
            if (req->send.length == 0) {
                /* Get was posted */
                ucp_request_complete(req, void);
                status = UCS_OK;
                break;
            }
>>>>>>> 831b2cb2
        } else {
            return UCS_INPROGRESS;
        }
    } else {
        return status;
    }
<<<<<<< HEAD
=======
#endif

    return status;
>>>>>>> 831b2cb2
}

ucs_status_t ucp_get_nbi(ucp_ep_h ep, void *buffer, size_t length,
                         uint64_t remote_addr, ucp_rkey_h rkey)
{
    ucp_ep_rma_config_t *rma_config;
    ucp_lane_index_t lane;
    uct_rkey_t uct_rkey;
<<<<<<< HEAD
    ucs_status_t status;

    UCP_RMA_CHECK_PARAMS(buffer, length);
    UCP_EP_RESOLVE_RKEY_RMA(ep, rkey, lane, uct_rkey, rma_config);

    if (length <= rma_config->max_get_bcopy) {
        status = uct_ep_get_bcopy(ep->uct_eps[lane],
=======
    uct_ep_h uct_ep;

    UCP_RMA_CHECK_PARAMS(buffer, length);
#if _USE_ZCOPY
    ucp_ep_config_t *config;
    ucp_lane_index_t lane;

    UCP_EP_RESOLVE_RKEY(ep, rkey, rma, config, lane, uct_rkey);
    uct_ep = ep->uct_eps[lane];
    rma_config = &config->rma[lane];

    uct_completion_t comp;

    if (length < rma_config->max_get_bcopy) {
        status = uct_ep_get_bcopy(uct_ep,
                                  (uct_unpack_callback_t)memcpy,
                                  (void*)buffer,
                                  length,
                                  remote_addr,
                                  uct_rkey,
                                  NULL);
        if (ucs_unlikely(UCS_ERR_NO_RESOURCE == status)) {
            ucp_request_t *req;
            req = ucs_mpool_get_inline(&ep->worker->req_mp);
            if (req == NULL) {
                /* can't allocate memory for request - abort */
                return UCS_ERR_NO_MEMORY;
            }
            ucp_add_pending_rma(req, ep, uct_ep, buffer, length, remote_addr,
                                rkey, ucp_progress_get_nbi);
            status = UCS_INPROGRESS;
        }
    } else {
        uct_pd_h uct_pd = ucp_ep_pd(ep, lane);
        uct_mem_h mem;

        status = uct_pd_mem_reg(uct_pd, (void*)buffer, length, &mem);
        if (status != UCS_OK) {
            ucs_error("failed to register user buffer: %s",
                      ucs_status_string(status));
            return status;
        }
        comp.count = 2;
            status = uct_ep_get_zcopy(uct_ep, buffer,
                                      length,
                                      mem, remote_addr,
                                      uct_rkey, &comp);

            if (ucs_unlikely(UCS_ERR_NO_RESOURCE == status)) {
                ucp_request_t *req;
                req = ucs_mpool_get_inline(&ep->worker->req_mp);
                if (req == NULL) {
                    /* can't allocate memory for request - abort */
                    return UCS_ERR_NO_MEMORY;
                }
                req->send.mem = mem;
                ucp_add_pending_rma(req, ep, uct_ep, buffer, length, remote_addr,
                                    rkey, ucp_progress_get_nbi);
                status = UCS_INPROGRESS;
            }
    }
#else
    for (;;) {
        UCP_EP_RESOLVE_RKEY_RMA(ep, rkey, uct_ep, uct_rkey, rma_config);
        frag_length = ucs_min(rma_config->max_get_bcopy, length);
        status = uct_ep_get_bcopy(uct_ep,
>>>>>>> 831b2cb2
                                  (uct_unpack_callback_t)memcpy,
                                  (void*)buffer,
                                  length,
                                  remote_addr,
                                  uct_rkey,
                                  NULL);
        if (ucs_likely(status != UCS_ERR_NO_RESOURCE)) {
            /* Return on error or success */
            return status;
        }
    }
#endif

    ucp_rma_start_nbi(ep, buffer, length, remote_addr, rkey,
                      ucp_progress_get_nbi);
    return UCS_INPROGRESS;
}

ucs_status_t ucp_worker_fence(ucp_worker_h worker)
{
    unsigned rsc_index;
    ucs_status_t status;

    for (rsc_index = 0; rsc_index < worker->context->num_tls; ++rsc_index) {
        if (worker->ifaces[rsc_index] == NULL) {
            continue;
        }

        status = uct_iface_fence(worker->ifaces[rsc_index], 0);
        if (status != UCS_OK) {
            return status;
        }
    }

    return UCS_OK;
}

ucs_status_t ucp_worker_flush(ucp_worker_h worker)
{
    unsigned rsc_index;

    while (worker->stub_pend_count > 0) {
        ucp_worker_progress(worker);
    }

    /* TODO flush in parallel */
    for (rsc_index = 0; rsc_index < worker->context->num_tls; ++rsc_index) {
        if (worker->ifaces[rsc_index] == NULL) {
            continue;
        }

        while (uct_iface_flush(worker->ifaces[rsc_index], 0, NULL) != UCS_OK) {
            ucp_worker_progress(worker);
        }
    }

    return UCS_OK;
}

ucs_status_t ucp_ep_flush(ucp_ep_h ep)
{
    ucp_lane_index_t lane;
    ucs_status_t status;

    for (lane = 0; lane < ucp_ep_num_lanes(ep); ++lane) {
        for (;;) {
            status = uct_ep_flush(ep->uct_eps[lane], 0, NULL);
            if (status == UCS_OK) {
                break;
            } else if ((status != UCS_INPROGRESS) && (status != UCS_ERR_NO_RESOURCE)) {
                return status;
            }
            ucp_worker_progress(ep->worker);
        }
    }
    return UCS_OK;
}
<|MERGE_RESOLUTION|>--- conflicted
+++ resolved
@@ -38,10 +38,6 @@
 
     UCP_RMA_CHECK_PARAMS(buffer, length);
 
-    /* Loop until all message has been sent.
-     * We re-check the configuration on every iteration, because it can be
-     * changed by transport switch.
-     */
 #if _USE_ZCOPY
     ucp_ep_config_t *config;
     ucp_lane_index_t lane;
@@ -67,12 +63,12 @@
         ucp_worker_progress(ep->worker);
     } else {
         uct_completion_t uct_comp;
-        uct_mem_h mem;
-        uct_pd_h uct_pd = ucp_ep_pd(ep, lane);
+        uct_mem_h mem = NULL;
+        uct_md_h uct_md = ucp_ep_md(ep, lane);
 
         uct_comp.count = 2;
 
-        status = uct_pd_mem_reg(uct_pd, (void*)buffer, length, &mem);
+        status = uct_md_mem_reg(uct_md, (void*)buffer, length, &mem);
         if (status != UCS_OK) {
             ucs_error("failed to register user buffer: %s",
                       ucs_status_string(status));
@@ -91,13 +87,25 @@
 
             /* Put is completed - return success */
             status = UCS_OK;
+
             break;
         }
         while (1 < uct_comp.count) {
             ucp_worker_progress(ep->worker);
         }
+        if (NULL != uct_md) {
+            status = uct_md_mem_dereg(uct_md, mem);
+            if (status != UCS_OK) {
+                ucs_error("failed to register user buffer: %s",
+                          ucs_status_string(status));
+            }
+        }
     }
 #else
+    /* Loop until all message has been sent.
+     * We re-check the configuration on every iteration, because it can be
+     * changed by transport switch.
+     */
     for (;;) {
         UCP_EP_RESOLVE_RKEY_RMA(ep, rkey, lane, uct_rkey, rma_config);
         if (length <= rma_config->max_put_short) {
@@ -146,7 +154,6 @@
     ucp_ep_t *ep       = req->send.ep;
     ucs_status_t status;
     uct_rkey_t uct_rkey;
-<<<<<<< HEAD
     ssize_t packed_len;
 
     UCP_EP_RESOLVE_RKEY_RMA(ep, rkey, req->send.lane, uct_rkey, rma_config);
@@ -169,7 +176,24 @@
         packed_len = uct_ep_put_bcopy(ep->uct_eps[req->send.lane],
                                       ucp_memcpy_pack,
                                       &pack_ctx,
-=======
+                                      req->send.rma.remote_addr,
+                                      uct_rkey);
+        status = (packed_len > 0) ? UCS_OK : (ucs_status_t)packed_len;
+    }
+
+    if ((status == UCS_OK) || (status == UCS_INPROGRESS)) {
+        req->send.length -= packed_len;
+        if (req->send.length == 0) {
+            ucp_request_put(req, UCS_OK);
+            return UCS_OK;
+        }
+        req->send.buffer += packed_len;
+        req->send.rma.remote_addr += packed_len;
+        return UCS_INPROGRESS;
+    } else {
+        return status;
+    }
+#if 0 /* zcopy code, outdated; needs fixing */
     uct_ep_h uct_ep;
 
     UCP_RMA_CHECK_PARAMS(req->send.buffer, req->send.length);
@@ -197,7 +221,6 @@
             status = uct_ep_put_short(uct_ep,
                                       req->send.buffer,
                                       packed_len,
->>>>>>> 831b2cb2
                                       req->send.rma.remote_addr,
                                       uct_rkey);
         status = (packed_len > 0) ? UCS_OK : (ucs_status_t)packed_len;
@@ -209,18 +232,15 @@
             ucp_request_put(req, UCS_OK);
             return UCS_OK;
         }
-<<<<<<< HEAD
-=======
     }
 #endif
->>>>>>> 831b2cb2
-
         req->send.buffer += packed_len;
         req->send.rma.remote_addr += packed_len;
         return UCS_INPROGRESS;
     } else {
         return status;
     }
+#endif /* #if 0 */
 }
 
 static ucs_status_t
@@ -258,7 +278,6 @@
     ucs_status_t status;
 
     UCP_RMA_CHECK_PARAMS(buffer, length);
-<<<<<<< HEAD
     UCP_EP_RESOLVE_RKEY_RMA(ep, rkey, lane, uct_rkey, rma_config);
 
     /* Fast path for a single short message */
@@ -268,7 +287,13 @@
         if (ucs_likely(status != UCS_ERR_NO_RESOURCE)) {
             /* Return on error or success */
             return status;
-=======
+        }
+    }
+
+    ucp_rma_start_nbi(ep, buffer, length, remote_addr, rkey,
+                      ucp_progress_put_nbi);
+    return UCS_INPROGRESS;
+#if 0 /* zcopy code, outdated; needs fixing */
 #if _USE_ZCOPY
     ucp_ep_config_t *config;
     ucp_lane_index_t lane;
@@ -382,14 +407,11 @@
                 /* Return - Error occured */
                 break;
             }
->>>>>>> 831b2cb2
         }
     }
 #endif
-
-    ucp_rma_start_nbi(ep, buffer, length, remote_addr, rkey,
-                        ucp_progress_put_nbi);
     return UCS_INPROGRESS;
+#endif /* #if 0 */
 }
 
 ucs_status_t ucp_get(ucp_ep_h ep, void *buffer, size_t length,
@@ -399,12 +421,9 @@
     uct_completion_t comp;
     ucs_status_t status;
     uct_rkey_t uct_rkey;
-<<<<<<< HEAD
     size_t frag_length;
     ucp_lane_index_t lane;
-=======
     uct_ep_h uct_ep;
->>>>>>> 831b2cb2
 
     UCP_RMA_CHECK_PARAMS(buffer, length);
 
@@ -412,6 +431,8 @@
 #if _USE_ZCOPY
     ucp_ep_config_t *config;
     ucp_lane_index_t lane;
+    uct_md_h uct_md = NULL;
+    uct_mem_h mem;
 retry:
     UCP_EP_RESOLVE_RKEY(ep, rkey, rma, config, lane, uct_rkey);
     uct_ep = ep->uct_eps[lane];
@@ -432,8 +453,7 @@
             return status;
         }
     } else {
-        uct_pd_h uct_pd = ucp_ep_pd(ep, lane);
-        uct_mem_h mem;
+        uct_md = ucp_ep_md(ep, lane);
 
         status = uct_pd_mem_reg(uct_pd, (void*)buffer, length, &mem);
         if (status != UCS_OK) {
@@ -488,6 +508,14 @@
     while (comp.count > 1) {
         ucp_worker_progress(ep->worker);
     }
+
+    if (NULL != uct_md) {
+        status = uct_md_mem_dereg(uct_md, mem);
+        if (status != UCS_OK) {
+            ucs_error("failed to register user buffer: %s",
+                      ucs_status_string(status));
+        }
+    }
     return UCS_OK;
 }
 
@@ -498,7 +526,6 @@
     ucp_ep_t *ep       = req->send.ep;
     ucs_status_t status;
     uct_rkey_t uct_rkey;
-<<<<<<< HEAD
     size_t frag_length;
 
     UCP_EP_RESOLVE_RKEY_RMA(ep, rkey, req->send.lane, uct_rkey, rma_config);
@@ -520,7 +547,16 @@
             /* Get was posted */
             ucp_request_put(req, UCS_OK);
             return UCS_OK;
-=======
+        } else {
+            return UCS_INPROGRESS;
+        }
+    } else {
+        return status;
+    }
+
+    return status;
+
+#if 0 /* zcopy code, outdated; needs fixing */
     uct_ep_h uct_ep;
 
 #if _USE_ZCOPY
@@ -564,19 +600,18 @@
                 status = UCS_OK;
                 break;
             }
->>>>>>> 831b2cb2
+
         } else {
             return UCS_INPROGRESS;
         }
     } else {
         return status;
     }
-<<<<<<< HEAD
-=======
+
 #endif
 
     return status;
->>>>>>> 831b2cb2
+#endif /* #if 0 */
 }
 
 ucs_status_t ucp_get_nbi(ucp_ep_h ep, void *buffer, size_t length,
@@ -585,7 +620,6 @@
     ucp_ep_rma_config_t *rma_config;
     ucp_lane_index_t lane;
     uct_rkey_t uct_rkey;
-<<<<<<< HEAD
     ucs_status_t status;
 
     UCP_RMA_CHECK_PARAMS(buffer, length);
@@ -593,7 +627,23 @@
 
     if (length <= rma_config->max_get_bcopy) {
         status = uct_ep_get_bcopy(ep->uct_eps[lane],
-=======
+                                  (uct_unpack_callback_t)memcpy,
+                                  (void*)buffer,
+                                  length,
+                                  remote_addr,
+                                  uct_rkey,
+                                  NULL);
+        if (ucs_likely(status != UCS_ERR_NO_RESOURCE)) {
+            /* Return on error or success */
+            return status;
+        }
+    }
+
+    ucp_rma_start_nbi(ep, buffer, length, remote_addr, rkey,
+                      ucp_progress_get_nbi);
+    return UCS_INPROGRESS;
+
+#if 0 /* zcopy code, outdated; needs fixing */
     uct_ep_h uct_ep;
 
     UCP_RMA_CHECK_PARAMS(buffer, length);
@@ -660,7 +710,6 @@
         UCP_EP_RESOLVE_RKEY_RMA(ep, rkey, uct_ep, uct_rkey, rma_config);
         frag_length = ucs_min(rma_config->max_get_bcopy, length);
         status = uct_ep_get_bcopy(uct_ep,
->>>>>>> 831b2cb2
                                   (uct_unpack_callback_t)memcpy,
                                   (void*)buffer,
                                   length,
@@ -677,6 +726,7 @@
     ucp_rma_start_nbi(ep, buffer, length, remote_addr, rkey,
                       ucp_progress_get_nbi);
     return UCS_INPROGRESS;
+#endif /* #if 0 */
 }
 
 ucs_status_t ucp_worker_fence(ucp_worker_h worker)

--- conflicted
+++ resolved
@@ -70,12 +70,9 @@
             ucp_ep_h              ep;
             const void            *buffer;  /* Send buffer */
             ucp_datatype_t        datatype; /* Send type */
-<<<<<<< HEAD
             size_t                length;   /* Total length, in bytes */
             ucp_send_callback_t   cb;       /* Completion callback */
-=======
-            uct_mem_h             mem;
->>>>>>> 831b2cb2
+            uct_mem_h             mem;      /* handle for zcopy */
 
             union {
                 ucp_tag_t         tag;      /* Tagged send */

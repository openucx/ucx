/**
* Copyright (C) Mellanox Technologies Ltd. 2001-2018.  ALL RIGHTS RESERVED.
*
* See file LICENSE for terms.
*/


#ifndef UCP_LISTENER_H_
#define UCP_LISTENER_H_

#include "ucp_worker.h"

/**
 * UCP listener
 */
typedef struct ucp_listener {
<<<<<<< HEAD
    int                                 is_wcm;
    union {
        ucp_worker_iface_t              wiface;    /* UCT iface to listen on */
        struct {
            ucp_worker_h                worker;
            uct_listener_h              ucts[UCP_MAX_RESOURCES];
        } wcm;
    };
    ucp_listener_accept_callback_t      accept_cb; /* Listen accept callback
                                                      which creates an endpoint
                                                    */
    ucp_listener_conn_callback_t        conn_cb;   /* Listen callback which
                                                      creates a handle to
                                                      connection request to the
                                                      remote endpoint */
    void                                *arg;      /* User's arg for the accept
                                                      callback */
    uct_worker_cb_id_t                  prog_id;   /* Slow-path callback */
=======
    ucp_worker_iface_t             *wifaces;  /* Array of UCT interfaces to listen on */
    uint8_t                        num_wifaces;
    ucp_listener_accept_callback_t accept_cb; /* Listen accept callback
                                                 which creates an endpoint
                                               */
    ucp_listener_conn_callback_t   conn_cb;   /* Listen callback which
                                                 creates a handle to
                                                 connection request to the
                                                 remote endpoint */
    void                           *arg;      /* User's arg for the accept
                                                 callback */
    uct_worker_cb_id_t             prog_id;   /* Slow-path callback */
>>>>>>> 54ea12b1
} ucp_listener_t;


void ucp_listener_schedule_accept_cb(ucp_ep_h ep);

int ucp_listener_accept_cb_remove_filter(const ucs_callbackq_elem_t *elem,
                                         void *arg);

#endif<|MERGE_RESOLUTION|>--- conflicted
+++ resolved
@@ -14,28 +14,18 @@
  * UCP listener
  */
 typedef struct ucp_listener {
-<<<<<<< HEAD
-    int                                 is_wcm;
+    int                            is_wcm;
     union {
-        ucp_worker_iface_t              wiface;    /* UCT iface to listen on */
         struct {
-            ucp_worker_h                worker;
-            uct_listener_h              ucts[UCP_MAX_RESOURCES];
+            ucp_worker_iface_t     *wifaces;  /* Array of UCT interfaces to listen on */
+            uint8_t                num_wifaces;
+        } wiface; /* TODO: add asserts */
+        struct {
+            ucp_worker_h           worker;
+            uct_listener_h         ucts[UCP_MAX_RESOURCES];
         } wcm;
     };
-    ucp_listener_accept_callback_t      accept_cb; /* Listen accept callback
-                                                      which creates an endpoint
-                                                    */
-    ucp_listener_conn_callback_t        conn_cb;   /* Listen callback which
-                                                      creates a handle to
-                                                      connection request to the
-                                                      remote endpoint */
-    void                                *arg;      /* User's arg for the accept
-                                                      callback */
-    uct_worker_cb_id_t                  prog_id;   /* Slow-path callback */
-=======
-    ucp_worker_iface_t             *wifaces;  /* Array of UCT interfaces to listen on */
-    uint8_t                        num_wifaces;
+
     ucp_listener_accept_callback_t accept_cb; /* Listen accept callback
                                                  which creates an endpoint
                                                */
@@ -46,7 +36,6 @@
     void                           *arg;      /* User's arg for the accept
                                                  callback */
     uct_worker_cb_id_t             prog_id;   /* Slow-path callback */
->>>>>>> 54ea12b1
 } ucp_listener_t;
 
 

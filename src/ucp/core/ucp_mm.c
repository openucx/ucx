/**
* Copyright (c) NVIDIA CORPORATION & AFFILIATES, 2001-2015. ALL RIGHTS RESERVED.
*
* See file LICENSE for terms.
*/

#ifdef HAVE_CONFIG_H
#  include "config.h"
#endif

#include "ucp_mm.h"
#include "ucp_context.h"
#include "ucp_worker.h"
#include "ucp_mm.inl"

#include <ucs/debug/log.h>
#include <ucs/debug/memtrack_int.h>
#include <ucs/sys/math.h>
#include <ucs/sys/string.h>
#include <ucs/sys/sock.h>
#include <ucs/sys/sys.h>
#include <ucs/type/serialize.h>
#include <ucs/type/param.h>
#include <ucm/api/ucm.h>
#include <string.h>
#include <inttypes.h>


ucp_mem_dummy_handle_t ucp_mem_dummy_handle = {
    .memh = {
        .alloc_method = UCT_ALLOC_METHOD_LAST,
        .alloc_md_index = UCP_NULL_RESOURCE,
        .parent = &ucp_mem_dummy_handle.memh,
    },
    .uct = { UCT_MEM_HANDLE_NULL }
};

static void
ucp_memh_register_log_fail(ucs_log_level_t log_level, void *address,
                           size_t length, ucs_memory_type_t mem_type,
                           int dmabuf_fd, ucp_md_index_t md_index,
                           ucp_context_h context, ucs_status_t status)
{
    UCS_STRING_BUFFER_ONSTACK(err_str, 256);

    ucs_string_buffer_appendf(&err_str,
                              "failed to register address %p (%s) length %zu",
                              address, ucs_memory_type_names[mem_type], length);

    if (dmabuf_fd != UCT_DMABUF_FD_INVALID) {
        ucs_string_buffer_appendf(&err_str, " dmabuf_fd %d", dmabuf_fd);
    }

    ucs_string_buffer_appendf(&err_str,
                              " on md[%d]=%s: %s (md supports: ", md_index,
                              context->tl_mds[md_index].rsc.md_name,
                              ucs_status_string(status));
    ucs_string_buffer_append_flags(&err_str,
                                   context->tl_mds[md_index].attr.reg_mem_types,
                                   ucs_memory_type_names);
    ucs_string_buffer_appendf(&err_str, ")");

    ucs_log(log_level, "%s", ucs_string_buffer_cstr(&err_str));
}

ucs_status_t ucp_mem_rereg_mds(ucp_context_h context, ucp_md_map_t reg_md_map,
                               void *address, size_t length, unsigned uct_flags,
                               uct_md_h alloc_md, ucs_memory_type_t mem_type,
                               uct_mem_h *alloc_md_memh_p, uct_mem_h *uct_memh,
                               ucp_md_map_t *md_map_p)
{
    unsigned memh_index, prev_memh_index;
    uct_mem_h *prev_uct_memh;
    ucp_md_map_t new_md_map;
    const uct_md_attr_v2_t *md_attr;
    void *end_address;
    unsigned prev_num_memh;
    unsigned md_index;
    ucs_status_t status;
    ucs_log_level_t level;
    ucs_memory_info_t mem_info;
    size_t reg_length;
    void *base_address;

    if (reg_md_map == *md_map_p) {
        return UCS_OK; /* shortcut - no changes required */
    }

    ucs_assertv(reg_md_map <= UCS_MASK(context->num_mds),
                "reg_md_map=0x%" PRIx64 " num_mds=%u", reg_md_map,
                context->num_mds);

    prev_num_memh = ucs_popcount(*md_map_p & reg_md_map);
    prev_uct_memh = ucs_alloca(prev_num_memh * sizeof(*prev_uct_memh));

    /* Go over previous handles, save only the ones we will need */
    memh_index      = 0;
    prev_memh_index = 0;
    ucs_for_each_bit(md_index, *md_map_p) {
        if (reg_md_map & UCS_BIT(md_index)) {
            /* memh still needed, save it */
            ucs_assert(prev_memh_index < prev_num_memh);
            prev_uct_memh[prev_memh_index++] = uct_memh[memh_index];
        } else if (alloc_md == context->tl_mds[md_index].md) {
            /* memh not needed and allocated, return it */
            if (alloc_md_memh_p != NULL) {
                *alloc_md_memh_p = uct_memh[memh_index];
            }
        } else {
            /* memh not needed and registered, deregister it */
            ucs_trace("de-registering memh[%d]=%p from md[%d]", memh_index,
                      uct_memh[memh_index], md_index);
            status = uct_md_mem_dereg(context->tl_mds[md_index].md,
                                      uct_memh[memh_index]);
            if (status != UCS_OK) {
                ucs_warn("failed to dereg from md[%d]=%s: %s", md_index,
                         context->tl_mds[md_index].rsc.md_name,
                         ucs_status_string(status));
            }
        }

        VALGRIND_MAKE_MEM_UNDEFINED(&uct_memh[memh_index],
                                    sizeof(uct_memh[memh_index]));
        ++memh_index;
    }

    /* prev_uct_memh should contain the handles which should be reused */
    ucs_assert(prev_memh_index == prev_num_memh);

    /* Go over requested MD map, and use / register new handles */
    new_md_map      = 0;
    memh_index      = 0;
    prev_memh_index = 0;
    ucs_for_each_bit(md_index, reg_md_map) {
        md_attr = &context->tl_mds[md_index].attr;
        if (*md_map_p & UCS_BIT(md_index)) {
            /* already registered, use previous memh */
            ucs_assert(prev_memh_index < prev_num_memh);
            uct_memh[memh_index++] = prev_uct_memh[prev_memh_index++];
            new_md_map            |= UCS_BIT(md_index);
        } else if (context->tl_mds[md_index].md == alloc_md) {
            /* already allocated, add the memh we got from allocation */
            ucs_assert(alloc_md_memh_p != NULL);
            uct_memh[memh_index++] = *alloc_md_memh_p;
            new_md_map            |= UCS_BIT(md_index);
        } else if (length == 0) {
            /* don't register zero-length regions */
            continue;
        } else if (md_attr->flags & UCT_MD_FLAG_REG) {
            ucs_assert(address != NULL);

            if (!(md_attr->reg_mem_types & UCS_BIT(mem_type))) {
                continue;
            }

            if (context->config.ext.reg_whole_alloc_bitmap & UCS_BIT(mem_type)) {
                ucp_memory_detect_internal(context, address, length, &mem_info);
                base_address = mem_info.base_address;
                reg_length   = mem_info.alloc_length;
                end_address  = UCS_PTR_BYTE_OFFSET(base_address, reg_length);
                ucs_trace("extending %p..%p to %p..%p", address,
                          UCS_PTR_BYTE_OFFSET(address, length), base_address,
                          end_address);
                ucs_assertv(base_address <= address,
                            "base_address=%p address=%p", base_address,
                            address);
                ucs_assertv(end_address >= UCS_PTR_BYTE_OFFSET(address, length),
                            "end_address=%p address+length=%p", end_address,
                            UCS_PTR_BYTE_OFFSET(address, length));
            } else {
                base_address = address;
                reg_length   = length;
            }

            /* MD supports registration, register new memh on it */
            status = uct_md_mem_reg(context->tl_mds[md_index].md, base_address,
                                    reg_length, uct_flags, &uct_memh[memh_index]);
            if (status == UCS_OK) {
                ucs_trace("registered address %p length %zu on md[%d]"
                          " memh[%d]=%p",
                          base_address, reg_length, md_index, memh_index,
                          uct_memh[memh_index]);
                new_md_map |= UCS_BIT(md_index);
                ++memh_index;
                continue;
            }

            level = (uct_flags & UCT_MD_MEM_FLAG_HIDE_ERRORS) ?
                    UCS_LOG_LEVEL_DIAG : UCS_LOG_LEVEL_ERROR;
            ucp_memh_register_log_fail(level, base_address, reg_length,
                                       mem_type, UCT_DMABUF_FD_INVALID,
                                       md_index, context, status);

            if (!(uct_flags & UCT_MD_MEM_FLAG_HIDE_ERRORS)) {
                goto err_dereg;
            }
        }
    }

    /* Update md_map, note that MDs which did not support registration will be
     * missing from the map.*/
    *md_map_p = new_md_map;
    return UCS_OK;

err_dereg:
    ucp_mem_rereg_mds(context, 0, NULL, 0, 0, alloc_md, mem_type,
                      alloc_md_memh_p, uct_memh, md_map_p);
    return status;

}

/**
 * @return Whether MD number 'md_index' is selected by the configuration as part
 *         of allocation method number 'config_method_index'.
 */
static int ucp_is_md_selected_by_config(ucp_context_h context,
                                        unsigned config_method_index,
                                        unsigned md_index)
{
    const char *cfg_cmpt_name;
    const char *cmpt_name;

    cfg_cmpt_name = context->config.alloc_methods[config_method_index].cmpt_name;
    cmpt_name     = context->tl_mds[md_index].attr.component_name;

    return !strncmp(cfg_cmpt_name, "*",      UCT_COMPONENT_NAME_MAX) ||
           !strncmp(cfg_cmpt_name, cmpt_name, UCT_COMPONENT_NAME_MAX);
}

static ucs_status_t
ucp_mem_do_alloc(ucp_context_h context, void *address, size_t length,
                 unsigned uct_flags, ucs_memory_type_t mem_type,
                 const char *name, uct_allocated_memory_t *mem)
{
    uct_alloc_method_t method;
    uct_mem_alloc_params_t params;
    unsigned method_index, md_index, num_mds;
    ucs_status_t status;
    uct_md_h mds[UCP_MAX_MDS];

    for (method_index = 0; method_index < context->config.num_alloc_methods;
                    ++method_index)
    {
        method = context->config.alloc_methods[method_index].method;

        /* If we are trying MD method, gather all MDs which match the component
         * name specified in the configuration.
         */
        num_mds = 0;
        if (method == UCT_ALLOC_METHOD_MD) {
            for (md_index = 0; md_index < context->num_mds; ++md_index) {
                if (ucp_is_md_selected_by_config(context, method_index, md_index)) {
                    mds[num_mds++] = context->tl_mds[md_index].md;
                }
            }
        }

        memset(&params, 0, sizeof(params));
        params.field_mask      = UCT_MEM_ALLOC_PARAM_FIELD_FLAGS    |
                                 UCT_MEM_ALLOC_PARAM_FIELD_ADDRESS  |
                                 UCT_MEM_ALLOC_PARAM_FIELD_MEM_TYPE |
                                 UCT_MEM_ALLOC_PARAM_FIELD_MDS      |
                                 UCT_MEM_ALLOC_PARAM_FIELD_NAME;
        params.flags           = uct_flags;
        params.name            = name;
        params.mem_type        = mem_type;
        params.address         = address;
        params.mds.mds         = mds;
        params.mds.count       = num_mds;

        status = uct_mem_alloc(length, &method, 1, &params, mem);
        if (status == UCS_OK) {
            goto out;
        }
    }

    status = UCS_ERR_NO_MEMORY;

out:
    return status;
}

static unsigned
ucp_mem_map_params2uct_flags(const ucp_context_h context,
                             const ucp_mem_map_params_t *params)
{
    unsigned flags = 0;

    if (context->config.features & UCP_FEATURE_RMA) {
        flags |= UCT_MD_MEM_ACCESS_RMA;
    }

    if (context->config.features & UCP_FEATURE_AMO) {
        flags |= UCT_MD_MEM_ACCESS_REMOTE_ATOMIC;
    }

    if (params->field_mask & UCP_MEM_MAP_PARAM_FIELD_FLAGS) {
        if (params->flags & UCP_MEM_MAP_NONBLOCK) {
            flags |= UCT_MD_MEM_FLAG_NONBLOCK;
        }

        if (params->flags & UCP_MEM_MAP_FIXED) {
            flags |= UCT_MD_MEM_FLAG_FIXED;
        }

        if (params->flags & UCP_MEM_MAP_SYMMETRIC_RKEY) {
            flags |= UCT_MD_MEM_SYMMETRIC_RKEY;
        }
    }

    return flags;
}

static void ucp_memh_dereg(ucp_context_h context, ucp_mem_h memh,
                           ucp_md_map_t md_map)
{
    uct_completion_t comp            = {
        .count = 1,
        .func  = (uct_completion_callback_t)ucs_empty_function_do_assert_void
    };
    uct_md_mem_dereg_params_t params = {
        .field_mask = UCT_MD_MEM_DEREG_FIELD_MEMH |
                      UCT_MD_MEM_DEREG_FIELD_FLAGS |
                      UCT_MD_MEM_DEREG_FIELD_COMPLETION,
        .comp       = &comp
    };
    ucp_md_index_t md_index;
    ucs_status_t status;

    /* Unregister from all memory domains */
    ucs_for_each_bit(md_index, md_map) {
        ucs_assertv(md_index != memh->alloc_md_index,
                    "memh %p: md_index %u alloc_md_index %u", memh, md_index,
                    memh->alloc_md_index);
        ucs_trace("de-registering memh[%d]=%p", md_index, memh->uct[md_index]);
        ucs_assert(context->tl_mds[md_index].attr.flags & UCT_MD_FLAG_REG);

        params.memh = memh->uct[md_index];
        if (memh->inv_md_map & UCS_BIT(md_index)) {
            params.flags = UCT_MD_MEM_DEREG_FLAG_INVALIDATE;
            comp.count++;
        } else {
            params.flags = 0;
        }

        status = uct_md_mem_dereg_v2(context->tl_mds[md_index].md, &params);
        if (status != UCS_OK) {
            ucs_warn("failed to dereg from md[%d]=%s: %s", md_index,
                     context->tl_mds[md_index].rsc.md_name,
                     ucs_status_string(status));
            if (params.flags & UCT_MD_MEM_DEREG_FLAG_INVALIDATE) {
                comp.count--;
            }
        }

        memh->uct[md_index] = NULL;
    }

    ucs_assert(comp.count == 1);
}

void ucp_memh_invalidate(ucp_context_h context, ucp_mem_h memh,
                         ucs_rcache_invalidate_comp_func_t cb, void *arg,
                         ucp_md_map_t inv_md_map)
{
    ucs_trace("memh %p: invalidate address %p length %zu md_map %" PRIx64
              " inv_md_map %" PRIx64,
              memh, ucp_memh_address(memh), ucp_memh_length(memh), memh->md_map,
              inv_md_map);

    ucs_assert(memh->parent == NULL);
    ucs_assert(!(memh->flags & UCP_MEMH_FLAG_IMPORTED));

    UCP_THREAD_CS_ENTER(&context->mt_lock);
    memh->inv_md_map |= inv_md_map;
    UCP_THREAD_CS_EXIT(&context->mt_lock);
    ucs_rcache_region_invalidate(context->rcache, &memh->super, cb, arg);
}

static void ucp_memh_put_rcache(ucp_context_h context, ucp_mem_h memh)
{
    ucs_rcache_t *rcache;
    khiter_t iter;

    UCP_THREAD_CS_ENTER(&context->mt_lock);
    if (memh->flags & UCP_MEMH_FLAG_IMPORTED) {
        iter = kh_get(ucp_context_imported_mem_hash, context->imported_mem_hash,
                      memh->remote_uuid);
        ucs_assert(iter != kh_end(context->imported_mem_hash));
        rcache = kh_value(context->imported_mem_hash, iter);
    } else {
        rcache = context->rcache;
    }

    ucs_assert(rcache != NULL);
    ucs_rcache_region_put_unsafe(rcache, &memh->super);
    UCP_THREAD_CS_EXIT(&context->mt_lock);
}

static void ucp_memh_cleanup(ucp_context_h context, ucp_mem_h memh)
{
    ucp_md_map_t md_map = memh->md_map;
    uct_allocated_memory_t mem;
    ucs_status_t status;

    ucs_trace("memh %p: cleanup", memh);

    ucs_assert(ucp_memh_is_user_memh(memh));

    mem.address = ucp_memh_address(memh);
    mem.length  = ucp_memh_length(memh);
    mem.method  = memh->alloc_method;

    if (mem.method == UCT_ALLOC_METHOD_MD) {
        ucs_assert(memh->alloc_md_index != UCP_NULL_RESOURCE);
        mem.md   = context->tl_mds[memh->alloc_md_index].md;
        mem.memh = memh->uct[memh->alloc_md_index];
        md_map  &= ~UCS_BIT(memh->alloc_md_index);
    }

    /* Have a parent memory handle from rcache */
    if (memh->parent != memh) {
        ucp_memh_dereg(context, memh, md_map & ~memh->parent->md_map);
        ucp_memh_put_rcache(context, memh->parent);
    } else {
        ucp_memh_dereg(context, memh, md_map);
    }

    /* If the memory was also allocated, release it */
    if (memh->alloc_method != UCT_ALLOC_METHOD_LAST) {
        status = uct_mem_free(&mem);
        if (status != UCS_OK) {
            ucs_warn("failed to free: %s", ucs_status_string(status));
        }
    }

    ucs_free(memh);
}

ucs_status_t ucp_memh_register(ucp_context_h context, ucp_mem_h memh,
                               ucp_md_map_t md_map, unsigned uct_flags,
                               const char *alloc_name)
{
    ucs_memory_type_t mem_type          = memh->mem_type;
    ucp_md_index_t dmabuf_prov_md_index = context->dmabuf_mds[mem_type];
    void *address                       = ucp_memh_address(memh);
    size_t length                       = ucp_memh_length(memh);
    ucp_md_map_t reg_md_map             = ~memh->md_map & md_map;
    ucp_md_map_t md_map_registered      = 0;
    ucp_md_map_t dmabuf_md_map          = 0;
    uct_md_mem_reg_params_t reg_params;
    uct_md_mem_attr_t mem_attr;
    ucs_log_level_t err_level;
    ucp_md_index_t md_index;
    ucs_status_t status;
    void *reg_address;
    size_t reg_length;
    size_t reg_align;

    if (reg_md_map == 0) {
        return UCS_OK;
    }

    err_level = (uct_flags & UCT_MD_MEM_FLAG_HIDE_ERRORS) ? UCS_LOG_LEVEL_DIAG :
                                                            UCS_LOG_LEVEL_ERROR;

    if (context->config.ext.reg_nb_mem_types & UCS_BIT(mem_type)) {
        uct_flags |= UCT_MD_MEM_FLAG_NONBLOCK;
    }

    reg_params.flags         = uct_flags;
    reg_params.dmabuf_fd     = UCT_DMABUF_FD_INVALID;
    reg_params.dmabuf_offset = 0;

    if ((dmabuf_prov_md_index != UCP_NULL_RESOURCE) &&
        (reg_md_map & context->dmabuf_reg_md_map)) {
        /* Query dmabuf file descriptor and offset */
        mem_attr.field_mask = UCT_MD_MEM_ATTR_FIELD_DMABUF_FD |
                              UCT_MD_MEM_ATTR_FIELD_DMABUF_OFFSET;
        status = uct_md_mem_query(context->tl_mds[dmabuf_prov_md_index].md,
                                  address, length, &mem_attr);
        if (status != UCS_OK) {
            ucs_log(err_level,
                    "uct_md_mem_query(dmabuf address %p length %zu) failed: %s",
                    address, length, ucs_status_string(status));
        } else {
            ucs_trace("uct_md_mem_query(dmabuf address %p length %zu) returned "
                      "fd %d offset %zu",
                      address, length, mem_attr.dmabuf_fd,
                      mem_attr.dmabuf_offset);
            dmabuf_md_map            = context->dmabuf_reg_md_map;
            reg_params.dmabuf_fd     = mem_attr.dmabuf_fd;
            reg_params.dmabuf_offset = mem_attr.dmabuf_offset;
        }
    }

    ucs_for_each_bit(md_index, reg_md_map) {
        ucs_assertv(context->reg_md_map[mem_type] & UCS_BIT(md_index),
                    "mem_type=%s md[%d]=%s reg_md_map=0x%" PRIx64,
                    ucs_memory_type_names[mem_type], md_index,
                    context->tl_mds[md_index].rsc.md_name,
                    context->reg_md_map[mem_type]);

        reg_params.field_mask = UCT_MD_MEM_REG_FIELD_FLAGS;
        if (dmabuf_md_map & UCS_BIT(md_index)) {
            /* If this MD can consume a dmabuf and we have it - provide it */
            reg_params.field_mask |= UCT_MD_MEM_REG_FIELD_DMABUF_FD |
                                     UCT_MD_MEM_REG_FIELD_DMABUF_OFFSET;
        }

        reg_address = address;
        reg_length  = length;

        if (context->rcache == NULL) {
            reg_align = ucs_max(context->tl_mds[md_index].attr.reg_alignment, 1);
            ucs_align_ptr_range(&reg_address, &reg_length, reg_align);
        }

        status = uct_md_mem_reg_v2(context->tl_mds[md_index].md, reg_address,
                                   reg_length, &reg_params, &memh->uct[md_index]);
        if (ucs_unlikely(status != UCS_OK)) {
            ucp_memh_register_log_fail(err_level, reg_address, reg_length,
                                       mem_type, reg_params.dmabuf_fd, md_index,
                                       context, status);
            if (uct_flags & UCT_MD_MEM_FLAG_HIDE_ERRORS) {
                continue;
            }

            ucp_memh_dereg(context, memh, md_map_registered);
            goto out_close_dmabuf_fd;
        }

        ucs_trace("register address %p length %zu dmabuf-fd %d flags %ld "
                  "on md[%d]=%s %p",
                  reg_address, reg_length,
                  (dmabuf_md_map & UCS_BIT(md_index)) ? reg_params.dmabuf_fd :
                                                        UCT_DMABUF_FD_INVALID,
                  reg_params.flags,
                  md_index, context->tl_mds[md_index].rsc.md_name,
                  memh->uct[md_index]);
        md_map_registered |= UCS_BIT(md_index);
    }

    memh->md_map |= md_map_registered;
    status        = UCS_OK;

    ucs_trace("memh %p: registered %s address %p length %zu md_map %" PRIx64,
              memh, alloc_name, address, length, memh->md_map);

out_close_dmabuf_fd:
    UCS_STATIC_ASSERT(UCT_DMABUF_FD_INVALID == -1);
    ucs_close_fd(&reg_params.dmabuf_fd);
    return status;
}

static size_t ucp_memh_size(ucp_context_h context)
{
    return sizeof(ucp_mem_t) + (sizeof(uct_mem_h) * context->num_mds);
}

static void ucp_memh_set(ucp_mem_h memh, ucp_context_h context, void* address,
                         size_t length, ucs_memory_type_t mem_type,
                         uint8_t memh_flags, uct_alloc_method_t method)
{
    ucp_memory_info_t info;

    ucp_memory_detect(context, address, length, &info);
    memh->super.super.start = (uintptr_t)address;
    memh->super.super.end   = (uintptr_t)address + length;
    memh->flags             = memh_flags;
    memh->context           = context;
    memh->mem_type          = mem_type;
    memh->sys_dev           = info.sys_dev;
    memh->alloc_method      = method;
    memh->alloc_md_index    = UCP_NULL_RESOURCE;
}

static ucs_status_t
ucp_memh_create(ucp_context_h context, void *address, size_t length,
                ucs_memory_type_t mem_type, uct_alloc_method_t method,
                uint8_t memh_flags, ucp_mem_h *memh_p)
{
    ucp_mem_h memh;

    memh = ucs_calloc(1, ucp_memh_size(context), "ucp_memh");
    if (memh == NULL) {
        return UCS_ERR_NO_MEMORY;
    }

    ucp_memh_set(memh, context, address, length, mem_type, memh_flags, method);

    *memh_p = memh;
    return UCS_OK;
}

static ucs_status_t ucp_memh_rcache_get(ucs_rcache_t *rcache, void *address,
                                        size_t length,
                                        ucs_memory_type_t mem_type,
                                        size_t alignment, ucp_mem_h *memh_p)
{
    ucp_mem_attr_t attr = {
        .mem_type = mem_type
    };
    ucs_rcache_region_t *rregion;
    ucs_status_t status;

    status = ucs_rcache_get(rcache, address, length, alignment,
                            PROT_READ | PROT_WRITE, &attr, &rregion);
    if (status != UCS_OK) {
        return status;
    }

    *memh_p = ucs_derived_of(rregion, ucp_mem_t);

    return UCS_OK;
}

static ucp_md_index_t ucp_mem_get_md_index(ucp_context_h context,
                                           const uct_md_h md,
                                           uct_alloc_method_t method)
{
    ucp_md_index_t md_index;

    if (method != UCT_ALLOC_METHOD_MD) {
        return UCP_NULL_RESOURCE;
    }

    for (md_index = 0; md_index < context->num_mds; md_index++) {
        if (md == context->tl_mds[md_index].md) {
            return md_index;
        }
    }

    return UCP_NULL_RESOURCE;
}

static ucs_status_t ucp_memh_create_from_mem(ucp_context_h context,
                                             const uct_allocated_memory_t *mem,
                                             ucp_mem_h *memh_p)
{
    ucs_status_t status;
    ucp_mem_h memh;

    status = ucp_memh_create(context, mem->address, mem->length, mem->mem_type,
                             mem->method, 0, &memh);
    if (status != UCS_OK) {
        return status;
    }

    memh->alloc_md_index = ucp_mem_get_md_index(context, mem->md, mem->method);
    if (memh->alloc_md_index != UCP_NULL_RESOURCE) {
        memh->uct[memh->alloc_md_index] = mem->memh;
        memh->md_map                   |= UCS_BIT(memh->alloc_md_index);
        ucs_trace("allocated address %p length %zu on md[%d]=%s %p",
                  mem->address, mem->length, memh->alloc_md_index,
                  context->tl_mds[memh->alloc_md_index].rsc.md_name,
                  memh->uct[memh->alloc_md_index]);
    }

    *memh_p = memh;
    return UCS_OK;
}

static UCS_F_ALWAYS_INLINE void
ucp_memh_init_from_parent(ucp_mem_h memh, ucp_md_map_t parent_md_map)
{
    ucp_md_index_t md_index;

    ucs_assertv(!(memh->md_map & parent_md_map),
                "memh %p: md_map 0x%lx parent_md_map 0x%lx", memh,
                memh->md_map, parent_md_map);

    memh->reg_id  = memh->parent->reg_id;
    memh->md_map |= parent_md_map;

    ucs_for_each_bit(md_index, parent_md_map) {
        ucs_assert(memh->uct[md_index] == NULL);
        memh->uct[md_index] = memh->parent->uct[md_index];
    }
}

static ucs_status_t ucp_memh_init_uct_reg(ucp_context_h context, ucp_mem_h memh,
                                          unsigned uct_flags,
                                          const char *alloc_name)
{
    ucs_memory_type_t mem_type = memh->mem_type;
    ucp_md_map_t reg_md_map    = context->reg_md_map[mem_type] & ~memh->md_map;
    ucp_md_map_t cache_md_map  = context->cache_md_map[mem_type] & reg_md_map;
    void *address              = ucp_memh_address(memh);
    size_t length              = ucp_memh_length(memh);
    ucs_status_t status;

    if (context->rcache == NULL) {
        status = ucp_memh_register(context, memh, reg_md_map, uct_flags,
                                   alloc_name);
        if (status != UCS_OK) {
            goto err;
        }

        memh->reg_id = context->next_memh_reg_id++;
        memh->parent = memh;
    } else {
        status = ucp_memh_get(context, address, length, mem_type, cache_md_map,
                              uct_flags, alloc_name, &memh->parent);
        if (status != UCS_OK) {
            goto err;
        }

        ucp_memh_init_from_parent(memh, cache_md_map);

        status = ucp_memh_register(context, memh, reg_md_map, uct_flags,
                                   alloc_name);
        if (status != UCS_OK) {
            goto err_put_rcache;
        }
    }

    ucs_assert(ucp_memh_is_user_memh(memh));
    return UCS_OK;

err_put_rcache:
    /* We assume the parent memh was retrieved from rcache */
    ucs_rcache_region_put_unsafe(context->rcache, &memh->parent->super);
err:
    return status;
}

static size_t ucp_memh_reg_align(ucp_context_h context, ucp_md_map_t reg_md_map)
{
    size_t reg_align = UCS_RCACHE_MIN_ALIGNMENT;
    const uct_md_attr_v2_t *md_attr;
    ucp_md_index_t md_index;

    ucs_for_each_bit(md_index, reg_md_map) {
        md_attr   = &context->tl_mds[md_index].attr;
        reg_align = ucs_max(md_attr->reg_alignment, reg_align);
    }

    return reg_align;
}

ucs_status_t ucp_memh_get_slow(ucp_context_h context, void *address,
                               size_t length, ucs_memory_type_t mem_type,
                               ucp_md_map_t reg_md_map, unsigned uct_flags,
                               const char *alloc_name, ucp_mem_h *memh_p)
{
    ucp_mem_h memh = NULL; /* To suppress compiler warning */
    void *reg_address;
    size_t reg_length;
    ucs_status_t status;
    ucs_memory_info_t mem_info;
    size_t reg_align;

    if (context->config.ext.reg_whole_alloc_bitmap & UCS_BIT(mem_type)) {
        ucp_memory_detect_internal(context, address, length, &mem_info);
        reg_address = mem_info.base_address;
        reg_length  = mem_info.alloc_length;
    } else {
        reg_address = address;
        reg_length  = length;
    }

    reg_align = ucp_memh_reg_align(context, reg_md_map);

    UCP_THREAD_CS_ENTER(&context->mt_lock);
    if (context->rcache == NULL) {
        status = ucp_memh_create(context, reg_address, reg_length, mem_type,
                                 UCT_ALLOC_METHOD_LAST, 0, &memh);
    } else {
        status = ucp_memh_rcache_get(context->rcache, reg_address, reg_length,
                                     mem_type, reg_align, &memh);

        ucs_assert(memh->mem_type == mem_type);
        ucs_assert(ucs_padding((intptr_t)ucp_memh_address(memh), reg_align) == 0);
        ucs_assert(ucs_padding(ucp_memh_length(memh), reg_align) == 0);
    }

    if (status != UCS_OK) {
        goto out;
    }

    ucs_trace(
            "memh_get_slow: %s address %p/%p length %zu/%zu %s md_map %" PRIx64
            " flags 0x%x",
            alloc_name, address, ucp_memh_address(memh), length,
            ucp_memh_length(memh), ucs_memory_type_names[mem_type], reg_md_map,
            uct_flags);

    status = ucp_memh_register(context, memh, reg_md_map, uct_flags,
                               alloc_name);
    if (status != UCS_OK) {
        goto err_free_memh;
    }

    memh->reg_id = context->next_memh_reg_id++;
    *memh_p      = memh;

out:
    UCP_THREAD_CS_EXIT(&context->mt_lock);
    return status;

err_free_memh:
    if (context->rcache == NULL) {
        ucs_free(memh);
    } else {
        ucs_rcache_region_put_unsafe(context->rcache, &memh->super);
    }

    goto out;
}

static ucs_status_t
ucp_memh_alloc(ucp_context_h context, void *address, size_t length,
               ucs_memory_type_t mem_type, unsigned uct_flags,
               const char *alloc_name, ucp_mem_h *memh_p)
{
    uct_allocated_memory_t mem;
    ucs_status_t status;
    ucp_mem_h memh;

    status = ucp_mem_do_alloc(context, address, length, uct_flags, mem_type,
                              alloc_name, &mem);
    if (status != UCS_OK) {
        goto out;
    }

    status = ucp_memh_create_from_mem(context, &mem, &memh);
    if (status != UCS_OK) {
        goto err_dealloc;
    }

    status = ucp_memh_init_uct_reg(context, memh, uct_flags, alloc_name);
    if (status != UCS_OK) {
        goto err_free_memh;
    }

    *memh_p = memh;
    return UCS_OK;

err_free_memh:
    ucs_free(memh);
err_dealloc:
    uct_mem_free(&mem);
out:
    return status;
}

static ucs_status_t
ucp_memh_import(ucp_context_h context, const void *export_mkey_buffer,
                ucp_mem_h *memh_p);

/* Matrix of behavior
 * |--------------------------------------------------------------------------------|
 * | parameter |                             value                                  |
 * |-----------|--------------------------------------------------------------------|
 * | ALLOCATE  |  0     |     1     |  0  |  0  |  1  |     1     |  0  |     1     |
 * | FIXED     |  0     |     0     |  1  |  0  |  1  |     0     |  1  |     1     |
 * | addr      |  0     |     0     |  0  |  1  |  0  |     1     |  1  |     1     |
 * |-----------|--------|-----------|-----|-----|-----|-----------|-----|-----------|
 * | result    | err if | alloc/reg | err | reg | err | alloc/reg | err | alloc/reg |
 * |           | len >0 |           |     |     |     |  (hint)   |     | (fixed)   |
 * |--------------------------------------------------------------------------------|
 */
ucs_status_t ucp_mem_map(ucp_context_h context, const ucp_mem_map_params_t *params,
                         ucp_mem_h *memh_p)
{
    const char *alloc_name = "user memory";
    uint8_t memh_flags     = 0;
    ucp_mem_h memh         = NULL;
    ucs_memory_type_t mem_type;
    ucp_memory_info_t mem_info;
    ucs_status_t status;
    unsigned uct_flags;
    unsigned flags;
    void *address;
    const void *exported_memh_buffer;
    size_t length;

    if (!(params->field_mask &
          (UCP_MEM_MAP_PARAM_FIELD_LENGTH |
           UCP_MEM_MAP_PARAM_FIELD_EXPORTED_MEMH_BUFFER))) {
        status = UCS_ERR_INVALID_PARAM;
        ucs_error("the length value or exported_memh_buffer for mapping memory"
                  " aren't set: %s", ucs_status_string(status));
        goto out;
    }

    address              = UCP_PARAM_VALUE(MEM_MAP, params, address, ADDRESS,
                                           NULL);
    length               = UCP_PARAM_VALUE(MEM_MAP, params, length, LENGTH, 0);
    flags                = UCP_PARAM_VALUE(MEM_MAP, params, flags, FLAGS, 0);
    exported_memh_buffer = UCP_PARAM_VALUE(MEM_MAP, params, exported_memh_buffer,
                                           EXPORTED_MEMH_BUFFER, NULL);
    mem_type             = UCP_PARAM_VALUE(MEM_MAP, params, memory_type,
                                           MEMORY_TYPE, UCS_MEMORY_TYPE_LAST);

    if ((flags & UCP_MEM_MAP_FIXED) &&
        ((uintptr_t)address % ucs_get_page_size())) {
        ucs_error("UCP_MEM_MAP_FIXED flag requires page aligned address");
        status = UCS_ERR_INVALID_PARAM;
        goto out;
    }

    if (mem_type == UCS_MEMORY_TYPE_LAST) {
        if (flags & UCP_MEM_MAP_ALLOCATE) {
            mem_type = UCS_MEMORY_TYPE_HOST;
        } else {
            ucp_memory_detect(context, address, length, &mem_info);
            mem_type = mem_info.type;
        }
    }

    if (exported_memh_buffer != NULL) {
        if (flags & UCP_MEM_MAP_ALLOCATE) {
            ucs_error("wrong combinations of parameters: exported memory handle"
                      " and memory allocation were requested altogether");
            status = UCS_ERR_INVALID_PARAM;
            goto out;
        }

        memh_flags |= UCP_MEMH_FLAG_IMPORTED;

        if (ucp_memh_buffer_is_dummy(exported_memh_buffer)) {
            /* Exported memory handle buffer packed for dummy memory handle */
            goto out_zero_mem;
        }
    } else if (length == 0) {
        goto out_zero_mem;
    }

    if (address == NULL) {
        if (!(flags & UCP_MEM_MAP_ALLOCATE) && (length > 0)) {
            ucs_error("undefined address with nonzero length requires "
                      "UCP_MEM_MAP_ALLOCATE flag");
            status = UCS_ERR_INVALID_PARAM;
            goto out;
        }
    } else if ((!(flags & UCP_MEM_MAP_ALLOCATE) &&
                (flags & UCP_MEM_MAP_FIXED))) {
        ucs_error("wrong combination of flags when address is defined");
        status = UCS_ERR_INVALID_PARAM;
        goto out;
    }

    uct_flags = ucp_mem_map_params2uct_flags(context, params);

    if (memh_flags & UCP_MEMH_FLAG_IMPORTED) {
        status = ucp_memh_import(context, exported_memh_buffer, &memh);
    } else if (flags & UCP_MEM_MAP_ALLOCATE) {
        status = ucp_memh_alloc(context, address, length, mem_type, uct_flags,
                                alloc_name, &memh);
    } else {
        status = ucp_memh_create(context, address, length, mem_type,
                                 UCT_ALLOC_METHOD_LAST, 0, &memh);
        if (status != UCS_OK) {
            goto out;
        }

        status = ucp_memh_init_uct_reg(context, memh, uct_flags, alloc_name);
        if (status != UCS_OK) {
            ucs_free(memh);
        }
    }

out:
    if (status == UCS_OK) {
        ucs_assert(ucp_memh_is_user_memh(memh));
        *memh_p = memh;
    }
    return status;

out_zero_mem:
    ucs_assert(ucp_memh_address(&ucp_mem_dummy_handle.memh) == NULL);
    ucs_assert(ucp_memh_length(&ucp_mem_dummy_handle.memh) == 0);

    ucs_debug("mapping zero length buffer, return dummy memh");
    *memh_p = &ucp_mem_dummy_handle.memh;
    return UCS_OK;
}

void ucp_memh_put_slow(ucp_context_h context, ucp_mem_h memh)
{
    ucs_assert(context->rcache == NULL);
    ucs_assert(memh->parent == NULL);
    ucp_memh_dereg(context, memh, memh->md_map);
    ucs_free(memh);
}

ucs_status_t ucp_mem_unmap(ucp_context_h context, ucp_mem_h memh)
{
    if (ucp_memh_is_zero_length(memh)) {
        return UCS_OK;
    }

    ucp_memh_cleanup(context, memh);
    return UCS_OK;
}

ucs_status_t ucp_mem_type_reg_buffers(ucp_worker_h worker, void *remote_addr,
                                      size_t length, ucs_memory_type_t mem_type,
                                      ucp_md_index_t md_index, ucp_mem_h *memh_p,
                                      uct_rkey_bundle_t *rkey_bundle)
{
    ucp_context_h context           = worker->context;
    const uct_md_attr_v2_t *md_attr = &context->tl_mds[md_index].attr;
    ucp_mem_h memh                  = NULL; /* To suppress compiler warning */
    uct_component_h cmpt;
    ucp_tl_md_t *tl_md;
    ucs_status_t status;
    char *rkey_buffer;

    if (!(md_attr->flags & UCT_MD_FLAG_NEED_RKEY)) {
        rkey_bundle->handle = NULL;
        rkey_bundle->rkey   = UCT_INVALID_RKEY;
        status              = UCS_OK;
        goto out;
    }

    tl_md  = &context->tl_mds[md_index];
    cmpt   = context->tl_cmpts[tl_md->cmpt_index].cmpt;

    status = ucp_memh_get(context, remote_addr, length, mem_type,
                          UCS_BIT(md_index), UCT_MD_MEM_ACCESS_ALL, "mem_type",
                          &memh);
    if (status != UCS_OK) {
        goto out;
    }

    rkey_buffer = ucs_alloca(md_attr->rkey_packed_size);
    status      = uct_md_mkey_pack(tl_md->md, memh->uct[md_index], rkey_buffer);
    if (status != UCS_OK) {
        ucs_error("failed to pack key from md[%d]: %s",
                  md_index, ucs_status_string(status));
        goto out_dereg_mem;
    }

    status = uct_rkey_unpack(cmpt, rkey_buffer, rkey_bundle);
    if (status != UCS_OK) {
        ucs_error("failed to unpack key from md[%d]: %s",
                  md_index, ucs_status_string(status));
        goto out_dereg_mem;
    }

    *memh_p = memh;
    return UCS_OK;

out_dereg_mem:
    ucp_memh_put(memh);
out:
    return status;
}

void ucp_mem_type_unreg_buffers(ucp_worker_h worker, ucp_md_index_t md_index,
                                ucp_mem_h memh, uct_rkey_bundle_t *rkey_bundle)
{
    ucp_context_h context = worker->context;
    ucp_rsc_index_t cmpt_index;

    if (rkey_bundle->rkey != UCT_INVALID_RKEY) {
        cmpt_index = context->tl_mds[md_index].cmpt_index;
        uct_rkey_release(context->tl_cmpts[cmpt_index].cmpt, rkey_bundle);
        ucp_memh_put(memh);
    }
}

ucs_status_t ucp_mem_query(const ucp_mem_h memh, ucp_mem_attr_t *attr)
{
    if (attr->field_mask & UCP_MEM_ATTR_FIELD_ADDRESS) {
        attr->address = ucp_memh_address(memh);
    }

    if (attr->field_mask & UCP_MEM_ATTR_FIELD_LENGTH) {
        attr->length = ucp_memh_length(memh);
    }

    if (attr->field_mask & UCP_MEM_ATTR_FIELD_MEM_TYPE) {
        attr->mem_type = memh->mem_type;
    }

    return UCS_OK;
}

static ucs_status_t ucp_advice2uct(unsigned ucp_advice, uct_mem_advice_t *uct_advice)
{
    switch(ucp_advice) {
    case UCP_MADV_NORMAL:
        *uct_advice = UCT_MADV_NORMAL;
        return UCS_OK;
    case UCP_MADV_WILLNEED:
        *uct_advice = UCT_MADV_WILLNEED;
        return UCS_OK;
    }
    return UCS_ERR_INVALID_PARAM;
}

ucs_status_t
ucp_mem_advise(ucp_context_h context, ucp_mem_h memh,
               ucp_mem_advise_params_t *params)
{
    ucs_status_t status, tmp_status;
    int md_index;
    uct_mem_advice_t uct_advice;
    uct_mem_h uct_memh;

    if (!ucs_test_all_flags(params->field_mask,
                            UCP_MEM_ADVISE_PARAM_FIELD_ADDRESS|
                            UCP_MEM_ADVISE_PARAM_FIELD_LENGTH|
                            UCP_MEM_ADVISE_PARAM_FIELD_ADVICE)) {
        return UCS_ERR_INVALID_PARAM;
    }

    if ((params->address < ucp_memh_address(memh)) ||
        (UCS_PTR_BYTE_OFFSET(params->address, params->length) >
         UCS_PTR_BYTE_OFFSET(ucp_memh_address(memh), ucp_memh_length(memh)))) {
        return UCS_ERR_INVALID_PARAM;
    }

    status = ucp_advice2uct(params->advice, &uct_advice);
    if (status != UCS_OK) {
        return status;
    }

    ucs_debug("advice buffer %p length %llu memh %p flags %x",
               params->address, (unsigned long long)params->length, memh,
               params->advice);

    if (ucp_memh_is_zero_length(memh)) {
        return UCS_OK;
    }

    UCP_THREAD_CS_ENTER(&context->mt_lock);

    status = UCS_OK;
    for (md_index = 0; md_index < context->num_mds; ++md_index) {
        uct_memh = memh->uct[md_index];
        if (!(context->tl_mds[md_index].attr.flags & UCT_MD_FLAG_ADVISE) ||
            (uct_memh == NULL)) {
            continue;
        }
        tmp_status = uct_md_mem_advise(context->tl_mds[md_index].md, uct_memh,
                                       params->address, params->length, uct_advice);
        if (tmp_status != UCS_OK) {
            status = tmp_status;
        }
    }

    UCP_THREAD_CS_EXIT(&context->mt_lock);
    return status;
}

static ucs_status_t
ucp_mpool_malloc(ucp_worker_h worker, ucs_mpool_t *mp, size_t *size_p, void **chunk_p)
{
    ucp_mem_desc_t *chunk_hdr;
    ucp_mem_h memh;
    ucs_status_t status;

    status = ucp_memh_alloc(worker->context, NULL,
                            *size_p + sizeof(*chunk_hdr), UCS_MEMORY_TYPE_HOST,
                            UCT_MD_MEM_ACCESS_RMA, ucs_mpool_name(mp), &memh);
    if (status != UCS_OK) {
        goto out;
    }

    chunk_hdr       = ucp_memh_address(memh);
    chunk_hdr->memh = memh;
    *chunk_p        = chunk_hdr + 1;
    *size_p         = ucp_memh_length(memh) - sizeof(*chunk_hdr);
out:
    return status;
}

static void
ucp_mpool_free(ucp_worker_h worker, ucs_mpool_t *mp, void *chunk)
{
    ucp_mem_desc_t *chunk_hdr;

    chunk_hdr = (ucp_mem_desc_t*)chunk - 1;
    ucp_memh_cleanup(worker->context, chunk_hdr->memh);
}

void ucp_mpool_obj_init(ucs_mpool_t *mp, void *obj, void *chunk)
{
    ucp_mem_desc_t *elem_hdr  = obj;
    ucp_mem_desc_t *chunk_hdr = (ucp_mem_desc_t*)((ucp_mem_desc_t*)chunk - 1);
    elem_hdr->memh = chunk_hdr->memh;
}

static ucs_status_t
ucp_rndv_frag_malloc_mpools(ucs_mpool_t *mp, size_t *size_p, void **chunk_p)
{
    ucp_rndv_mpool_priv_t *mpriv = ucs_mpool_priv(mp);
    ucp_context_h context        = mpriv->worker->context;
    ucs_memory_type_t mem_type   = mpriv->mem_type;
    size_t frag_size             = context->config.ext.rndv_frag_size[mem_type];
    ucp_rndv_frag_mp_chunk_hdr_t *chunk_hdr;
    ucs_status_t status;
    unsigned num_elems;

    /* metadata */
    chunk_hdr = ucs_malloc(sizeof(*chunk_hdr) + *size_p, "chunk_hdr");
    if (chunk_hdr == NULL) {
        return UCS_ERR_NO_MEMORY;
    }

    num_elems = ucs_mpool_num_elems_per_chunk(
            mp, (ucs_mpool_chunk_t*)(chunk_hdr + 1), *size_p);

    /* payload; need to get default flags from ucp_mem_map_params2uct_flags() */
    status = ucp_memh_alloc(context, NULL, frag_size * num_elems, mem_type,
                            UCT_MD_MEM_ACCESS_RMA, ucs_mpool_name(mp),
                            &chunk_hdr->memh);
    if (status != UCS_OK) {
        return status;
    }

    chunk_hdr->next_frag_ptr = ucp_memh_address(chunk_hdr->memh);
    *chunk_p                 = chunk_hdr + 1;
    return UCS_OK;
}

static void
ucp_rndv_frag_free_mpools(ucs_mpool_t *mp, void *chunk)
{
    ucp_rndv_mpool_priv_t *mpriv = ucs_mpool_priv(mp);
    ucp_rndv_frag_mp_chunk_hdr_t *chunk_hdr;

    chunk_hdr = (ucp_rndv_frag_mp_chunk_hdr_t*)chunk - 1;
    ucp_memh_cleanup(mpriv->worker->context, chunk_hdr->memh);
    ucs_free(chunk_hdr);
}

void ucp_frag_mpool_obj_init(ucs_mpool_t *mp, void *obj, void *chunk)
{
    ucp_rndv_frag_mp_chunk_hdr_t *chunk_hdr = (ucp_rndv_frag_mp_chunk_hdr_t*)chunk - 1;
    void *next_frag_ptr                     = chunk_hdr->next_frag_ptr;
    ucp_rndv_mpool_priv_t *mpriv            = ucs_mpool_priv(mp);
    ucs_memory_type_t mem_type              = mpriv->mem_type;
    ucp_context_h context                   = mpriv->worker->context;
    ucp_mem_desc_t *elem_hdr                = obj;
    size_t frag_size;

    frag_size                = context->config.ext.rndv_frag_size[mem_type];
    elem_hdr->memh           = chunk_hdr->memh;
    elem_hdr->ptr            = next_frag_ptr;
    chunk_hdr->next_frag_ptr = UCS_PTR_BYTE_OFFSET(next_frag_ptr, frag_size);
}

ucs_status_t ucp_reg_mpool_malloc(ucs_mpool_t *mp, size_t *size_p, void **chunk_p)
{
    ucp_worker_h worker = ucs_container_of(mp, ucp_worker_t, reg_mp);

    return ucp_mpool_malloc(worker, mp, size_p, chunk_p);
}

void ucp_reg_mpool_free(ucs_mpool_t *mp, void *chunk)
{
    ucp_worker_h worker = ucs_container_of(mp, ucp_worker_t, reg_mp);

    ucp_mpool_free(worker, mp, chunk);
}

ucs_status_t ucp_frag_mpool_malloc(ucs_mpool_t *mp, size_t *size_p, void **chunk_p)
{
    return ucp_rndv_frag_malloc_mpools(mp, size_p, chunk_p);
}

void ucp_frag_mpool_free(ucs_mpool_t *mp, void *chunk)
{
    ucp_rndv_frag_free_mpools(mp, chunk);
}

void ucp_mem_print_info(const char *mem_spec, ucp_context_h context,
                        FILE *stream)
{
    UCS_STRING_BUFFER_ONSTACK(strb, 128);
    size_t min_page_size, max_page_size;
    ucp_mem_map_params_t mem_params;
    char mem_types_buf[128];
    ssize_t mem_type_value;
    size_t mem_size_value;
    char memunits_str[32];
    ucs_status_t status;
    char *mem_size_str;
    char *mem_type_str;
    unsigned md_index;
    void *rkey_buffer;
    size_t rkey_size;
    ucp_mem_h memh;

    ucs_string_buffer_appendf(&strb, "%s", mem_spec);

    /* Parse memory size */
    mem_size_str = ucs_string_buffer_next_token(&strb, NULL, ",");
    status       = ucs_str_to_memunits(mem_size_str, &mem_size_value);
    if (status != UCS_OK) {
        printf("<Failed to convert a memunits string>\n");
        return;
    }

    /* Parse memory type */
    mem_type_str = ucs_string_buffer_next_token(&strb, mem_size_str, ",");
    if (mem_type_str != NULL) {
        mem_type_value = ucs_string_find_in_list(mem_type_str,
                                                 ucs_memory_type_names, 0);
        if ((mem_type_value < 0) ||
            !(UCS_BIT(mem_type_value) & context->mem_type_mask)) {
            printf("<Invalid memory type '%s', supported types: %s>\n",
                   mem_type_str,
                   ucs_flags_str(mem_types_buf, sizeof(mem_types_buf),
                                 context->mem_type_mask,
                                 ucs_memory_type_names));
            return;
        }
    } else {
        mem_type_value = UCS_MEMORY_TYPE_HOST;
    }

    mem_params.field_mask  = UCP_MEM_MAP_PARAM_FIELD_ADDRESS |
                             UCP_MEM_MAP_PARAM_FIELD_LENGTH |
                             UCP_MEM_MAP_PARAM_FIELD_MEMORY_TYPE |
                             UCP_MEM_MAP_PARAM_FIELD_FLAGS;
    mem_params.address     = NULL;
    mem_params.length      = mem_size_value;
    mem_params.memory_type = mem_type_value;
    mem_params.flags       = UCP_MEM_MAP_ALLOCATE;

    status = ucp_mem_map(context, &mem_params, &memh);
    if (status != UCS_OK) {
        printf("<Failed to allocate memory of size %zd type %s>\n",
               mem_size_value, mem_type_str);
        return;
    }

    fprintf(stream, "#\n");
    fprintf(stream, "# UCP memory allocation\n");
    fprintf(stream, "#\n");

    ucs_memunits_to_str(ucp_memh_length(memh), memunits_str,
                        sizeof(memunits_str));
    fprintf(stream, "#  allocated %s at address %p with ", memunits_str,
            ucp_memh_address(memh));

    if (memh->alloc_md_index == UCP_NULL_RESOURCE) {
        fprintf(stream, "%s", uct_alloc_method_names[memh->alloc_method]);
    } else {
        fprintf(stream, "%s", context->tl_mds[memh->alloc_md_index].rsc.md_name);
    }

    ucs_get_mem_page_size(ucp_memh_address(memh), ucp_memh_length(memh),
                          &min_page_size, &max_page_size);
    ucs_memunits_to_str(min_page_size, memunits_str, sizeof(memunits_str));
    fprintf(stream, ", pagesize: %s", memunits_str);
    if (min_page_size != max_page_size) {
        ucs_memunits_to_str(max_page_size, memunits_str, sizeof(memunits_str));
        fprintf(stream, "-%s", memunits_str);
    }

    fprintf(stream, "\n");
    fprintf(stream, "#  registered on: ");
    ucs_for_each_bit(md_index, memh->md_map) {
        fprintf(stream, "%s ", context->tl_mds[md_index].rsc.md_name);
    }
    fprintf(stream, "\n");
    fprintf(stream, "#\n");

    status = ucp_rkey_pack(context, memh, &rkey_buffer, &rkey_size);
    if (status != UCS_OK) {
        printf("<Failed to pack rkey: %s>\n", ucs_status_string(status));
    } else {
        fprintf(stream, "#  rkey size: %zu\n", rkey_size);
        ucp_rkey_buffer_release(rkey_buffer);
    }

    status = ucp_mem_unmap(context, memh);
    if (status != UCS_OK) {
        printf("<Failed to unmap memory of size %zd>\n", mem_size_value);
    }
}

static ucs_status_t
ucp_mem_rcache_mem_reg_cb(void *ctx, ucs_rcache_t *rcache, void *arg,
                          ucs_rcache_region_t *rregion,
                          uint16_t rcache_mem_reg_flags)
{
    ucp_context_h context = (ucp_context_h)ctx;
    ucp_mem_h memh        = ucs_derived_of(rregion, ucp_mem_t);
    ucp_mem_attr_t *attr  = arg;
    const void *address   = (void*)memh->super.super.start;
    size_t length         = memh->super.super.end - memh->super.super.start;
    ucp_memory_info_t info;

    ucp_memory_detect(context, address, length, &info);
    memh->context        = context;
    memh->alloc_md_index = UCP_NULL_RESOURCE;
    memh->alloc_method   = UCT_ALLOC_METHOD_LAST;
    memh->mem_type       = attr->mem_type;
    memh->sys_dev        = info.sys_dev;

    return UCS_OK;
}

static void ucp_mem_rcache_mem_dereg_cb(void *ctx, ucs_rcache_t *rcache,
                                        ucs_rcache_region_t *rregion)
{
    ucp_context_h context = ctx;
    ucp_mem_h memh        = ucs_derived_of(rregion, ucp_mem_t);

    ucp_memh_dereg(context, memh, memh->md_map);
}

static void ucp_mem_rcache_dump_region_cb(void *rcontext, ucs_rcache_t *rcache,
                                         ucs_rcache_region_t *rregion, char *buf,
                                         size_t max)
{
    UCS_STRING_BUFFER_FIXED(strb, buf, max);
    ucp_mem_h memh        = ucs_derived_of(rregion, ucp_mem_t);
    ucp_context_h context = rcontext;
    unsigned md_index;

    if (memh->md_map == 0) {
        ucs_string_buffer_appendf(&strb, "no mds");
        return;
    }

    ucs_for_each_bit(md_index, memh->md_map) {
        ucs_string_buffer_appendf(&strb, "md[%d]=%s", md_index,
                                  context->tl_mds[md_index].rsc.md_name);
        if (memh->alloc_md_index == md_index) {
            ucs_string_buffer_appendf(&strb, "(alloc)");
        }
        ucs_string_buffer_appendf(&strb, " ");
    }

    ucs_string_buffer_rtrim(&strb, NULL);
}

static ucs_rcache_ops_t ucp_mem_rcache_ops = {
    .mem_reg     = ucp_mem_rcache_mem_reg_cb,
    .mem_dereg   = ucp_mem_rcache_mem_dereg_cb,
    .dump_region = ucp_mem_rcache_dump_region_cb
};

static ucs_status_t
ucp_mem_rcache_create(ucp_context_h context, const char *name,
                      ucs_rcache_t **rcache_p, int events,
                      ucs_rcache_params_t *rcache_params)
{
    rcache_params->region_struct_size = ucp_memh_size(context);
<<<<<<< HEAD
=======
    rcache_params->flags             |= UCS_RCACHE_FLAG_SYNC_EVENTS;
    rcache_params->ucm_events         = UCM_EVENT_VM_UNMAPPED |
                                        UCM_EVENT_MEM_TYPE_FREE;
>>>>>>> 606650eb
    rcache_params->context            = context;
    rcache_params->ops                = &ucp_mem_rcache_ops;

    if (events) {
        rcache_params->ucm_events     = UCM_EVENT_VM_UNMAPPED |
                                        UCM_EVENT_MEM_TYPE_FREE;
    }

    return ucs_rcache_create(rcache_params, name, ucs_stats_get_root(),
                             rcache_p);
}

ucs_status_t ucp_mem_rcache_init(ucp_context_h context,
                                 const ucs_rcache_config_t *rcache_config)
{
    ucs_status_t status;
    ucs_rcache_params_t rcache_params;

    ucs_rcache_set_params(&rcache_params, rcache_config);

    status = ucp_mem_rcache_create(context, "ucp_rcache", &context->rcache, 1,
                                   &rcache_params);
    if (status != UCS_OK) {
        goto err;
    }

    if (context->config.features & UCP_FEATURE_EXPORTED_MEMH) {
        context->imported_mem_hash = kh_init(ucp_context_imported_mem_hash);
        if (context->imported_mem_hash == NULL) {
            status = UCS_ERR_NO_MEMORY;
            goto err_rcache_destroy;
        }
    }

    return UCS_OK;

err_rcache_destroy:
    ucs_rcache_destroy(context->rcache);
err:
    return status;
}

void ucp_mem_rcache_cleanup(ucp_context_h context)
{
    ucs_rcache_t *rcache;

    if (context->rcache != NULL) {
        ucs_rcache_destroy(context->rcache);
    }

    if (context->imported_mem_hash != NULL) {
        kh_foreach_value(context->imported_mem_hash, rcache, {
            ucs_rcache_destroy(rcache);
        })
        kh_destroy(ucp_context_imported_mem_hash, context->imported_mem_hash);
    }
}

ucs_status_t
ucp_mm_get_alloc_md_index(ucp_context_h context, ucp_md_index_t *md_idx)
{
    const ucs_memory_type_t alloc_mem_type = UCS_MEMORY_TYPE_HOST;
    ucs_status_t status;
    uct_allocated_memory_t mem;

    if (!context->alloc_md_index_initialized) {
        status = ucp_mem_do_alloc(context, NULL, 1,
                                  UCT_MD_MEM_ACCESS_RMA |
                                          UCT_MD_MEM_FLAG_HIDE_ERRORS,
                                  alloc_mem_type, "get_alloc_md_id",
                                  &mem);
        if (status != UCS_OK) {
            return status;
        }

        context->alloc_md_index_initialized     = 1;
        context->alloc_md_index[alloc_mem_type] =
                ucp_mem_get_md_index(context, mem.md, mem.method);
        uct_mem_free(&mem);
    }

    *md_idx = context->alloc_md_index[alloc_mem_type];
    return UCS_OK;
}

static ucs_status_t
ucp_memh_import_attach(ucp_context_h context, ucp_mem_h memh,
                       ucp_unpacked_exported_tl_mkey_t *tl_mkeys,
                       unsigned num_tl_mkeys)
{
    ucp_md_index_t md_index;
    unsigned tl_mkey_index;
    const void *tl_mkey_buf;
    uct_md_mem_attach_params_t attach_params;
    uct_md_attr_v2_t *md_attr;
    ucs_status_t status;
    uct_mem_h uct_memh;

    for (tl_mkey_index = 0; tl_mkey_index < num_tl_mkeys; ++tl_mkey_index) {
        md_index    = tl_mkeys[tl_mkey_index].md_index;
        tl_mkey_buf = tl_mkeys[tl_mkey_index].tl_mkey_buf;
        md_attr     = &context->tl_mds[md_index].attr;
        ucs_assert_always(md_attr->flags & UCT_MD_FLAG_EXPORTED_MKEY);

        if (memh->uct[md_index] != NULL) {
            continue;
        }

        attach_params.field_mask = UCT_MD_MEM_ATTACH_FIELD_FLAGS;
        attach_params.flags      = UCT_MD_MEM_ATTACH_FLAG_HIDE_ERRORS;

        status = uct_md_mem_attach(context->tl_mds[md_index].md, tl_mkey_buf,
                                   &attach_params, &uct_memh);
        if (ucs_unlikely(status != UCS_OK)) {
            /* Don't print an error, because two MDs can have similar global
             * identifiers, but a memory key was exported on another MD */
            ucs_trace("failed to attach memory on '%s': %s",
                      md_attr->component_name, ucs_status_string(status));
            continue;
        }

        memh->uct[md_index] = uct_memh;
        memh->md_map       |= UCS_BIT(md_index);

        ucs_trace("imported address %p length %zu on md[%d]=%s: uct_memh %p",
                  ucp_memh_address(memh), ucp_memh_length(memh), md_index,
                  context->tl_mds[md_index].rsc.md_name,
                  memh->uct[md_index]);
    }

    if (memh->md_map == 0) {
        ucs_error("no suitable UCT memory domains to perform importing on");
        return UCS_ERR_UNREACHABLE;
    }

    return UCS_OK;
}

static ucs_status_t
ucp_memh_import_slow(ucp_context_h context, ucs_rcache_t *existing_rcache,
                     ucp_mem_h user_memh,
                     ucp_unpacked_exported_memh_t *unpacked)
{
    ucs_rcache_t *rcache;
    ucs_rcache_params_t rcache_params;
    ucs_status_t status;
    ucp_mem_h memh;
    char rcache_name[128];
    khiter_t iter;
    int ret;

    ucs_assert(user_memh != NULL);

    UCP_THREAD_CS_ENTER(&context->mt_lock);

    if (context->imported_mem_hash != NULL) {
        if (existing_rcache == NULL) {
            ucs_snprintf_safe(rcache_name, sizeof(rcache_name),
                              "ucp_import_rcache[0x%" PRIx64 "]",
                              unpacked->remote_uuid);

            ucs_rcache_set_default_params(&rcache_params);

            status = ucp_mem_rcache_create(context, rcache_name, &rcache, 0,
                                           &rcache_params);
            if (status != UCS_OK) {
                goto out;
            }

            iter = kh_put(ucp_context_imported_mem_hash,
                          context->imported_mem_hash, unpacked->remote_uuid,
                          &ret);
            ucs_assertv((ret != UCS_KH_PUT_FAILED) &&
                        (ret != UCS_KH_PUT_KEY_PRESENT), "ret %d", ret);

            kh_value(context->imported_mem_hash, iter) = rcache;
        } else {
            rcache = existing_rcache;
        }

        status = ucp_memh_rcache_get(rcache, unpacked->address,
                                     unpacked->length, unpacked->mem_type,
                                     UCS_RCACHE_MIN_ALIGNMENT, &memh);
        if (status != UCS_OK) {
            goto err_rcache_destroy;
        }

        memh->flags       |= UCP_MEMH_FLAG_IMPORTED;
        user_memh->parent  = memh;
    } else {
        memh         = user_memh;
        memh->parent = memh;
        rcache       = NULL;
    }

    memh->reg_id      = unpacked->reg_id;
    memh->remote_uuid = unpacked->remote_uuid;
    status            = ucp_memh_import_attach(context, memh,
                                               unpacked->tl_mkeys,
                                               unpacked->num_tl_mkeys);
    if (status != UCS_OK) {
        goto err_memh_free;
    }

out:
    UCP_THREAD_CS_EXIT(&context->mt_lock);
    return status;

err_memh_free:
    if (rcache != NULL) {
        ucs_rcache_region_put_unsafe(rcache, &memh->super);
    }
err_rcache_destroy:
    if ((rcache != NULL) && (rcache != existing_rcache)) {
        /* Rcache was allocated here - remove it from hash and destroy */
        iter = kh_get(ucp_context_imported_mem_hash,
                      context->imported_mem_hash, unpacked->remote_uuid);
        ucs_assert(iter != kh_end(context->imported_mem_hash));
        kh_del(ucp_context_imported_mem_hash, context->imported_mem_hash,
               iter);
        ucs_rcache_destroy(rcache);
    }
    goto out;
}

static ucs_status_t
ucp_memh_import(ucp_context_h context, const void *export_mkey_buffer,
                ucp_mem_h *memh_p)
{
    ucs_rcache_t *rcache = NULL;
    ucp_mem_h memh, rcache_memh;
    ucs_status_t status;
    ucp_unpacked_exported_memh_t unpacked_memh;
    ucs_rcache_region_t *rregion;
    khiter_t iter;

    status = ucp_memh_exported_unpack(context, export_mkey_buffer,
                                      &unpacked_memh);
    if (status != UCS_OK) {
        goto out;
    }

    status = ucp_memh_create(context, unpacked_memh.address,
                             unpacked_memh.length, unpacked_memh.mem_type,
                             UCT_ALLOC_METHOD_LAST, 0, &memh);
    if (status != UCS_OK) {
        goto out;
    }

    if (ucs_likely(context->imported_mem_hash != NULL)) {
        /* Try to find rcache of imported memory buffers for the specific peer
         * with UUID packed in the exported_mkey_buffer */
        UCP_THREAD_CS_ENTER(&context->mt_lock);

        iter = kh_get(ucp_context_imported_mem_hash,
                      context->imported_mem_hash, unpacked_memh.remote_uuid);
        if (iter != kh_end(context->imported_mem_hash)) {
            /* Found rcache for the specific peer */
            rcache = kh_value(context->imported_mem_hash, iter);
            ucs_assert(rcache != NULL);

            rregion = ucs_rcache_lookup_unsafe(rcache, unpacked_memh.address,
                                               unpacked_memh.length, 1,
                                               PROT_READ | PROT_WRITE);
            if (rregion != NULL) {
                rcache_memh = ucs_derived_of(rregion, ucp_mem_t);
                if (ucs_likely(rcache_memh->reg_id == unpacked_memh.reg_id)) {
                    ucp_memh_rcache_print(rcache_memh, unpacked_memh.address,
                                          unpacked_memh.length);
                    memh->parent = rcache_memh;
                    status       = UCS_OK;
                    UCP_THREAD_CS_EXIT(&context->mt_lock);
                    goto out_memh_update;
                }

                ucs_debug("found memh %p (reg_id %" PRIu64 ") in rcache %p,"
                          " but reg_id is not matched with %" PRIu64,
                          rcache_memh, rcache_memh->reg_id, rcache,
                          unpacked_memh.reg_id);

                /* If registration IDs are not matched, but a region still
                 * exists in the RCACHE of imported regions, it means that
                 * an exported memory handle has already been destroyed for a
                 * given address, but an imported memory handle hasn't been
                 * removed from the RCACHE yet. So, it had refcount == 1 and
                 * now it should be 2. */
                ucs_assertv(rregion->refcount == 2, "%u", rregion->refcount);
                ucs_rcache_region_invalidate(rcache, rregion,
                                             ucs_empty_function, NULL);
                ucs_rcache_region_put_unsafe(rcache, rregion);
            }
        }

        UCP_THREAD_CS_EXIT(&context->mt_lock);
    }

    status = ucp_memh_import_slow(context, rcache, memh, &unpacked_memh);
    if (status != UCS_OK) {
        ucs_free(memh);
        goto out;
    }

out_memh_update:
    if (memh->parent != memh) {
        ucp_memh_init_from_parent(memh, memh->parent->md_map);
    }

    *memh_p = memh;
out:
    return status;
}<|MERGE_RESOLUTION|>--- conflicted
+++ resolved
@@ -1447,16 +1447,11 @@
                       ucs_rcache_params_t *rcache_params)
 {
     rcache_params->region_struct_size = ucp_memh_size(context);
-<<<<<<< HEAD
-=======
-    rcache_params->flags             |= UCS_RCACHE_FLAG_SYNC_EVENTS;
-    rcache_params->ucm_events         = UCM_EVENT_VM_UNMAPPED |
-                                        UCM_EVENT_MEM_TYPE_FREE;
->>>>>>> 606650eb
     rcache_params->context            = context;
     rcache_params->ops                = &ucp_mem_rcache_ops;
 
     if (events) {
+        rcache_params->flags         |= UCS_RCACHE_FLAG_SYNC_EVENTS;
         rcache_params->ucm_events     = UCM_EVENT_VM_UNMAPPED |
                                         UCM_EVENT_MEM_TYPE_FREE;
     }

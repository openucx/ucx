/**
* Copyright (C) Los Alamos National Security, LLC. 2019 ALL RIGHTS RESERVED.
* Copyright (C) Mellanox Technologies Ltd. 2019. ALL RIGHTS RESERVED.
*
* See file LICENSE for terms.
*/

#ifdef HAVE_CONFIG_H
#  include "config.h"
#endif

#include "ucp_am.h"

#include <ucp/core/ucp_ep.h>
#include <ucp/core/ucp_ep.inl>
#include <ucp/core/ucp_worker.h>
#include <ucp/core/ucp_context.h>
#include <ucp/rndv/rndv.h>
#include <ucp/proto/proto_am.inl>
#include <ucp/dt/dt.h>
#include <ucp/dt/dt.inl>

#include <ucs/datastruct/array.inl>


#define UCP_AM_FIRST_FRAG_META_LEN \
    (sizeof(ucp_am_hdr_t) + sizeof(ucp_am_first_ftr_t))

#define UCP_AM_MID_FRAG_META_LEN \
    (sizeof(ucp_am_hdr_t) + sizeof(ucp_am_mid_ftr_t))


UCS_ARRAY_IMPL(ucp_am_cbs, unsigned, ucp_am_entry_t, static)

ucs_status_t ucp_am_init(ucp_worker_h worker)
{
    if (!(worker->context->config.features & UCP_FEATURE_AM)) {
        return UCS_OK;
    }

    ucs_array_init_dynamic(&worker->am.cbs);
    return UCS_OK;
}

void ucp_am_cleanup(ucp_worker_h worker)
{
    if (!(worker->context->config.features & UCP_FEATURE_AM)) {
        return;
    }

    ucs_array_cleanup_dynamic(&worker->am.cbs);
}

void ucp_am_ep_init(ucp_ep_h ep)
{
    ucp_ep_ext_proto_t *ep_ext = ucp_ep_ext_proto(ep);

    if (ep->worker->context->config.features & UCP_FEATURE_AM) {
        ucs_list_head_init(&ep_ext->am.started_ams);
        ucs_queue_head_init(&ep_ext->am.mid_rdesc_q);
    }
}

void ucp_am_ep_cleanup(ucp_ep_h ep)
{
    ucp_ep_ext_proto_t *ep_ext = ucp_ep_ext_proto(ep);
    ucp_recv_desc_t *rdesc, *tmp_rdesc;
    ucs_queue_iter_t iter;
    size_t UCS_V_UNUSED count;

    if (!(ep->worker->context->config.features & UCP_FEATURE_AM)) {
        return;
    }

    count = 0;
    ucs_list_for_each_safe(rdesc, tmp_rdesc, &ep_ext->am.started_ams,
                           am_first.list) {
        ucs_list_del(&rdesc->am_first.list);
        ucs_free(rdesc);
        ++count;
    }
    ucs_trace_data("worker %p: %zu unhandled first AM fragments have been"
                   " dropped on ep %p", ep->worker, count, ep);

    count = 0;
    ucs_queue_for_each_safe(rdesc, iter, &ep_ext->am.mid_rdesc_q,
                            am_mid_queue) {
        ucs_queue_del_iter(&ep_ext->am.mid_rdesc_q, iter);
        ucp_recv_desc_release(rdesc);
        ++count;
    }
    ucs_trace_data("worker %p: %zu unhandled middle AM fragments have been"
                   " dropped on ep %p", ep->worker, count, ep);
}

size_t ucp_am_max_header_size(ucp_worker_h worker)
{
    ucp_context_h context = worker->context;
    uct_iface_attr_t *if_attr;
    ucp_rsc_index_t iface_id;
    size_t max_am_header, max_uct_fragment;
    size_t max_rts_size, max_ucp_header;

    if (!(context->config.features & UCP_FEATURE_AM)) {
        return 0ul;
    }

    max_am_header  = SIZE_MAX;
    max_rts_size   = sizeof(ucp_rndv_rts_hdr_t) +
                     ucp_rkey_packed_size(context, UCS_MASK(context->num_mds),
                                          UCS_SYS_DEVICE_ID_UNKNOWN, 0);
    max_ucp_header = ucs_max(max_rts_size, UCP_AM_FIRST_FRAG_META_LEN);

    /* Make sure maximal AM header can fit into one bcopy fragment
     * together with RTS or first eager header (whatever is bigger)
     */
    for (iface_id = 0; iface_id < worker->num_ifaces; ++iface_id) {
        if_attr = &worker->ifaces[iface_id]->attr;

        /* UCT_IFACE_FLAG_AM_BCOPY is required by UCP AM feature, therefore
         * at least one interface should support it.
         * Make sure that except user header single UCT fragment can fit
         * first fragment header and footer and at least 1 byte of data. It is
         * needed to correctly use generic AM based multi-fragment protocols,
         * which expect some amount of payload to be packed to the first
         * fragment.
         * TODO: fix generic AM based multi-fragment protocols, so that this
         * trick is not needed.
         */
        if (if_attr->cap.flags & UCT_IFACE_FLAG_AM_BCOPY) {
            max_uct_fragment = ucs_max(if_attr->cap.am.max_bcopy,
                                       max_ucp_header - 1) - max_ucp_header - 1;
            max_am_header    = ucs_min(max_am_header, max_uct_fragment);
        }
    }

    ucs_assert(max_am_header < SIZE_MAX);

    return ucs_min(max_am_header, UINT32_MAX);
}

static void ucp_am_rndv_send_ats(ucp_worker_h worker, ucp_rndv_rts_hdr_t *rts,
                                 ucs_status_t status)
{
    ucp_request_t *req;
    ucp_ep_h ep;

    UCP_WORKER_GET_EP_BY_ID(&ep, worker, rts->sreq.ep_id, return,
                            "AM RNDV ATS");
    req = ucp_request_get(worker);
    if (ucs_unlikely(req == NULL)) {
        ucs_error("failed to allocate request for AM RNDV ATS");
        return;
    }

    req->send.ep = ep;
    req->flags   = 0;

    ucp_rndv_req_send_ack(req, NULL, rts->sreq.req_id, status,
                          UCP_AM_ID_RNDV_ATS, "send_ats");
}

static UCS_F_ALWAYS_INLINE void ucp_am_release_long_desc(ucp_recv_desc_t *desc)
{
    /* Don't use UCS_PTR_BYTE_OFFSET here due to coverity false positive report.
     * Need to step back by release_desc_offset, where originally allocated
     * pointer resides. */
    ucs_free((char*)desc - desc->release_desc_offset);
}

static UCS_F_ALWAYS_INLINE int
ucp_am_rdesc_in_progress(ucp_recv_desc_t *desc, ucs_status_t am_cb_status)
{
    if (!(desc->flags & UCP_RECV_DESC_FLAG_AM_CB_INPROGRESS)) {
        /* Inprogress flag is cleared - it means ucp_am_recv_data_nbx operation
         * was initiated and already completed. Thus, no need to save this data
         * descriptor.
         */
        ucs_assert(desc->flags & UCP_RECV_DESC_FLAG_RECV_STARTED);
        return 0;
    } else if ((am_cb_status != UCS_INPROGRESS) &&
               (!(desc->flags & UCP_RECV_DESC_FLAG_RECV_STARTED))) {
        /* User returned UCS_OK or error (which is allowed in RNDV flow), and
         * did not initiate receive operation. Thus, according to API, this data
         * descriptor is not needed.
         */
        return 0;
    }

    return 1;
}

UCS_PROFILE_FUNC_VOID(ucp_am_data_release, (worker, data),
                      ucp_worker_h worker, void *data)
{
    ucp_recv_desc_t *rdesc = (ucp_recv_desc_t *)data - 1;

    if (ucs_unlikely(rdesc->flags & UCP_RECV_DESC_FLAG_MALLOC)) {
        ucp_am_release_long_desc(rdesc);
        return;
    }

    if (rdesc->flags & UCP_RECV_DESC_FLAG_RNDV) {
        if (rdesc->flags & UCP_RECV_DESC_FLAG_RECV_STARTED) {
            ucs_error("rndv receive is initiated on desc %p and cannot be "
                      "released ",
                      data);
            return;
        }

        /* This data is not needed (rndv receive was not initiated), send ATS
         * back to the sender to complete its send request. */
        ucp_am_rndv_send_ats(worker, data, UCS_OK);
    }

    UCP_WORKER_THREAD_CS_ENTER_CONDITIONAL(worker);
    ucp_recv_desc_release(rdesc);
    UCP_WORKER_THREAD_CS_EXIT_CONDITIONAL(worker);
}

static void ucp_worker_am_init_handler(ucp_worker_h worker, uint16_t id,
                                       void *context, unsigned flags,
                                       ucp_am_callback_t cb_old,
                                       ucp_am_recv_callback_t cb)
{
    ucp_am_entry_t *am_cb = &ucs_array_elem(&worker->am.cbs, id);

    am_cb->context = context;
    am_cb->flags   = flags;

    if (cb_old != NULL) {
        ucs_assert(cb == NULL);
        am_cb->cb_old = cb_old;
    } else {
        am_cb->cb     = cb;
    }
}

static ucs_status_t ucp_worker_set_am_handler_common(ucp_worker_h worker,
                                                     uint16_t id,
                                                     unsigned flags)
{
    ucs_status_t status;
    unsigned i, capacity;

    UCP_CONTEXT_CHECK_FEATURE_FLAGS(worker->context, UCP_FEATURE_AM,
                                    return UCS_ERR_INVALID_PARAM);

    if (flags >= UCP_AM_CB_PRIV_FIRST_FLAG) {
        ucs_error("unsupported flags requested for UCP AM handler: 0x%x",
                  flags);
        return UCS_ERR_INVALID_PARAM;
    }

    if (id >= ucs_array_length(&worker->am.cbs)) {
        status = ucs_array_reserve(ucp_am_cbs, &worker->am.cbs, id + 1);
        if (status != UCS_OK) {
            return status;
        }

        capacity = ucs_array_capacity(&worker->am.cbs);

        for (i = ucs_array_length(&worker->am.cbs); i < capacity; ++i) {
            ucp_worker_am_init_handler(worker, id, NULL, 0, NULL, NULL);
        }

        ucs_array_set_length(&worker->am.cbs, capacity);
    }

    return UCS_OK;
}

ucs_status_t ucp_worker_set_am_handler(ucp_worker_h worker, uint16_t id,
                                       ucp_am_callback_t cb, void *arg,
                                       uint32_t flags)
{
    ucs_status_t status;

    UCP_WORKER_THREAD_CS_ENTER_CONDITIONAL(worker);

    status = ucp_worker_set_am_handler_common(worker, id, flags);
    if (status != UCS_OK) {
        goto out;
    }

    ucp_worker_am_init_handler(worker, id, arg, flags, cb, NULL);

out:
    UCP_WORKER_THREAD_CS_EXIT_CONDITIONAL(worker);

    return status;
}

static UCS_F_ALWAYS_INLINE int ucp_am_recv_check_id(ucp_worker_h worker,
                                                    uint16_t am_id)
{
    if (ucs_unlikely((am_id >= ucs_array_length(&worker->am.cbs)) ||
                     (ucs_array_elem(&worker->am.cbs, am_id).cb == NULL))) {
        ucs_warn("UCP Active Message was received with id : %u, but there"
                 " is no registered callback for that id", am_id);
        return 0;
    }

    return 1;
}

static UCS_F_ALWAYS_INLINE size_t
ucp_am_send_req_total_size(ucp_request_t *req)
{
    return req->send.length + req->send.msg_proto.am.header_length;
}

static UCS_F_ALWAYS_INLINE ssize_t
ucp_am_get_short_max(const ucp_request_t *req, ssize_t max_short)
{
    return (UCP_DT_IS_CONTIG(req->send.datatype) &&
            UCP_MEM_IS_HOST(req->send.mem_type)) ?
            max_short : -1;
}

static UCS_F_ALWAYS_INLINE void
ucp_am_fill_header(ucp_am_hdr_t *hdr, ucp_request_t *req)
{
    hdr->am_id         = req->send.msg_proto.am.am_id;
    hdr->flags         = req->send.msg_proto.am.flags;
    hdr->header_length = req->send.msg_proto.am.header_length;
}

static UCS_F_ALWAYS_INLINE void
ucp_am_fill_middle_header(ucp_am_mid_hdr_t *hdr, ucp_request_t *req)
{
    UCS_STATIC_ASSERT(sizeof(*hdr) == sizeof(ucp_am_hdr_t));

    hdr->offset = req->send.state.dt.offset;
}

static UCS_F_ALWAYS_INLINE void
ucp_am_fill_short_header(ucp_am_hdr_t *hdr, uint16_t id, uint16_t flags,
                         uint16_t header_length)
{
    UCS_STATIC_ASSERT(sizeof(*hdr) == sizeof(uint64_t));
    hdr->am_id         = id;
    hdr->flags         = flags;
    hdr->header_length = header_length;
}

static UCS_F_ALWAYS_INLINE void
ucp_am_fill_middle_footer(ucp_am_mid_ftr_t *ftr, ucp_request_t *req)
{
    ftr->msg_id = req->send.msg_proto.message_id;
    ftr->ep_id  = ucp_send_request_get_ep_remote_id(req);
}

static UCS_F_ALWAYS_INLINE void
ucp_am_fill_first_footer(ucp_am_first_ftr_t *ftr, ucp_request_t *req)
{
    ucp_am_fill_middle_footer(&ftr->super, req);
    ftr->total_size = req->send.length;
}

static UCS_F_ALWAYS_INLINE void
ucp_am_pack_user_header(void *buffer, ucp_request_t *req)
{
    ucp_dt_state_t hdr_state;

    hdr_state.offset = 0ul;

    ucp_dt_pack(req->send.ep->worker, ucp_dt_make_contig(1),
                UCS_MEMORY_TYPE_HOST, buffer, req->send.msg_proto.am.header,
                &hdr_state, req->send.msg_proto.am.header_length);
}

static UCS_F_ALWAYS_INLINE ucs_status_t
ucp_am_zcopy_pack_user_header(ucp_request_t *req)
{
    ucp_mem_desc_t *reg_desc;

    reg_desc = ucp_worker_mpool_get(&req->send.ep->worker->reg_mp);
    if (ucs_unlikely(reg_desc == NULL)) {
        return UCS_ERR_NO_MEMORY;
    }

    if (req->send.msg_proto.am.header_length != 0) {
        ucs_assert(req->send.msg_proto.am.header != NULL);
        ucp_am_pack_user_header(reg_desc + 1, req);
    }

    req->send.msg_proto.am.reg_desc = reg_desc;

    return UCS_OK;
}

ucs_status_t ucp_worker_set_am_recv_handler(ucp_worker_h worker,
                                            const ucp_am_handler_param_t *param)
{
    ucs_status_t status;
    uint16_t id;
    unsigned flags;

    if (!ucs_test_all_flags(param->field_mask, UCP_AM_HANDLER_PARAM_FIELD_ID |
                                               UCP_AM_HANDLER_PARAM_FIELD_CB)) {
        return UCS_ERR_INVALID_PARAM;
    }

    id    = param->id;
    flags = UCP_PARAM_VALUE(AM_HANDLER, param, flags, FLAGS, 0);

    UCP_WORKER_THREAD_CS_ENTER_CONDITIONAL(worker);

    status = ucp_worker_set_am_handler_common(worker, id, flags);
    if (status != UCS_OK) {
        goto out;
    }

    /* cb should always be set (can be NULL) */
    ucp_worker_am_init_handler(worker, id,
                               UCP_PARAM_VALUE(AM_HANDLER, param, arg, ARG, NULL),
                               flags | UCP_AM_CB_PRIV_FLAG_NBX,
                               NULL, param->cb);

out:
    UCP_WORKER_THREAD_CS_EXIT_CONDITIONAL(worker);

    return status;
}

static UCS_F_ALWAYS_INLINE ssize_t
ucp_am_bcopy_pack_data(void *buffer, ucp_request_t *req, size_t length)
{
    unsigned user_header_length = req->send.msg_proto.am.header_length;
    size_t payload_length       = length - user_header_length;
    void *user_hdr;

    ucs_assertv((req->send.length == 0) || (length > user_header_length),
                "length %zu, user_header length %u", length,
                user_header_length);


    if (user_header_length != 0) {
        /* Pack user header to the end of message/fragment */
        user_hdr = UCS_PTR_BYTE_OFFSET(buffer, payload_length);
        ucp_am_pack_user_header(user_hdr, req);
    }

    return user_header_length +
           ucp_dt_pack(req->send.ep->worker, req->send.datatype,
                       req->send.mem_type, buffer, req->send.buffer,
                       &req->send.state.dt, payload_length);
}

static size_t
ucp_am_bcopy_pack_args_single(void *dest, void *arg)
{
    ucp_am_hdr_t *hdr  = dest;
    ucp_request_t *req = arg;
    size_t length;

    ucs_assert(req->send.state.dt.offset == 0);

    ucp_am_fill_header(hdr, req);

    length = ucp_am_bcopy_pack_data(hdr + 1, req,
                                    ucp_am_send_req_total_size(req));

    ucs_assert(length == ucp_am_send_req_total_size(req));

    return sizeof(*hdr) + length;
}

static size_t
ucp_am_bcopy_pack_args_single_reply(void *dest, void *arg)
{
    ucp_am_hdr_t *hdr  = dest;
    ucp_request_t *req = arg;
    ucp_am_reply_ftr_t *ftr;
    size_t length;

    ucs_assert(req->send.state.dt.offset == 0);

    ucp_am_fill_header(hdr, req);

    length     = ucp_am_bcopy_pack_data(hdr + 1, req,
                                        ucp_am_send_req_total_size(req));
    ftr        = UCS_PTR_BYTE_OFFSET(hdr + 1, length);
    ftr->ep_id = ucp_send_request_get_ep_remote_id(req);

    ucs_assert(length == ucp_am_send_req_total_size(req));

    return sizeof(*hdr) + length + sizeof(*ftr);
}

static size_t
ucp_am_bcopy_pack_args_first(void *dest, void *arg)
{
    ucp_am_hdr_t *hdr  = dest;
    ucp_request_t *req = arg;
    ucp_am_first_ftr_t *first_ftr;
    size_t length, max_length;

    ucs_assert(req->send.state.dt.offset == 0);

    ucp_am_fill_header(hdr, req);

    max_length = ucs_min(ucp_am_send_req_total_size(req),
                         ucp_ep_get_max_bcopy(req->send.ep, req->send.lane) -
                                 UCP_AM_FIRST_FRAG_META_LEN);
    length     = ucp_am_bcopy_pack_data(hdr + 1, req, max_length);
    first_ftr  = UCS_PTR_BYTE_OFFSET(hdr + 1, length);

    ucp_am_fill_first_footer(first_ftr, req);

    return UCP_AM_FIRST_FRAG_META_LEN + length;
}

static size_t
ucp_am_bcopy_pack_args_mid(void *dest, void *arg)
{
    ucp_am_mid_hdr_t *hdr = dest;
    ucp_request_t *req    = arg;
    size_t max_bcopy      = ucp_ep_get_max_bcopy(req->send.ep, req->send.lane);
    size_t length, max_length;
    ucp_am_mid_ftr_t *mid_ftr;

    /* some amount of data should be packed in the first fragment */
    ucs_assert(req->send.state.dt.offset > 0);
    ucs_assert(max_bcopy > UCP_AM_MID_FRAG_META_LEN);

    hdr->offset = req->send.state.dt.offset;
    max_length  = ucs_min(max_bcopy - UCP_AM_MID_FRAG_META_LEN,
                          req->send.length - req->send.state.dt.offset);
    length      = ucp_dt_pack(req->send.ep->worker, req->send.datatype,
                              req->send.mem_type, hdr + 1, req->send.buffer,
                              &req->send.state.dt, max_length);
    mid_ftr     = UCS_PTR_BYTE_OFFSET(hdr + 1, length);

    ucp_am_fill_middle_footer(mid_ftr, req);

    return UCP_AM_MID_FRAG_META_LEN + length;
}

static UCS_F_ALWAYS_INLINE ucs_status_t
ucp_am_send_short(ucp_ep_h ep, uint16_t id, uint16_t flags, const void *header,
                  size_t header_length, const void *payload, size_t length,
                  int is_reply)
{
    size_t iov_cnt = 0ul;
    uct_iov_t iov[4];
    uint8_t am_id;
    ucp_am_hdr_t am_hdr;
    ucp_am_reply_ftr_t ftr;
    ucs_status_t status;

    ucp_am_fill_short_header(&am_hdr, id, flags, header_length);

    ucp_add_uct_iov_elem(iov, &am_hdr, sizeof(am_hdr), UCT_MEM_HANDLE_NULL,
                         &iov_cnt);
    ucp_add_uct_iov_elem(iov, (void*)payload, length, UCT_MEM_HANDLE_NULL,
                         &iov_cnt);

    if (header_length != 0) {
        ucp_add_uct_iov_elem(iov, (void*)header, header_length,
                             UCT_MEM_HANDLE_NULL, &iov_cnt);
    }

    if (is_reply) {
        status = ucp_ep_resolve_remote_id(ep, ep->am_lane);
        if (ucs_unlikely(status != UCS_OK)) {
            return status;
        }

        am_id     = UCP_AM_ID_SINGLE_REPLY;
        ftr.ep_id = ucp_ep_remote_id(ep);
        ucp_add_uct_iov_elem(iov, &ftr, sizeof(ftr), UCT_MEM_HANDLE_NULL,
                             &iov_cnt);
    } else {
        am_id = UCP_AM_ID_SINGLE;
    }

    return uct_ep_am_short_iov(ucp_ep_get_am_uct_ep(ep), am_id, iov, iov_cnt);
}

static ucs_status_t ucp_am_contig_short(uct_pending_req_t *self)
{
    ucp_request_t *req = ucs_container_of(self, ucp_request_t, send.uct);
    ucp_ep_t *ep       = req->send.ep;
    ucs_status_t status;

    req->send.lane = ucp_ep_get_am_lane(ep);
    status         = ucp_am_send_short(ep, req->send.msg_proto.am.am_id,
                                       req->send.msg_proto.am.flags,
                                       req->send.msg_proto.am.header,
                                       req->send.msg_proto.am.header_length,
                                       req->send.buffer, req->send.length, 0);
    return ucp_am_short_handle_status_from_pending(req, status);
}

static ucs_status_t ucp_am_contig_short_reply(uct_pending_req_t *self)
{
    ucp_request_t *req = ucs_container_of(self, ucp_request_t, send.uct);
    ucp_ep_t *ep       = req->send.ep;
    ucs_status_t status;

    req->send.lane = ucp_ep_get_am_lane(ep);
    status         = ucp_am_send_short(ep, req->send.msg_proto.am.am_id,
                                       req->send.msg_proto.am.flags,
                                       req->send.msg_proto.am.header,
                                       req->send.msg_proto.am.header_length,
                                       req->send.buffer, req->send.length, 1);
    return ucp_am_short_handle_status_from_pending(req, status);
}

static ucs_status_t ucp_am_bcopy_single(uct_pending_req_t *self)
{
    ucs_status_t status = ucp_do_am_bcopy_single(self, UCP_AM_ID_SINGLE,
                                                 ucp_am_bcopy_pack_args_single);

    return ucp_am_bcopy_handle_status_from_pending(self, 0, 0, status);
}

static ucs_status_t ucp_am_bcopy_single_reply(uct_pending_req_t *self)
{
    ucs_status_t status = ucp_do_am_bcopy_single(self, UCP_AM_ID_SINGLE_REPLY,
                                                 ucp_am_bcopy_pack_args_single_reply);

    return ucp_am_bcopy_handle_status_from_pending(self, 0, 0, status);
}

static ucs_status_t ucp_am_bcopy_multi(uct_pending_req_t *self)
{
    ucs_status_t status = ucp_do_am_bcopy_multi(self, UCP_AM_ID_FIRST,
                                                UCP_AM_ID_MIDDLE,
                                                ucp_am_bcopy_pack_args_first,
                                                ucp_am_bcopy_pack_args_mid, 1);

    return ucp_am_bcopy_handle_status_from_pending(self, 1, 0, status);
}

static UCS_F_ALWAYS_INLINE void ucp_am_zcopy_complete_common(ucp_request_t *req)
{
    ucs_assert(req->send.state.uct_comp.count == 0);

    ucs_mpool_put_inline(req->send.msg_proto.am.reg_desc);
    ucp_request_send_buffer_dereg(req); /* TODO register+lane change */
}

static void ucp_am_zcopy_req_complete(ucp_request_t *req, ucs_status_t status)
{
    ucp_am_zcopy_complete_common(req);
    ucp_request_complete_send(req, status);
}

static void ucp_am_zcopy_completion(uct_completion_t *self)
{
    ucp_request_t *req  = ucs_container_of(self, ucp_request_t,
                                           send.state.uct_comp);

    if (req->send.state.dt.offset == req->send.length) {
        ucp_am_zcopy_req_complete(req, self->status);
    } else if (self->status != UCS_OK) {
        ucs_assert(self->status != UCS_INPROGRESS);

        /* Avoid double release of resources */
        req->send.state.uct_comp.func = NULL;

        /* NOTE: the request is in pending queue if data was not completely sent,
         *       just release resources by ucp_am_zcopy_req_complete() here and
         *       complete request on purge pending later.
         * TODO: - Make sure status contains the latest error happened on the
         *         lane (to be supported in UCT)
         *       - Revise multi-rail support
         *       - Prevent other fragments to be sent
         */
        ucp_am_zcopy_complete_common(req);
    }
}

static ucs_status_t ucp_am_zcopy_single(uct_pending_req_t *self)
{
    ucp_request_t *req = ucs_container_of(self, ucp_request_t, send.uct);
    ucp_am_hdr_t hdr;

    ucp_am_fill_header(&hdr, req);

    return ucp_do_am_zcopy_single(self, UCP_AM_ID_SINGLE, &hdr, sizeof(hdr),
                                  req->send.msg_proto.am.reg_desc,
                                  req->send.msg_proto.am.header_length,
                                  ucp_am_zcopy_req_complete);
}

static ucs_status_t ucp_am_zcopy_single_reply(uct_pending_req_t *self)
{
    ucp_request_t *req = ucs_container_of(self, ucp_request_t, send.uct);
    ucp_am_hdr_t hdr;
    ucp_am_reply_ftr_t *ftr;

    ucp_am_fill_header(&hdr, req);
    ucs_assert(req->send.msg_proto.am.reg_desc != NULL);

    ftr        = UCS_PTR_BYTE_OFFSET(req->send.msg_proto.am.reg_desc + 1,
                                     req->send.msg_proto.am.header_length);
    ftr->ep_id = ucp_send_request_get_ep_remote_id(req);

    return ucp_do_am_zcopy_single(self, UCP_AM_ID_SINGLE_REPLY, &hdr,
                                  sizeof(hdr), req->send.msg_proto.am.reg_desc,
                                  req->send.msg_proto.am.header_length +
                                          sizeof(*ftr),
                                  ucp_am_zcopy_req_complete);
}

static ucs_status_t ucp_am_zcopy_multi(uct_pending_req_t *self)
{
    ucp_request_t *req       = ucs_container_of(self, ucp_request_t, send.uct);
    unsigned user_hdr_length = req->send.msg_proto.am.header_length;
    ucp_am_hdr_t hdr;
    ucp_am_mid_hdr_t mid_hdr;
    ucp_am_first_ftr_t *first_ftr;

    /* This footer is also used for middle fragments, because it contains
     * common persistent request info (ep id and msg id)
     */
    first_ftr = UCS_PTR_BYTE_OFFSET(req->send.msg_proto.am.reg_desc + 1,
                                    req->send.msg_proto.am.header_length);
    ucp_am_fill_first_footer(first_ftr, req);

    if (req->send.state.dt.offset != 0) {
        ucp_am_fill_middle_header(&mid_hdr, req);
        return ucp_do_am_zcopy_multi(self, UCP_AM_ID_FIRST, UCP_AM_ID_MIDDLE,
                                     NULL, 0ul, &mid_hdr, sizeof(mid_hdr),
                                     req->send.msg_proto.am.reg_desc,
                                     sizeof(first_ftr->super), user_hdr_length,
                                     ucp_am_zcopy_req_complete, 1);
    }

    ucp_am_fill_header(&hdr, req);

    return ucp_do_am_zcopy_multi(self, UCP_AM_ID_FIRST, UCP_AM_ID_MIDDLE, &hdr,
                                 sizeof(hdr), NULL, 0ul,
                                 req->send.msg_proto.am.reg_desc,
                                 user_hdr_length + sizeof(*first_ftr), 0ul,
                                 ucp_am_zcopy_req_complete, 1);
}

static size_t ucp_am_rndv_rts_pack(void *dest, void *arg)
{
    ucp_request_t *sreq         = arg;
    ucp_rndv_rts_hdr_t *rts_hdr = dest;
    size_t max_bcopy            = ucp_ep_get_max_bcopy(sreq->send.ep,
                                                       sreq->send.lane);
    size_t rts_size, total_size;

    ucp_am_fill_header(ucp_am_hdr_from_rts(rts_hdr), sreq);
    rts_size = ucp_rndv_rts_pack(sreq, rts_hdr, UCP_RNDV_RTS_AM);

    if (sreq->send.msg_proto.am.header_length == 0) {
        return rts_size;
    }

    total_size = rts_size + sreq->send.msg_proto.am.header_length;

    if (ucs_unlikely(total_size > max_bcopy)) {
        ucs_fatal("RTS is too big %lu, max %lu", total_size, max_bcopy);
    }

    ucp_am_pack_user_header(UCS_PTR_BYTE_OFFSET(rts_hdr, rts_size), sreq);

    return total_size;
}

UCS_PROFILE_FUNC(ucs_status_t, ucp_proto_progress_am_rndv_rts, (self),
                 uct_pending_req_t *self)
{
    ucp_request_t *sreq = ucs_container_of(self, ucp_request_t, send.uct);

    /* RTS consists of: AM RTS header, packed rkeys and user header */
    return ucp_rndv_send_rts(sreq, ucp_am_rndv_rts_pack,
                             sizeof(ucp_rndv_rts_hdr_t) +
                                     sreq->send.msg_proto.am.header_length);
}

static ucs_status_t ucp_am_send_start_rndv(ucp_request_t *sreq)
{
    ucp_trace_req(sreq, "AM start_rndv to %s buffer %p length %zu",
                  ucp_ep_peer_name(sreq->send.ep), sreq->send.buffer,
                  sreq->send.length);
    UCS_PROFILE_REQUEST_EVENT(sreq, "start_rndv", sreq->send.length);

    ucp_send_request_id_alloc(sreq);

    /* Note: no need to call ucp_ep_resolve_remote_id() here, because it
     * was done in ucp_am_send_nbx
     */
    sreq->send.uct.func = ucp_proto_progress_am_rndv_rts;
    return ucp_rndv_reg_send_buffer(sreq);
}

static void ucp_am_send_req_init(ucp_request_t *req, ucp_ep_h ep,
                                 const void *header, size_t header_length,
                                 const void *buffer, ucp_datatype_t datatype,
                                 size_t count, uint16_t flags, uint16_t am_id,
                                 const ucp_request_param_t *param)
{
    req->flags                           = UCP_REQUEST_FLAG_SEND_AM;
    req->send.ep                         = ep;
    req->send.msg_proto.am.am_id         = am_id;
    req->send.msg_proto.am.flags         = flags;
    req->send.msg_proto.am.header        = (void*)header;
    req->send.msg_proto.am.header_length = header_length;
    req->send.buffer                     = (void*)buffer;
    req->send.datatype                   = datatype;
    req->send.lane                       = ep->am_lane;
    req->send.pending_lane               = UCP_NULL_LANE;

    ucp_request_send_state_init(req, datatype, count);
    ucp_request_send_memh_init(req, param);
    req->send.length   = ucp_dt_length(req->send.datatype, count,
                                       req->send.buffer, &req->send.state.dt);
    req->send.mem_type = ucp_request_get_memory_type(ep->worker->context,
                                                     req->send.buffer,
                                                     req->send.length, param);
}

static UCS_F_ALWAYS_INLINE size_t
ucp_am_rndv_thresh(ucp_request_t *req, const ucp_request_param_t *param,
                   ucp_ep_config_t *ep_config, uint32_t flags,
                   ssize_t *max_short)
{
    size_t rndv_rma_thresh, rndv_am_thresh;

    if (flags & UCP_AM_SEND_FLAG_EAGER) {
        return SIZE_MAX;
    } else if (flags & UCP_AM_SEND_FLAG_RNDV) {
        *max_short = -1; /* disable short, rndv is explicitly requested */
        return 0;
    } else {
        ucp_request_param_rndv_thresh(req, param, &ep_config->rndv.rma_thresh,
                                      &ep_config->rndv.am_thresh,
                                      &rndv_rma_thresh, &rndv_am_thresh);
        return ucs_min(rndv_rma_thresh, rndv_am_thresh);
    }
}

static UCS_F_ALWAYS_INLINE ucs_status_ptr_t
ucp_am_send_req(ucp_request_t *req, size_t count,
                const ucp_ep_msg_config_t *msg_config,
                const ucp_request_param_t *param,
                const ucp_request_send_proto_t *proto, ssize_t max_short,
                uint32_t flags)
{
    unsigned user_header_length = req->send.msg_proto.am.header_length;
    ucp_context_t *context      = req->send.ep->worker->context;
    ucp_ep_config_t *ep_config  = ucp_ep_config(req->send.ep);
    size_t rndv_thresh;
    size_t zcopy_thresh;
    ucs_status_t status;

    if (ucs_unlikely((count != 0) && (user_header_length != 0))) {
        /*
         * TODO: Remove when/if am_short with iovs defined in UCT
         */
        max_short = -1;
    } else {
        max_short = ucp_am_get_short_max(req, max_short);
    }

    rndv_thresh = ucp_am_rndv_thresh(req, param, ep_config, flags, &max_short);

    if ((msg_config->max_iov == 1) ||
        ((user_header_length + sizeof(ucp_am_first_ftr_t)) >
         context->config.ext.seg_size)) {
        /*
         * If user header is specified, it will be copied to the buffer taken
         * from pre-registered memory pool. AM footers are also copied to
         * this buffer. Disable zcopy protocol if pre-registered buffer does not
         * fit AM footers and/or user header.
         */
        zcopy_thresh = rndv_thresh;
    } else {
        zcopy_thresh = ucp_proto_get_zcopy_threshold(req, msg_config, count,
                                                     rndv_thresh);
    }

    ucs_trace_req("select am request(%p) progress algorithm datatype=0x%"PRIx64
                  " buffer=%p length=%zu header_length=%u max_short=%zd"
                  " rndv_thresh=%zu zcopy_thresh=%zu",
                  req, req->send.datatype, req->send.buffer, req->send.length,
                  req->send.msg_proto.am.header_length, max_short, rndv_thresh,
                  zcopy_thresh);

    status = ucp_request_send_start(req, max_short, zcopy_thresh, rndv_thresh,
                                    count, !!user_header_length,
                                    ucp_am_send_req_total_size(req),
                                    msg_config, proto);
    if (status != UCS_OK) {
        if (ucs_unlikely(status != UCS_ERR_NO_PROGRESS)) {
            return UCS_STATUS_PTR(status);
        }

        ucs_assert(ucp_am_send_req_total_size(req) >= rndv_thresh);

        status = ucp_am_send_start_rndv(req);
        if (status != UCS_OK) {
            return UCS_STATUS_PTR(status);
        }
    }

    if ((req->send.uct.func == proto->zcopy_single) ||
        (req->send.uct.func == proto->zcopy_multi)) {
        status = ucp_am_zcopy_pack_user_header(req);
        if (ucs_unlikely(status != UCS_OK)) {
            return UCS_STATUS_PTR(status);
        }
    }

    /* Start the request.
     * If it is completed immediately, release the request and return the status.
     * Otherwise, return the request.
     */
    ucp_request_send(req);
    if (req->flags & UCP_REQUEST_FLAG_COMPLETED) {
        ucp_request_imm_cmpl_param(param, req, send);
    }

    ucp_request_set_send_callback_param(param, req, send);

    return req + 1;
}

static UCS_F_ALWAYS_INLINE ucs_status_t
ucp_am_try_send_short(ucp_ep_h ep, uint16_t id, uint32_t flags,
                      const void *header, size_t header_length,
                      const void *buffer, size_t length,
                      const ucp_memtype_thresh_t *max_eager_short)
{
    if (ucs_unlikely(flags & UCP_AM_SEND_FLAG_RNDV)) {
        return UCS_ERR_NO_RESOURCE;
    }

    if (ucp_proto_is_inline(ep, max_eager_short, header_length + length)) {
        return ucp_am_send_short(ep, id, flags, header, header_length, buffer,
                                 length, flags & UCP_AM_SEND_REPLY);
    }

    return UCS_ERR_NO_RESOURCE;
}

UCS_PROFILE_FUNC(ucs_status_ptr_t, ucp_am_send_nbx,
                 (ep, id, header, header_length, buffer, count, param),
                 ucp_ep_h ep, unsigned id, const void *header,
                 size_t header_length, const void *buffer, size_t count,
                 const ucp_request_param_t *param)
{
    ucs_status_t status;
    ucs_status_ptr_t ret;
    ucp_datatype_t datatype;
    ucp_request_t *req;
    uint32_t attr_mask;
    uint32_t flags;
    ucp_memtype_thresh_t *max_short;
    const ucp_request_send_proto_t *proto;

    UCP_CONTEXT_CHECK_FEATURE_FLAGS(ep->worker->context, UCP_FEATURE_AM,
                                    return UCS_STATUS_PTR(UCS_ERR_INVALID_PARAM));
    UCP_REQUEST_CHECK_PARAM(param);

    UCP_WORKER_THREAD_CS_ENTER_CONDITIONAL(ep->worker);

    flags     = ucp_request_param_flags(param);
    attr_mask = param->op_attr_mask &
                (UCP_OP_ATTR_FIELD_DATATYPE | UCP_OP_ATTR_FLAG_NO_IMM_CMPL);

    if (flags & UCP_AM_SEND_REPLY) {
        max_short = &ucp_ep_config(ep)->am_u.max_reply_eager_short;
        proto     = ucp_ep_config(ep)->am_u.reply_proto;
    } else {
        max_short = &ucp_ep_config(ep)->am_u.max_eager_short;
        proto     = ucp_ep_config(ep)->am_u.proto;
    }

    if (ucs_likely(attr_mask == 0)) {
        status = ucp_am_try_send_short(ep, id, flags, header, header_length,
                                       buffer, count, max_short);
        ucp_request_send_check_status(status, ret, goto out);
        datatype = ucp_dt_make_contig(1);
    } else if (attr_mask == UCP_OP_ATTR_FIELD_DATATYPE) {
        datatype = param->datatype;
        if (ucs_likely(UCP_DT_IS_CONTIG(datatype))) {
            status = ucp_am_try_send_short(ep, id, flags, header,
                                           header_length, buffer,
                                           ucp_contig_dt_length(datatype,
                                                                count),
                                           max_short);
            ucp_request_send_check_status(status, ret, goto out);
        }
    } else {
        datatype = ucp_dt_make_contig(1);
    }

    if (ucs_unlikely(param->op_attr_mask & UCP_OP_ATTR_FLAG_FORCE_IMM_CMPL)) {
        ret = UCS_STATUS_PTR(UCS_ERR_NO_RESOURCE);
        goto out;
    }

    status = ucp_ep_resolve_remote_id(ep, ep->am_lane);
    if (ucs_unlikely(status != UCS_OK)) {
        ret = UCS_STATUS_PTR(status);
        goto out;
    }

    req = ucp_request_get_param(ep->worker, param,
                                {ret = UCS_STATUS_PTR(UCS_ERR_NO_MEMORY);
                                 goto out;});

    ucp_am_send_req_init(req, ep, header, header_length, buffer, datatype,
                         count, flags, id, param);

    /* Note that max_eager_short.memtype_on is always initialized to real
     * max_short value
     */
    ret = ucp_am_send_req(req, count, &ucp_ep_config(ep)->am, param, proto,
                          max_short->memtype_on, flags);

out:
    UCP_WORKER_THREAD_CS_EXIT_CONDITIONAL(ep->worker);
    return ret;
}

ucs_status_ptr_t ucp_am_send_nb(ucp_ep_h ep, uint16_t id, const void *payload,
                                size_t count, ucp_datatype_t datatype,
                                ucp_send_callback_t cb, unsigned flags)
{
    ucp_request_param_t params = {
        .op_attr_mask = UCP_OP_ATTR_FIELD_DATATYPE |
                        UCP_OP_ATTR_FIELD_CALLBACK |
                        UCP_OP_ATTR_FIELD_FLAGS,
        .flags        = flags | UCP_AM_SEND_FLAG_EAGER,
        .cb.send      = (ucp_send_nbx_callback_t)cb,
        .datatype     = datatype
    };

    return ucp_am_send_nbx(ep, id, NULL, 0, payload, count, &params);
}

UCS_PROFILE_FUNC(ucs_status_ptr_t, ucp_am_recv_data_nbx,
                 (worker, data_desc, buffer, count, param),
                 ucp_worker_h worker, void *data_desc, void *buffer,
                 size_t count, const ucp_request_param_t *param)
{
    ucp_recv_desc_t *desc = (ucp_recv_desc_t*)data_desc - 1;
    ucp_context_h context = worker->context;
    ucs_status_ptr_t ret;
    ucp_request_t *req;
    ucp_datatype_t datatype;
    ucs_memory_type_t mem_type;
    ucp_rndv_rts_hdr_t *rts;
    ucs_status_t status;
    size_t recv_length;

    /* Sanity check if the descriptor has been released */
    if (ENABLE_PARAMS_CHECK &&
        ucs_unlikely(desc->flags & UCP_RECV_DESC_FLAG_RELEASED)) {
        ucs_error("attempt to receive AM data with invalid descriptor");
        return UCS_STATUS_PTR(UCS_ERR_INVALID_PARAM);
    }

    UCP_CONTEXT_CHECK_FEATURE_FLAGS(context, UCP_FEATURE_AM,
                                    return UCS_STATUS_PTR(UCS_ERR_INVALID_PARAM));
    UCP_WORKER_THREAD_CS_ENTER_CONDITIONAL(worker);


    if (ucs_unlikely(desc->flags & UCP_RECV_DESC_FLAG_RECV_STARTED)) {
        ucs_error("ucp_am_recv_data_nbx was already called for desc %p, "
                  "desc flags 0x%x",
                  data_desc, desc->flags);
        ret = UCS_STATUS_PTR(UCS_ERR_INVALID_PARAM);
        goto out;
    }

    desc->flags |= UCP_RECV_DESC_FLAG_RECV_STARTED;
    datatype     = ucp_request_param_datatype(param);
    mem_type     = ucp_request_get_memory_type(context, buffer, desc->length,
                                               param);

    ucs_trace("AM recv %s buffer %p dt 0x%lx count %zu memtype %s",
              (desc->flags & UCP_RECV_DESC_FLAG_RNDV) ? "rndv" : "eager",
              buffer, datatype, count, ucs_memory_type_names[mem_type]);

    if (ucs_unlikely((desc->flags & UCP_RECV_DESC_FLAG_RNDV) &&
                     (count > 0ul))) {
        req = ucp_request_get_param(worker, param,
                                    {ret = UCS_STATUS_PTR(UCS_ERR_NO_MEMORY);
                                     goto out;});

        /* Initialize receive request */
        req->status        = UCS_OK;
        req->recv.worker   = worker;
        req->recv.buffer   = buffer;
        req->flags         = UCP_REQUEST_FLAG_RECV_AM;
        req->recv.datatype = datatype;
        ucp_dt_recv_state_init(&req->recv.state, buffer, datatype, count);
        req->recv.length   = ucp_dt_length(datatype, count, buffer,
                                           &req->recv.state);
        req->recv.mem_type = mem_type;
        req->recv.am.desc  = desc;
        rts                = data_desc;

<<<<<<< HEAD
        ucp_request_recv_memh_init(req, param);
=======
#if ENABLE_DEBUG_DATA
        req->recv.proto_rndv_config = NULL;
#endif

>>>>>>> e05d4e0c
        ucp_request_set_callback_param(param, recv_am, req, recv.am);

        ucs_assert(rts->opcode == UCP_RNDV_RTS_AM);
        ucs_assertv(req->recv.length >= rts->size,
                    "rx buffer too small %zu, need %zu", req->recv.length,
                    rts->size);

        ucp_rndv_receive(worker, req, rts, rts + 1);
        ret = req + 1;
        goto out;
    }

    if (desc->flags & UCP_RECV_DESC_FLAG_RNDV) {
        /* Nothing to receive, send ack to sender to complete its request */
        ucp_am_rndv_send_ats(worker, data_desc, UCS_OK);
        recv_length = 0ul;
        status      = UCS_OK;
    } else {
        /* data_desc represents eager message and can be received in place
         * without initializing request */
        status      = ucp_dt_unpack_only(worker, buffer, count, datatype,
                                         mem_type, data_desc, desc->length, 1);
        recv_length = desc->length;
    }

    if (param->op_attr_mask & UCP_OP_ATTR_FLAG_NO_IMM_CMPL) {
        req = ucp_request_get_param(worker, param,
                                    {ret = UCS_STATUS_PTR(UCS_ERR_NO_MEMORY);
                                     goto out;});
        ret         = req + 1;
        req->status = status;
        req->flags  = UCP_REQUEST_FLAG_COMPLETED;
        ucp_request_cb_param(param, req, recv_am, recv_length);
    } else {
        if (param->op_attr_mask & UCP_OP_ATTR_FIELD_RECV_INFO) {
            *param->recv_info.length = recv_length;
        }
        ret = UCS_STATUS_PTR(status);
    }

    /* Clear this flag, because receive operation is already completed and desc
     * is not needed anymore. If receive operation was invoked from UCP AM
     * callback, UCT AM handler would release this desc (by returning UCS_OK)
     * back to UCT.
     */
    desc->flags &= ~UCP_RECV_DESC_FLAG_AM_CB_INPROGRESS;

out:
    UCP_WORKER_THREAD_CS_EXIT_CONDITIONAL(worker);
    return ret;
}

static UCS_F_ALWAYS_INLINE ucs_status_t
ucp_am_invoke_cb(ucp_worker_h worker, uint16_t am_id, void *user_hdr,
                 uint32_t user_hdr_length, void *data, size_t data_length,
                 ucp_ep_h reply_ep, uint64_t recv_flags)
{
    ucp_am_entry_t *am_cb = &ucs_array_elem(&worker->am.cbs, am_id);
    ucp_am_recv_param_t param;
    unsigned flags;

    if (ucs_unlikely(!ucp_am_recv_check_id(worker, am_id))) {
        return UCS_OK;
    }

    if (ucs_likely(am_cb->flags & UCP_AM_CB_PRIV_FLAG_NBX)) {
        param.recv_attr = recv_flags;
        param.reply_ep  = reply_ep;

        return am_cb->cb(am_cb->context, user_hdr, user_hdr_length, data,
                         data_length, &param);
    }

    if (ucs_unlikely(user_hdr_length != 0)) {
        ucs_warn("incompatible UCP Active Message routines are used, please"
                 " register handler with ucp_worker_set_am_recv_handler()\n"
                 "(or use ucp_am_send_nb() for sending)");
        return UCS_OK;
    }

    flags = (recv_flags & UCP_AM_RECV_ATTR_FLAG_DATA) ?
            UCP_CB_PARAM_FLAG_DATA : 0;

    return am_cb->cb_old(am_cb->context, data, data_length, reply_ep, flags);
}

static UCS_F_ALWAYS_INLINE ucs_status_t ucp_am_handler_common(
        ucp_worker_h worker, ucp_am_hdr_t *am_hdr, size_t total_length,
        ucp_ep_h reply_ep, unsigned am_flags, uint64_t recv_flags,
        const char *name)
{
    ucp_recv_desc_t *desc    = NULL;
    uint16_t am_id           = am_hdr->am_id;
    uint32_t user_hdr_size   = am_hdr->header_length;
    ucp_am_entry_t *am_cb    = &ucs_array_elem(&worker->am.cbs, am_id);
    void *data               = am_hdr + 1;
    size_t data_length       = total_length -
                               (sizeof(*am_hdr) + am_hdr->header_length);
    void *user_hdr           = UCS_PTR_BYTE_OFFSET(data, data_length);
    ucs_status_t desc_status = UCS_OK;
    ucs_status_t status;

    ucs_assert(total_length >= am_hdr->header_length + sizeof(*am_hdr));

    /* Initialize desc in advance, so the user could invoke ucp_am_recv_data_nbx
     * from the AM callback directly. The only exception is inline data when
     * AM callback is registered without UCP_AM_FLAG_PERSISTENT_DATA flag.
     */
    if ((am_flags & UCT_CB_PARAM_FLAG_DESC) ||
        (am_cb->flags & UCP_AM_FLAG_PERSISTENT_DATA)) {

        /* UCT may not support AM data alignment. If unaligned data ptr is
         * provided in UCT descriptor, allocate new aligned data buffer from UCP
         * AM mpool instead of using UCT descriptor directly.
         */
        if (ucs_unlikely((uintptr_t)data % worker->am.alignment)) {
            am_flags &= ~UCT_CB_PARAM_FLAG_DESC;
        }

        /* User header can not be accessed outside the user callback, so do not
         * include it to the total descriptor length. It helps to avoid extra
         * memory copy of the user header if the message is short/inlined
         * (i.e. received without UCT_CB_PARAM_FLAG_DESC flag).
         */
        desc_status = ucp_recv_desc_init(worker, data, data_length, 0, am_flags,
                                         0, UCP_RECV_DESC_FLAG_AM_CB_INPROGRESS,
                                         -(int)sizeof(*am_hdr),
                                         worker->am.alignment, name, &desc);
        if (ucs_unlikely(UCS_STATUS_IS_ERR(desc_status))) {
            ucs_error("worker %p could not allocate descriptor for active"
                      " message on callback : %u",
                      worker, am_id);
            return UCS_OK;
        }
        data        = desc + 1;
        recv_flags |= UCP_AM_RECV_ATTR_FLAG_DATA;
    }

    status = ucp_am_invoke_cb(worker, am_id, user_hdr, user_hdr_size, data,
                              data_length, reply_ep, recv_flags);
    if (desc == NULL) {
        if (ucs_unlikely(status == UCS_INPROGRESS)) {
            ucs_error("can't hold data, FLAG_DATA flag is not set");
            return UCS_OK;
        }
        ucs_assert(status == UCS_OK);

        return UCS_OK;
    }

    ucs_assert(!UCS_STATUS_IS_ERR(status));

    if (ucp_am_rdesc_in_progress(desc, status)) {
        desc->flags &= ~UCP_RECV_DESC_FLAG_AM_CB_INPROGRESS;
        return desc_status;
    } else if (!(am_flags & UCT_CB_PARAM_FLAG_DESC)) {
        ucp_recv_desc_release(desc);
    }

    return UCS_OK;
}

UCS_PROFILE_FUNC(ucs_status_t, ucp_am_handler_reply,
                 (am_arg, am_data, am_length, am_flags),
                 void *am_arg, void *am_data, size_t am_length,
                 unsigned am_flags)
{
    ucp_am_hdr_t *hdr       = (ucp_am_hdr_t*)am_data;
    ucp_worker_h worker     = (ucp_worker_h)am_arg;
    ucp_am_reply_ftr_t *ftr = UCS_PTR_BYTE_OFFSET(am_data,
                                                  am_length - sizeof(*ftr));
    ucp_ep_h reply_ep;

    UCP_WORKER_GET_VALID_EP_BY_ID(&reply_ep, worker, ftr->ep_id, return UCS_OK,
                                  "AM (reply proto)");

    return ucp_am_handler_common(worker, hdr, am_length - sizeof(ftr), reply_ep,
                                 am_flags, UCP_AM_RECV_ATTR_FIELD_REPLY_EP,
                                 "am_handler_reply");
}

UCS_PROFILE_FUNC(ucs_status_t, ucp_am_handler,
                 (am_arg, am_data, am_length, am_flags),
                 void *am_arg, void *am_data, size_t am_length,
                 unsigned am_flags)
{
    ucp_worker_h worker = am_arg;
    ucp_am_hdr_t *hdr   = am_data;

    return ucp_am_handler_common(worker, hdr, am_length, NULL, am_flags, 0ul,
                                 "am_handler");
}

static UCS_F_ALWAYS_INLINE ucp_recv_desc_t *
ucp_am_find_first_rdesc(ucp_worker_h worker, ucp_ep_ext_proto_t *ep_ext,
                        uint64_t msg_id)
{
    ucp_recv_desc_t *rdesc;
    ucp_am_first_ftr_t *first_ftr;

    ucs_list_for_each(rdesc, &ep_ext->am.started_ams, am_first.list) {
        first_ftr = (ucp_am_first_ftr_t*)(rdesc + 1);
        if (first_ftr->super.msg_id == msg_id) {
            return rdesc;
        }
    }

    return NULL;
}

static UCS_F_ALWAYS_INLINE void
ucp_am_copy_data_fragment(ucp_recv_desc_t *first_rdesc, void *data,
                          size_t length, size_t offset)
{
    UCS_PROFILE_NAMED_CALL("am_memcpy_recv", ucs_memcpy_relaxed,
                           UCS_PTR_BYTE_OFFSET(first_rdesc + 1, offset),
                           data, length);
    first_rdesc->am_first.remaining -= length;
}

static UCS_F_ALWAYS_INLINE uint64_t
ucp_am_hdr_reply_ep(ucp_worker_h worker, uint16_t flags, ucp_ep_h ep,
                    ucp_ep_h *reply_ep_p)
{
    if (flags & UCP_AM_SEND_REPLY) {
        *reply_ep_p = ep;
        return UCP_AM_RECV_ATTR_FIELD_REPLY_EP;
    }

    *reply_ep_p = NULL;

    return 0ul;
}

static UCS_F_ALWAYS_INLINE void
ucp_am_handle_unfinished(ucp_worker_h worker, ucp_recv_desc_t *first_rdesc,
                         void *data, size_t length, size_t offset,
                         ucp_ep_h reply_ep)
{
    ucp_am_hdr_t *hdr;
    ucp_am_first_ftr_t *first_ftr;
    ucs_status_t status;
    void *payload, *user_hdr;
    uint64_t recv_flags;
    size_t desc_offset, user_hdr_length, total_size;
    uint16_t am_id;

    ucp_am_copy_data_fragment(first_rdesc, data, length, offset);

    if (first_rdesc->am_first.remaining > 0) {
        /* not all fragments arrived yet */
        return;
    }

    /* Message assembled, remove first fragment descriptor from the list in
     * ep AM extension */
    ucs_list_del(&first_rdesc->am_first.list);

    first_ftr       = (ucp_am_first_ftr_t*)(first_rdesc + 1);
    hdr             = (ucp_am_hdr_t*)(first_ftr + 1);
    recv_flags      = ucp_am_hdr_reply_ep(worker, hdr->flags, reply_ep,
                                          &reply_ep) |
                      UCP_AM_RECV_ATTR_FLAG_DATA;
    payload         = UCS_PTR_BYTE_OFFSET(first_rdesc + 1,
                                          first_rdesc->payload_offset);
    am_id           = hdr->am_id;
    user_hdr_length = hdr->header_length;
    total_size      = first_ftr->total_size;
    user_hdr        = UCS_PTR_BYTE_OFFSET(payload, total_size);

    /* Need to reinit descriptor, because we have two headers between rdesc and
     * the data. In ucp_am_data_release() and ucp_am_recv_data_nbx() functions,
     * we calculate desc as "data_pointer - sizeof(desc)", which would not
     * point to the beginning of the original desc. The content of the first and
     * base headers are not needed anymore, can safely overwrite them.
     *
     * original desc layout: |desc|first_ftr|base_hdr|padding|data|user_hdr|
     *
     * new desc layout:                                 |desc|data|
     */
    desc_offset                      = first_rdesc->payload_offset;
    first_rdesc                      = (ucp_recv_desc_t*)payload - 1;
    first_rdesc->flags               = UCP_RECV_DESC_FLAG_MALLOC |
                                       UCP_RECV_DESC_FLAG_AM_CB_INPROGRESS;
    first_rdesc->release_desc_offset = desc_offset;
    first_rdesc->length              = total_size;
    status                           = ucp_am_invoke_cb(worker, am_id, user_hdr,
                                                        user_hdr_length,
                                                        payload, total_size,
                                                        reply_ep, recv_flags);
    if (!ucp_am_rdesc_in_progress(first_rdesc, status)) {
        /* user does not need to hold this data */
        ucp_am_release_long_desc(first_rdesc);
    } else {
        first_rdesc->flags &= ~UCP_RECV_DESC_FLAG_AM_CB_INPROGRESS;
    }

    return;
}

UCS_PROFILE_FUNC(ucs_status_t, ucp_am_long_first_handler,
                 (am_arg, am_data, am_length, am_flags),
                 void *am_arg, void *am_data, size_t am_length,
                 unsigned am_flags)
{
    ucp_worker_h worker    = am_arg;
    ucp_am_hdr_t *hdr      = am_data;
    size_t user_hdr_length = hdr->header_length;
    ucp_recv_desc_t *mid_rdesc, *first_rdesc;
    ucp_ep_ext_proto_t *ep_ext;
    ucp_am_mid_hdr_t *mid_hdr;
    ucp_am_mid_ftr_t *mid_ftr;
    ucp_am_first_ftr_t *first_ftr;
    ucs_queue_iter_t iter;
    ucp_ep_h ep;
    size_t total_length, padding;
    uint64_t recv_flags;
    void *user_hdr;

    first_ftr = UCS_PTR_BYTE_OFFSET(am_data, am_length - sizeof(*first_ftr));

    UCP_WORKER_GET_VALID_EP_BY_ID(&ep, worker, first_ftr->super.ep_id,
                                  return UCS_OK, "AM first fragment");

    total_length = first_ftr->total_size + user_hdr_length +
                   UCP_AM_FIRST_FRAG_META_LEN;

    if (ucs_unlikely(am_length == total_length)) {
        /* Can be a single fragment if send was issued on stub ep */
        recv_flags = ucp_am_hdr_reply_ep(worker, hdr->flags, ep, &ep);

        return ucp_am_handler_common(worker, hdr,
                                     am_length - sizeof(*first_ftr), ep,
                                     am_flags, recv_flags,
                                     "am_long_first_handler");
    }

    ep_ext = ucp_ep_ext_proto(ep);

    /* This is the first fragment, other fragments (if arrived) should be on
     * ep_ext->am.mid_rdesc_q queue */
    ucs_assert(NULL == ucp_am_find_first_rdesc(worker, ep_ext,
                                               first_ftr->super.msg_id));

    /* Alloc buffer for the data and its desc, as we know total_size.
     * Need to allocate a separate rdesc which would be in one contigious chunk
     * with data buffer. The layout of assembled message is below:
     *
     * +-------+-----------+--------+---------+---------+----------+
     * | rdesc | first_ftr | am_hdr | padding | payload | user hdr |
     * +-------+-----------+--------+---------+---------+----------+
     *
     * Note: footer is added right after rdesc (unlike wire format) for easier
     * access to it while processing incoming fragments.
     */
    first_rdesc = ucs_malloc(total_length + sizeof(ucp_recv_desc_t) +
                                     worker->am.alignment,
                             "ucp recv desc for long AM");
    if (ucs_unlikely(first_rdesc == NULL)) {
        ucs_error("failed to allocate buffer for assembling UCP AM (id %u)",
                  hdr->am_id);
        return UCS_OK; /* release UCT desc */
    }

    padding = ucs_padding((uintptr_t)UCS_PTR_BYTE_OFFSET(
                                  first_rdesc + 1, UCP_AM_FIRST_FRAG_META_LEN),
                          worker->am.alignment);

    first_rdesc->payload_offset     = UCP_AM_FIRST_FRAG_META_LEN + padding;
    first_rdesc->am_first.remaining = first_ftr->total_size;

    /* Copy first fragment and base headers before the data, it will be needed
     * for middle fragments processing. */
    UCS_PROFILE_NAMED_CALL("am_memcpy_recv", ucs_memcpy_relaxed,
                           first_rdesc + 1, first_ftr, sizeof(*first_ftr));
    UCS_PROFILE_NAMED_CALL("am_memcpy_recv", ucs_memcpy_relaxed,
                           UCS_PTR_BYTE_OFFSET(first_rdesc + 1,
                                               sizeof(*first_ftr)),
                           hdr, sizeof(*hdr));

    /* Copy user header to the end of message */
    user_hdr = UCS_PTR_BYTE_OFFSET(first_ftr, -user_hdr_length);
    UCS_PROFILE_NAMED_CALL("am_memcpy_recv", ucs_memcpy_relaxed,
                           UCS_PTR_BYTE_OFFSET(first_rdesc + 1,
                                               first_rdesc->payload_offset +
                                                       first_ftr->total_size),
                           user_hdr, user_hdr_length);

    /* Copy all already arrived middle fragments to the data buffer */
    ucs_queue_for_each_safe(mid_rdesc, iter, &ep_ext->am.mid_rdesc_q,
                            am_mid_queue) {
        mid_ftr = UCS_PTR_BYTE_OFFSET(mid_rdesc + 1,
                                      mid_rdesc->length - sizeof(*mid_ftr));
        if (mid_ftr->msg_id != first_ftr->super.msg_id) {
            continue;
        }

        mid_hdr = (ucp_am_mid_hdr_t*)(mid_rdesc + 1);
        ucs_queue_del_iter(&ep_ext->am.mid_rdesc_q, iter);
        ucp_am_copy_data_fragment(first_rdesc, mid_hdr + 1,
                                  mid_rdesc->length - UCP_AM_MID_FRAG_META_LEN,
                                  mid_hdr->offset +
                                          first_rdesc->payload_offset);
        ucp_recv_desc_release(mid_rdesc);
    }

    ucs_list_add_tail(&ep_ext->am.started_ams, &first_rdesc->am_first.list);

    /* Note: copy first chunk of data together with AM header, which contains
     * data needed to process other fragments. */
    ucp_am_handle_unfinished(worker, first_rdesc, hdr + 1,
                             am_length - (user_hdr_length +
                                          UCP_AM_FIRST_FRAG_META_LEN),
                             first_rdesc->payload_offset, ep);

    return UCS_OK; /* release UCT desc */
}

UCS_PROFILE_FUNC(ucs_status_t, ucp_am_long_middle_handler,
                 (am_arg, am_data, am_length, am_flags),
                 void *am_arg, void *am_data, size_t am_length,
                 unsigned am_flags)
{
    ucp_worker_h worker        = am_arg;
    ucp_am_mid_hdr_t *mid_hdr  = am_data;
    ucp_recv_desc_t *mid_rdesc = NULL, *first_rdesc = NULL;
    ucp_am_mid_ftr_t *mid_ftr;
    ucp_ep_ext_proto_t *ep_ext;
    ucp_ep_h ep;
    ucs_status_t status;

    ucs_assertv(am_length > UCP_AM_MID_FRAG_META_LEN,
                "%ld > %ld", am_length, UCP_AM_MID_FRAG_META_LEN);

    mid_ftr = UCS_PTR_BYTE_OFFSET(am_data, am_length - sizeof(*mid_ftr));

    UCP_WORKER_GET_VALID_EP_BY_ID(&ep, worker, mid_ftr->ep_id, return UCS_OK,
                                  "AM middle fragment");

    ep_ext      = ucp_ep_ext_proto(ep);
    first_rdesc = ucp_am_find_first_rdesc(worker, ep_ext, mid_ftr->msg_id);
    if (first_rdesc != NULL) {
        /* First fragment already arrived, just copy the data */
        ucp_am_handle_unfinished(worker, first_rdesc, mid_hdr + 1,
                                 am_length - UCP_AM_MID_FRAG_META_LEN,
                                 mid_hdr->offset + first_rdesc->payload_offset,
                                 ep);
        return UCS_OK; /* data is copied, release UCT desc */
    }

    /* Init desc and put it on the queue in ep AM extension, because data
     * buffer is not allocated yet. When first fragment arrives (carrying total
     * data size), all middle fragments will be copied to the data buffer. */
    status = ucp_recv_desc_init(worker, am_data, am_length, 0, am_flags,
                                sizeof(*mid_hdr), 0, 0, 1,
                                "am_long_middle_handler", &mid_rdesc);
    if (ucs_unlikely(UCS_STATUS_IS_ERR(status))) {
        ucs_error("worker %p could not allocate desc for assembling AM",
                  worker);
        return UCS_OK; /* release UCT desc */
    }

    ucs_assert(mid_rdesc != NULL);
    ucs_queue_push(&ep_ext->am.mid_rdesc_q, &mid_rdesc->am_mid_queue);

    return status;
}

ucs_status_t ucp_am_rndv_process_rts(void *arg, void *data, size_t length,
                                     unsigned tl_flags)
{
    ucp_rndv_rts_hdr_t *rts = data;
    ucp_worker_h worker     = arg;
    ucp_am_hdr_t *am        = ucp_am_hdr_from_rts(rts);
    uint16_t am_id          = am->am_id;
    ucp_recv_desc_t *desc   = NULL;
    ucp_am_entry_t *am_cb   = &ucs_array_elem(&worker->am.cbs, am_id);
    ucp_ep_h ep;
    ucp_am_recv_param_t param;
    ucs_status_t status, desc_status;
    void *hdr;

    if (ENABLE_PARAMS_CHECK && !(am_cb->flags & UCP_AM_CB_PRIV_FLAG_NBX)) {
        ucs_error("active message callback registered with "
                  "ucp_worker_set_am_handler() API does not support rendezvous "
                  "protocol, the sender side should use ucp_am_send_nbx() API");
        status = UCS_ERR_INVALID_PARAM;
        goto out_send_ats;
    }

    UCP_WORKER_GET_VALID_EP_BY_ID(&ep, worker, rts->sreq.ep_id,
                                  { status = UCS_ERR_CANCELED;
                                     goto out_send_ats; },
                                  "AM RTS");

    if (ucs_unlikely(!ucp_am_recv_check_id(worker, am_id))) {
        status = UCS_ERR_INVALID_PARAM;
        goto out_send_ats;
    }

    if (am->header_length != 0) {
        ucs_assert(length >= am->header_length + sizeof(*rts));
        hdr = UCS_PTR_BYTE_OFFSET(rts, length - am->header_length);
    } else {
        hdr = NULL;
    }

    desc_status = ucp_recv_desc_init(worker, data, length, 0, tl_flags, 0,
                                     UCP_RECV_DESC_FLAG_RNDV |
                                     UCP_RECV_DESC_FLAG_AM_CB_INPROGRESS, 0, 1,
                                     "am_rndv_process_rts", &desc);
    if (ucs_unlikely(UCS_STATUS_IS_ERR(desc_status))) {
        ucs_error("worker %p could not allocate descriptor for active"
                  " message RTS on callback %u", worker, am_id);
        status = UCS_ERR_NO_MEMORY;
        goto out_send_ats;
    }

    param.recv_attr = UCP_AM_RECV_ATTR_FLAG_RNDV |
                      ucp_am_hdr_reply_ep(worker, am->flags, ep,
                                          &param.reply_ep);
    status          = am_cb->cb(am_cb->context, hdr, am->header_length,
                                desc + 1, rts->size, &param);
    if (ucp_am_rdesc_in_progress(desc, status)) {
        /* User either wants to save descriptor for later use or initiated
         * rendezvous receive (by ucp_am_recv_data_nbx) in the callback. */
        ucs_assertv(!UCS_STATUS_IS_ERR(status), "%s",
                    ucs_status_string(status));

        desc->flags &= ~UCP_RECV_DESC_FLAG_AM_CB_INPROGRESS;
        return desc_status;
    } else if (desc->flags & UCP_RECV_DESC_FLAG_RECV_STARTED) {
        /* User initiated rendezvous receive in the callback and it is
         * already completed. No need to save the descriptor for further use
         */
        goto out;
    }

    ucs_trace_data("worker %p, RTS is dropped, length %zu, status %s",
                   worker, length, ucs_status_string(status));

    /* User does not want to receive the data, fall through to send ATS. */

out_send_ats:
    /* Some error occurred or user does not need this data. Send ATS back to the
     * sender to complete its send request. */
    ucp_am_rndv_send_ats(worker, rts, status);

out:
    if (desc != NULL) {
        if (ENABLE_PARAMS_CHECK) {
            /* Specifying the descriptor as released. This can detect the use of
             * the invalid descriptor in the case when the user returns UCS_OK
             * from the AM callback and then wrongly tries to receive data with
             * ucp_am_recv_data_nbx(). */
            desc->flags |= UCP_RECV_DESC_FLAG_RELEASED;
        }
        if (!(desc->flags & UCP_RECV_DESC_FLAG_UCT_DESC)) {
            /* Release descriptor if it was allocated on UCP mpool, otherwise it
             * will be freed by UCT, when UCS_OK is returned from this func. */
            ucp_recv_desc_release(desc);
        }
    }

    return UCS_OK;
}

UCP_DEFINE_AM(UCP_FEATURE_AM, UCP_AM_ID_SINGLE,
              ucp_am_handler, NULL, 0);
UCP_DEFINE_AM(UCP_FEATURE_AM, UCP_AM_ID_FIRST,
              ucp_am_long_first_handler, NULL, 0);
UCP_DEFINE_AM(UCP_FEATURE_AM, UCP_AM_ID_MIDDLE,
              ucp_am_long_middle_handler, NULL, 0);
UCP_DEFINE_AM(UCP_FEATURE_AM, UCP_AM_ID_SINGLE_REPLY,
              ucp_am_handler_reply, NULL, 0);

const ucp_request_send_proto_t ucp_am_proto = {
    .contig_short           = ucp_am_contig_short,
    .bcopy_single           = ucp_am_bcopy_single,
    .bcopy_multi            = ucp_am_bcopy_multi,
    .zcopy_single           = ucp_am_zcopy_single,
    .zcopy_multi            = ucp_am_zcopy_multi,
    .zcopy_completion       = ucp_am_zcopy_completion,
    .only_hdr_size          = sizeof(ucp_am_hdr_t)
};

const ucp_request_send_proto_t ucp_am_reply_proto = {
    .contig_short           = ucp_am_contig_short_reply,
    .bcopy_single           = ucp_am_bcopy_single_reply,
    .bcopy_multi            = ucp_am_bcopy_multi,
    .zcopy_single           = ucp_am_zcopy_single_reply,
    .zcopy_multi            = ucp_am_zcopy_multi,
    .zcopy_completion       = ucp_am_zcopy_completion,
    .only_hdr_size          = sizeof(ucp_am_hdr_t) + sizeof(ucp_am_reply_ftr_t)
};<|MERGE_RESOLUTION|>--- conflicted
+++ resolved
@@ -1103,14 +1103,11 @@
         req->recv.am.desc  = desc;
         rts                = data_desc;
 
-<<<<<<< HEAD
-        ucp_request_recv_memh_init(req, param);
-=======
 #if ENABLE_DEBUG_DATA
         req->recv.proto_rndv_config = NULL;
 #endif
 
->>>>>>> e05d4e0c
+        ucp_request_recv_memh_init(req, param);
         ucp_request_set_callback_param(param, recv_am, req, recv.am);
 
         ucs_assert(rts->opcode == UCP_RNDV_RTS_AM);

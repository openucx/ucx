--- conflicted
+++ resolved
@@ -2481,12 +2481,9 @@
 
 void ucp_worker_destroy(ucp_worker_h worker)
 {
-<<<<<<< HEAD
+
     ucs_mpool_t *mp;
     ucs_trace_func("worker=%p", worker);
-=======
-    ucs_debug("destroy worker %p", worker);
->>>>>>> 42bafc15
 
     UCS_ASYNC_BLOCK(&worker->async);
     uct_worker_progress_unregister_safe(worker->uct, &worker->keepalive.cb_id);

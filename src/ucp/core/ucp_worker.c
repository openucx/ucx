--- conflicted
+++ resolved
@@ -1818,22 +1818,12 @@
                                                      cfg_index).key;
     ucp_context_h context          = worker->context;
     UCS_STRING_BUFFER_ONSTACK(strb, 256);
-<<<<<<< HEAD
     ucp_lane_map_t tag_lanes_map    = UCS_STATIC_BITMAP_ZERO_INITIALIZER;
     ucp_lane_map_t rma_lanes_map    = UCS_STATIC_BITMAP_ZERO_INITIALIZER;
     ucp_lane_map_t amo_lanes_map    = UCS_STATIC_BITMAP_ZERO_INITIALIZER;
     ucp_lane_map_t stream_lanes_map = UCS_STATIC_BITMAP_ZERO_INITIALIZER;
     ucp_lane_map_t am_lanes_map     = UCS_STATIC_BITMAP_ZERO_INITIALIZER;
     ucp_lane_map_t ka_lanes_map     = UCS_STATIC_BITMAP_ZERO_INITIALIZER;
-=======
-    ucp_lane_map_t tag_lanes_map    = 0;
-    ucp_lane_map_t rma_lanes_map    = 0;
-    ucp_lane_map_t amo_lanes_map    = 0;
-    ucp_lane_map_t device_lanes_map = 0;
-    ucp_lane_map_t stream_lanes_map = 0;
-    ucp_lane_map_t am_lanes_map     = 0;
-    ucp_lane_map_t ka_lanes_map     = 0;
->>>>>>> 1be106e7
     int rma_emul                    = 0;
     int amo_emul                    = 0;
     int num_valid_lanes             = 0;

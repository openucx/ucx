/**
 * Copyright (c) NVIDIA CORPORATION & AFFILIATES, 2001-2015. ALL RIGHTS RESERVED.
 * Copyright (C) ARM Ltd. 2016.  ALL RIGHTS RESERVED.
 * Copyright (C) Advanced Micro Devices, Inc. 2019. ALL RIGHTS RESERVED.
 *
 * See file LICENSE for terms.
 */


#ifndef UCP_CONTEXT_H_
#define UCP_CONTEXT_H_

#include "ucp_types.h"
#include "ucp_thread.h"

#include <ucp/api/ucp.h>
#include <ucp/dt/dt.h>
#include <ucp/proto/proto.h>
#include <uct/api/uct.h>
#include <uct/api/v2/uct_v2.h>
#include <ucs/datastruct/mpool.h>
#include <ucs/datastruct/queue_types.h>
#include <ucs/datastruct/conn_match.h>
#include <ucs/memory/memtype_cache.h>
#include <ucs/memory/memory_type.h>
#include <ucs/memory/rcache.h>
#include <ucs/type/spinlock.h>
#include <ucs/sys/string.h>
#include <ucs/type/param.h>


/* Hash map of rcaches which contain imported memory handles got from peers */
KHASH_TYPE(ucp_context_imported_mem_hash, uint64_t, ucs_rcache_t*);
typedef khash_t(ucp_context_imported_mem_hash) ucp_context_imported_mem_hash_t;

KHASH_IMPL(ucp_context_imported_mem_hash, uint64_t, ucs_rcache_t*, 1,
           kh_int64_hash_func, kh_int64_hash_equal);


enum {
    /* The flag indicates that the resource may be used for auxiliary
     * wireup communications only */
    UCP_TL_RSC_FLAG_AUX = UCS_BIT(0)
};

#define UCP_OP_ATTR_INDEX_MASK (UCP_OP_ATTR_FLAG_NO_IMM_CMPL    | \
                                UCP_OP_ATTR_FLAG_FORCE_IMM_CMPL | \
                                UCP_OP_ATTR_FLAG_FAST_CMPL      | \
                                UCP_OP_ATTR_FLAG_MULTI_SEND)

#define UCP_OP_ATTR_INDEX(_op_attr_flag) \
    (ucs_ilog2(ucp_proto_select_op_attr_pack((_op_attr_flag), \
                                             UCP_OP_ATTR_INDEX_MASK)))


typedef struct ucp_context_config {
    /** Threshold for switching UCP to buffered copy(bcopy) protocol */
    size_t                                 bcopy_thresh;
    /** Threshold for switching UCP to rendezvous protocol for intra-node */
    size_t                                 rndv_intra_thresh;
    /** Threshold for switching UCP to rendezvous protocol for inter-node */
    size_t                                 rndv_inter_thresh;
    /** Threshold for switching UCP to rendezvous protocol
     *  in ucp_tag_send_nbr() */
    size_t                                 rndv_send_nbr_thresh;
    /** Threshold for switching UCP to rendezvous protocol in case the calculated
     *  threshold is zero or negative */
    size_t                                 rndv_thresh_fallback;
    /** The percentage allowed for performance difference between rendezvous
     *  and the eager_zcopy protocol */
    double                                 rndv_perf_diff;
    /** Maximal allowed ratio between slowest and fastest lane in a multi-lane
     *  protocol. Lanes slower than the specified ratio will not be used */
    double                                 multi_lane_max_ratio;
    /* Bandwidth efficiency ratio */
    double                                 multi_path_ratio;
    /** Threshold for switching UCP to zero copy protocol */
    size_t                                 zcopy_thresh;
    /** Communication scheme in RNDV protocol */
    ucp_rndv_mode_t                        rndv_mode;
    /** RKEY PTR segment size */
    size_t                                 rkey_ptr_seg_size;
    /** Estimation of bcopy bandwidth */
    double                                 bcopy_bw;
    /** Segment size in the worker pre-registered memory pool */
    size_t                                 seg_size;
    /** RNDV pipeline fragment size */
    size_t                                 rndv_frag_size[UCS_MEMORY_TYPE_LAST];
    /** Number of RNDV pipeline fragments per allocation */
    size_t                                 rndv_num_frags[UCS_MEMORY_TYPE_LAST];
    /** Memory types of fragments used for RNDV pipeline protocol */
    uint64_t                               rndv_frag_mem_types;
    /** RNDV pipeline send threshold */
    size_t                                 rndv_pipeline_send_thresh;
    /** Enabling 2-stage pipeline rndv protocol */
    int                                    rndv_shm_ppln_enable;
    /** Enable error handling for rndv pipeline protocol */
    int                                    rndv_errh_ppln_enable;
    /** Threshold for using tag matching offload capabilities. Smaller buffers
     *  will not be posted to the transport. */
    size_t                                 tm_thresh;
    /** Threshold for forcing tag matching offload capabilities */
    size_t                                 tm_force_thresh;
    /** Upper bound for posting tm offload receives with internal UCP
     *  preregistered bounce buffers. */
    size_t                                 tm_max_bb_size;
    /** Enabling SW rndv protocol with tag offload mode */
    ucs_ternary_auto_value_t               tm_sw_rndv;
    /** Pack debug information in worker address */
    int                                    address_debug_info;
    /** Maximal size of worker address name for debugging */
    unsigned                               max_worker_address_name;
    /** Atomic mode */
    ucp_atomic_mode_t                      atomic_mode;
    /** If use mutex for MT support or not */
    int                                    use_mt_mutex;
    /** On-demand progress */
    int                                    adaptive_progress;
    /** Eager-am multi-lane support */
    unsigned                               max_eager_lanes;
    /** Rendezvous-get multi-lane support */
    unsigned                               max_rndv_lanes;
    /** RMA multi-lane support */
    unsigned                               max_rma_lanes;
    /** Minimum allowed chunk size when splitting rndv message over multiple
     *  lanes */
    size_t                                 min_rndv_chunk_size;
    /** Estimated number of endpoints */
    size_t                                 estimated_num_eps;
    /** Estimated number of processes per node */
    size_t                                 estimated_num_ppn;
    /** Enable flushing endpoints while flushing a worker */
    int                                    flush_worker_eps;
    /** Fence mode */
    ucp_fence_mode_t                       fence_mode;
    /** Enable optimizations suitable for homogeneous systems */
    int                                    unified_mode;
    /** Enable cm wireup message exchange to select the best transports
     *  for all lanes after cm phase is done */
    int                                    cm_use_all_devices;
    /** Maximal number of pending connection requests for a listener */
    size_t                                 listener_backlog;
    /** Enable new protocol selection logic */
    int                                    proto_enable;
    /** Force request reset after wireup */
    int                                    proto_request_reset;
    /** Time period between keepalive rounds */
    ucs_time_t                             keepalive_interval;
    /** Maximal number of endpoints to check on every keepalive round
     * (0 - disabled, inf - check all endpoints on every round) */
    unsigned                               keepalive_num_eps;
    /** Time period between dynamic transport switching rounds */
    ucs_time_t                             dynamic_tl_switch_interval;
    /** Number of usage tracker rounds performed for each progress operation */
    unsigned                               dynamic_tl_progress_factor;
    /** Defines whether resolving remote endpoint ID is required or not when
     *  creating a local endpoint */
    ucs_on_off_auto_value_t                resolve_remote_ep_id;
    /** Enable indirect IDs to object pointers in wire protocols */
    ucs_on_off_auto_value_t                proto_indirect_id;
    /** Bitmap of memory types whose allocations are registered fully */
    uint64_t                               reg_whole_alloc_bitmap;
    /** Always use flush operation in rendezvous put */
    int                                    rndv_put_force_flush;
    /** Maximum size of mem type direct rndv*/
    size_t                                 rndv_memtype_direct_size;
    /** UCP sockaddr private data format version */
    ucp_object_version_t                   sa_client_min_hdr_version;
    /** Remote keys with that many remote MDs or less would be allocated from a
      * memory pool.*/
    int                                    rkey_mpool_max_md;
    /** Worker address format version */
    ucp_object_version_t                   worker_addr_version;
    /** Threshold for enabling RNDV data split alignment */
    size_t                                 rndv_align_thresh;
    /** Print protocols information */
    char                                   *proto_info;
    /** MD to compare for transport selection scores */
    char                                   *select_distance_md;
    /** Directory to write protocol selection information */
    char                                   *proto_info_dir;
    /** Memory types that perform non-blocking registration by default */
    uint64_t                               reg_nb_mem_types;
    /** Prefer native RMA transports for RMA/AMO protocols */
    int                                    prefer_offload;
    /** RMA zcopy segment size */
    size_t                                 rma_zcopy_max_seg_size;
    /** Enable global VA MR */
    ucs_on_off_auto_value_t                gva_enable;
    /** Lock memory when using global VA MR */
    int                                    gva_mlock;
    /** Prefetch memory when using global VA MR */
    int                                    gva_prefetch;
    /** Protocol overhead */
    double                                 proto_overhead_single;
    double                                 proto_overhead_multi;
    double                                 proto_overhead_rndv_offload;
    double                                 proto_overhead_rndv_rts;
    double                                 proto_overhead_rndv_rtr;
    double                                 proto_overhead_sw;
    double                                 proto_overhead_rkey_ptr;
    /** Registration cache lookup overhead estimation */
    double                                 rcache_overhead;
    /** UCP extra operation attributes flags */
    uint64_t                               extra_op_attr_flags;
    /** Upper limit to the amount of prioritized endpoints */
    unsigned                               max_priority_eps;
<<<<<<< HEAD
    /** Extend endpoint lanes connections of each local device to all remote 
     *  devices */
    int                                    ep_allow_all_to_all;
=======
    /* Use AM lane to send wireup messages */
    int                                    wireup_via_am_lane;
>>>>>>> dca08cf6
} ucp_context_config_t;


typedef UCS_CONFIG_STRING_ARRAY_FIELD(names) ucp_context_config_names_t;


struct ucp_config {
    /** Array of device lists names to use.
     *  This array holds four lists - network devices, shared memory devices,
     *  acceleration devices and loop-back devices */
    ucs_config_names_array_t               devices[UCT_DEVICE_TYPE_LAST];
    /** Array of transport names to use */
    ucs_config_allow_list_t                tls;
    /** Array of protocol names to use */
    ucs_config_allow_list_t                protos;
    /** Array of memory allocation methods */
    UCS_CONFIG_STRING_ARRAY_FIELD(methods) alloc_prio;
    /** Array of rendezvous fragment sizes */
    ucp_context_config_names_t             rndv_frag_sizes;
    /** Array of rendezvous fragment elems per allocation */
    ucp_context_config_names_t             rndv_frag_elems;
    /** Array of transports for client-server transports and port selection */
    UCS_CONFIG_STRING_ARRAY_FIELD(cm_tls)  sockaddr_cm_tls;
    /** Warn on invalid configuration */
    int                                    warn_invalid_config;
    /** Array of worker memory pool sizes */
    UCS_CONFIG_ARRAY_FIELD(size_t, memunits) mpool_sizes;
    /** Memory registration cache */
    ucs_ternary_auto_value_t               enable_rcache;
    /* Registration cache configuration */
    ucs_rcache_config_t                    rcache_config;
    /** Configuration saved directly in the context */
    ucp_context_config_t                   ctx;
    /** Save ucx configurations not listed in ucp_config_table **/
    ucs_list_link_t                        cached_key_list;
    /** This config environment prefix */
    char                                   *env_prefix;
    /** Maximum number of memory domains to use per component **/
    size_t                                 max_component_mds;
};


/**
 * UCP communication resource descriptor
 */
typedef struct ucp_tl_resource_desc {
    uct_tl_resource_desc_t        tl_rsc;       /* UCT resource descriptor */
    uint16_t                      tl_name_csum; /* Checksum of transport name */
    ucp_md_index_t                md_index;     /* Memory domain index (within the context) */
    ucp_rsc_index_t               dev_index;    /* Arbitrary device index. Resources
                                                   with same index have same device name. */
    uint8_t                       flags;        /* Flags that describe resource specifics */
} ucp_tl_resource_desc_t;


/**
 * Transport aliases.
 */
typedef struct ucp_tl_alias {
    const char                    *alias;   /* Alias name */
    const char*                   tls[8];   /* Transports which are selected by the alias */
} ucp_tl_alias_t;


/**
 * UCT component
 */
typedef struct ucp_tl_cmpt {
    uct_component_h               cmpt;      /* UCT component handle */
    uct_component_attr_t          attr;      /* UCT component attributes */
} ucp_tl_cmpt_t;


/**
 * Memory domain.
 */
typedef struct ucp_tl_md {
    /**
     * Memory domain handle
     */
    uct_md_h               md;

    /**
     * Index of owning component
     */
    ucp_rsc_index_t        cmpt_index;

    /**
     * Memory domain resource
     */
    uct_md_resource_desc_t rsc;

    /**
     * Memory domain attributes
     */
    uct_md_attr_v2_t       attr;

    /**
     * Flags mask parameter for @ref uct_md_mkey_pack_v2
     */
    unsigned               pack_flags_mask;

    /**
     * Global VA memory handle
     */
    uct_mem_h              gva_mr;
} ucp_tl_md_t;


typedef struct ucp_context_alloc_md_index {
    int            initialized;
    /* Index of memory domain that is used to allocate memory of the given type
     * using ucp_memh_alloc(). */
    ucp_md_index_t   md_index;
    ucs_sys_device_t sys_dev;
} ucp_context_alloc_md_index_t;


/**
 * UCP context
 */
typedef struct ucp_context {
    ucp_tl_cmpt_t                 *tl_cmpts;  /* UCT components */
    ucp_rsc_index_t               num_cmpts;  /* Number of UCT components */

    ucp_tl_md_t                   *tl_mds;    /* Memory domain resources */
    ucp_md_index_t                num_mds;    /* Number of memory domains */

    ucp_context_alloc_md_index_t  alloc_md[UCS_MEMORY_TYPE_LAST];

    /* Map of MDs that provide registration for given memory type,
       ucp_mem_map() will register memory for all those domains. */
    ucp_md_map_t                  reg_md_map[UCS_MEMORY_TYPE_LAST];

    /* Map of MDs that provide blocking registration for given memory type.
     * This map is initialized if non-blocking registration is requested for
     * the memory type (thus reg_md_map contains only MDs supporting
     * non-blocking registration).
     */
    ucp_md_map_t                  reg_block_md_map[UCS_MEMORY_TYPE_LAST];

    /* Map of MDs that require caching registrations for given memory type. */
    ucp_md_map_t                  cache_md_map[UCS_MEMORY_TYPE_LAST];

    /* Map of MDs that support global VA MRs for given memory type. */
    ucp_md_map_t                  gva_md_map[UCS_MEMORY_TYPE_LAST];

    /* Map of MDs that provide registration of a memory buffer for a given
       memory type to be exported to other processes. */
    ucp_md_map_t                  export_md_map;

    /* Map of MDs that support dmabuf registration */
    ucp_md_map_t                  dmabuf_reg_md_map;

    /* List of MDs that detect non host memory type */
    ucp_md_index_t                mem_type_detect_mds[UCS_MEMORY_TYPE_LAST];
    ucp_md_index_t                num_mem_type_detect_mds;  /* Number of mem type MDs */

    /* Map of dmabuf providers per memory type. Each entry in the array is
       either the index of the provider MD, or UCP_NULL_RESOURCE if no such MD
       exists. */
    ucp_md_index_t                dmabuf_mds[UCS_MEMORY_TYPE_LAST];

    uint64_t                      mem_type_mask;            /* Supported mem type mask */

    ucp_tl_resource_desc_t        *tl_rscs;   /* Array of communication resources */
    ucp_tl_bitmap_t               tl_bitmap;  /* Cached map of tl resources used by workers.
                                               * Not all resources may be used if unified
                                               * mode is enabled. */
    ucp_rsc_index_t               num_tls;    /* Number of resources in the array */
    ucp_proto_id_mask_t           proto_bitmap;  /* Enabled protocols */

    /* Mem handle registration cache */
    ucs_rcache_t                  *rcache;

    /* Hash of rcaches which contain imported memory handles got from peers */
    ucp_context_imported_mem_hash_t *imported_mem_hash;

    struct {

        /* Bitmap of features supported by the context */
        uint64_t                  features;
        uint64_t                  tag_sender_mask;

        /* How many endpoints are expected to be created */
        int                       est_num_eps;

        /* How many endpoints are expected to be created on single node */
        int                       est_num_ppn;

        struct {
            size_t                         size;    /* Request size for user */
            ucp_request_init_callback_t    init;    /* Initialization user callback */
            ucp_request_cleanup_callback_t cleanup; /* Cleanup user callback */
        } request;

        /* Array of allocation methods, a mix of MD allocation methods and non-MD */
        struct {
            /* Allocation method */
            uct_alloc_method_t    method;

            /* Component name to use, if method is MD */
            char                  cmpt_name[UCT_COMPONENT_NAME_MAX];
        } *alloc_methods;
        unsigned                  num_alloc_methods;

        /* Cached map of components which support CM capability */
        ucp_tl_bitmap_t           cm_cmpts_bitmap;

        /* Array of CMs indexes. The indexes appear in the configured priority
         * order. */
        ucp_rsc_index_t           cm_cmpt_idxs[UCP_MAX_RESOURCES];
        ucp_rsc_index_t           num_cm_cmpts;

        /* Configuration supplied by the user */
        ucp_context_config_t      ext;

        /* Config environment prefix used to create the context */
        char                      *env_prefix;

        /* worker_fence implementation method */
        ucp_fence_mode_t          worker_fence_mode;

        /* Progress wrapper enabled */
        int                       progress_wrapper_enabled;

        struct {
           unsigned               count;
           size_t                 *sizes;
        } am_mpools;
    } config;

    /* Configuration of multi-threading support */
    ucp_mt_lock_t                 mt_lock;

    char                          name[UCP_ENTITY_NAME_MAX];

    /* Global unique identifier */
    uint64_t                      uuid;

    /* Next memory handle registration identifier */
    uint64_t                      next_memh_reg_id;

    /* Save cached uct configurations */
    ucs_list_link_t               cached_key_list;
} ucp_context_t;


typedef struct ucp_am_handler {
    uint64_t                      features;
    uct_am_callback_t             cb;
    ucp_am_tracer_t               tracer;
    uint32_t                      flags;
    uct_am_callback_t             proxy_cb;
} ucp_am_handler_t;

typedef struct ucp_tl_iface_atomic_flags {
    struct {
        uint64_t                  op_flags;  /**< Attributes for atomic-post operations */
        uint64_t                  fop_flags; /**< Attributes for atomic-fetch operations */
    } atomic32, atomic64;
} ucp_tl_iface_atomic_flags_t;

#define UCP_ATOMIC_OP_MASK  (UCS_BIT(UCT_ATOMIC_OP_ADD)  | \
                             UCS_BIT(UCT_ATOMIC_OP_AND)  | \
                             UCS_BIT(UCT_ATOMIC_OP_OR)   | \
                             UCS_BIT(UCT_ATOMIC_OP_XOR))

#define UCP_ATOMIC_FOP_MASK (UCS_BIT(UCT_ATOMIC_OP_ADD)  | \
                             UCS_BIT(UCT_ATOMIC_OP_AND)  | \
                             UCS_BIT(UCT_ATOMIC_OP_OR)   | \
                             UCS_BIT(UCT_ATOMIC_OP_XOR)  | \
                             UCS_BIT(UCT_ATOMIC_OP_SWAP) | \
                             UCS_BIT(UCT_ATOMIC_OP_CSWAP))


/*
 * Define UCP active message handler helper macro.
 */
#define _UCP_DEFINE_AM(_features, _id, _cb, _tracer, _flags, _proxy) \
    ucp_am_handler_t ucp_am_handler_##_id  = { \
        .features = _features, \
        .cb       = _cb, \
        .tracer   = _tracer, \
        .flags    = _flags, \
        .proxy_cb = _proxy \
    }


/*
 * Define UCP active message handler.
 */
#define UCP_DEFINE_AM(_features, _id, _cb, _tracer, _flags) \
    _UCP_DEFINE_AM(_features, _id, _cb, _tracer, _flags, NULL)


/**
 * Defines UCP active message handler with proxy handler which counts received
 * messages on ucp_worker_iface_t context. It's used to determine if there is
 * activity on a transport interface.
 */
#define UCP_DEFINE_AM_WITH_PROXY(_features, _id, _cb, _tracer, _flags) \
    \
    static ucs_status_t \
    ucp_am_##_id##_counting_proxy(void *arg, void *data, size_t length, \
                                  unsigned flags) \
    { \
        ucp_worker_iface_t *wiface = arg; \
        wiface->proxy_recv_count++; \
        return _cb(wiface->worker, data, length, flags); \
    } \
    \
    _UCP_DEFINE_AM(_features, _id, _cb, _tracer, _flags, \
                   ucp_am_##_id##_counting_proxy)


#define UCP_CHECK_PARAM_NON_NULL(_param, _status, _action) \
    if ((_param) == NULL) { \
        ucs_error("the parameter %s must not be NULL", #_param); \
        (_status) = UCS_ERR_INVALID_PARAM; \
        _action; \
    };


/**
 * Check if at least one feature flag from @a _flags is initialized.
 */
#define UCP_CONTEXT_CHECK_FEATURE_FLAGS(_context, _flags, _action) \
    do { \
        if (ENABLE_PARAMS_CHECK && \
            ucs_unlikely(!((_context)->config.features & (_flags)))) {  \
            size_t feature_list_str_max = 512; \
            char *feature_list_str = ucs_alloca(feature_list_str_max);  \
            ucs_error("feature flags %s were not set for ucp_init()", \
                      ucs_flags_str(feature_list_str, feature_list_str_max,  \
                                    (_flags) & ~(_context)->config.features, \
                                    ucp_feature_str)); \
            _action; \
        } \
    } while (0)


#define UCP_PARAM_VALUE(_obj, _params, _name, _flag, _default) \
    UCS_PARAM_VALUE(UCS_PP_TOKENPASTE3(UCP_, _obj, _PARAM_FIELD), _params, \
                    _name, _flag, _default)


#define UCP_PARAM_FIELD_VALUE(_params, _name, _flag, _default) \
    UCS_PARAM_VALUE(UCP_PARAM_FIELD, _params, _name, _flag, _default)


#define UCP_ATTR_VALUE(_obj, _attrs, _name, _flag, _default) \
    UCS_PARAM_VALUE(UCS_PP_TOKENPASTE3(UCP_, _obj, _ATTR_FIELD), _attrs, \
                    _name, _flag, _default)


#define ucp_assert_memtype(_context, _buffer, _length, _mem_type) \
    ucs_assert(ucp_memory_type_detect(_context, _buffer, _length) == (_mem_type))


extern ucp_am_handler_t *ucp_am_handlers[];
extern const char       *ucp_feature_str[];


void ucp_dump_payload(ucp_context_h context, char *buffer, size_t max,
                      const void *data, size_t length);

void ucp_context_tag_offload_enable(ucp_context_h context);

void ucp_context_uct_atomic_iface_flags(ucp_context_h context,
                                        ucp_tl_iface_atomic_flags_t *atomic);

const char * ucp_find_tl_name_by_csum(ucp_context_t *context, uint16_t tl_name_csum);

const char *ucp_tl_bitmap_str(ucp_context_h context,
                              const ucp_tl_bitmap_t *tl_bitmap, char *str,
                              size_t max_str_len);

const char* ucp_feature_flags_str(unsigned feature_flags, char *str,
                                  size_t max_str_len);

void ucp_memory_detect_slowpath(ucp_context_h context, const void *address,
                                size_t length, ucs_memory_info_t *mem_info);

double ucp_tl_iface_latency_with_priority(ucp_context_h context,
                                          const ucs_linear_func_t *latency,
                                          int is_prioritized_ep);

/**
 * Calculate a small value to overcome float imprecision
 * between two float values
 */
static UCS_F_ALWAYS_INLINE
double ucp_calc_epsilon(double val1, double val2)
{
    return (val1 + val2) * (1e-6);
}

/**
 * Compare two scores and return:
 * - `-1` if score1 < score2
 * -  `0` if score1 == score2
 * -  `1` if score1 > score2
 */
static UCS_F_ALWAYS_INLINE
int ucp_score_cmp(double score1, double score2)
{
    double diff = score1 - score2;
    return ((fabs(diff) < ucp_calc_epsilon(score1, score2)) ?
            0 : ucs_signum(diff));
}

/**
 * Compare two scores taking into account priorities if scores are equal
 */
static UCS_F_ALWAYS_INLINE
int ucp_score_prio_cmp(double score1, int prio1, double score2, int prio2)
{
    int score_res = ucp_score_cmp(score1, score2);

    return score_res ? score_res : ucs_signum(prio1 - prio2);
}

static UCS_F_ALWAYS_INLINE
int ucp_is_scalable_transport(ucp_context_h context, size_t max_num_eps)
{
    return (max_num_eps >= (size_t)context->config.est_num_eps);
}

static UCS_F_ALWAYS_INLINE double
ucp_tl_iface_latency(ucp_context_h context, const ucs_linear_func_t *latency)
{
    return ucp_tl_iface_latency_with_priority(context, latency, 0);
}

static UCS_F_ALWAYS_INLINE double
ucp_tl_iface_bandwidth(ucp_context_h context, const uct_ppn_bandwidth_t *bandwidth)
{
    return bandwidth->dedicated +
           (bandwidth->shared / context->config.est_num_ppn);
}

static UCS_F_ALWAYS_INLINE const uct_component_attr_t*
ucp_cmpt_attr_by_md_index(ucp_context_h context, ucp_md_index_t md_index)
{
    ucp_tl_md_t *tl_md = &context->tl_mds[md_index];

    return &context->tl_cmpts[tl_md->cmpt_index].attr;
}

static UCS_F_ALWAYS_INLINE void
ucp_memory_info_set_host(ucp_memory_info_t *mem_info)
{
    mem_info->type    = UCS_MEMORY_TYPE_HOST;
    mem_info->sys_dev = UCS_SYS_DEVICE_ID_UNKNOWN;
}

static UCS_F_ALWAYS_INLINE void
ucp_memory_detect_internal(ucp_context_h context, const void *address,
                           size_t length, ucs_memory_info_t *mem_info)
{
    ucs_status_t status;

    if (ucs_likely(context->num_mem_type_detect_mds == 0)) {
        goto out_host_mem;
    }

    status = ucs_memtype_cache_lookup(address, length, mem_info);
    if (ucs_likely(status == UCS_ERR_NO_ELEM)) {
        ucs_trace_req("address %p length %zu: not found in memtype cache, "
                      "assuming host memory",
                      address, length);
        goto out_host_mem;
    } else if (ucs_likely(status == UCS_OK)) {
        if (ucs_unlikely(mem_info->type == UCS_MEMORY_TYPE_UNKNOWN)) {
            ucs_trace_req(
                    "address %p length %zu: memtype cache returned 'unknown'",
                    address, length);
            ucp_memory_detect_slowpath(context, address, length, mem_info);
        } else {
            ucs_trace_req(
                    "address %p length %zu: memtype cache returned '%s' %s",
                    address, length, ucs_memory_type_names[mem_info->type],
                    ucs_topo_sys_device_get_name(mem_info->sys_dev));
        }
    } else {
        ucp_memory_detect_slowpath(context, address, length, mem_info);
    }

    /* Memory type and system device was detected successfully */
    return;

out_host_mem:
    /* Memory type cache lookup failed - assume it is host memory */
    ucs_memory_info_set_host(mem_info);
}

static UCS_F_ALWAYS_INLINE void
ucp_memory_detect(ucp_context_h context, const void *address, size_t length,
                  ucp_memory_info_t *mem_info)
{
    ucs_memory_info_t mem_info_internal;

    ucp_memory_detect_internal(context, address, length, &mem_info_internal);

    mem_info->type    = mem_info_internal.type;
    mem_info->sys_dev = mem_info_internal.sys_dev;
}

static UCS_F_ALWAYS_INLINE int
ucp_context_usage_tracker_enabled(ucp_context_h context)
{
    return context->config.ext.dynamic_tl_switch_interval != UCS_TIME_INFINITY;
}

void ucp_context_memaccess_tl_bitmap(ucp_context_h context,
                                     ucs_memory_type_t mem_type,
                                     uint64_t md_reg_flags,
                                     ucp_tl_bitmap_t *tl_bitmap);


void ucp_context_dev_tl_bitmap(ucp_context_h context, const char *dev_name,
                               ucp_tl_bitmap_t *tl_bitmap);


void
ucp_context_dev_idx_tl_bitmap(ucp_context_h context, ucp_rsc_index_t dev_idx,
                              ucp_tl_bitmap_t *tl_bitmap);


void ucp_tl_bitmap_validate(const ucp_tl_bitmap_t *tl_bitmap,
                            const ucp_tl_bitmap_t *tl_bitmap_super);


const char* ucp_context_cm_name(ucp_context_h context, ucp_rsc_index_t cm_idx);


ucs_status_t
ucp_config_modify_internal(ucp_config_t *config, const char *name,
                           const char *value);


void ucp_apply_uct_config_list(ucp_context_h context, void *config);

#endif<|MERGE_RESOLUTION|>--- conflicted
+++ resolved
@@ -205,14 +205,11 @@
     uint64_t                               extra_op_attr_flags;
     /** Upper limit to the amount of prioritized endpoints */
     unsigned                               max_priority_eps;
-<<<<<<< HEAD
+    /* Use AM lane to send wireup messages */
+    int                                    wireup_via_am_lane;
     /** Extend endpoint lanes connections of each local device to all remote 
      *  devices */
     int                                    ep_allow_all_to_all;
-=======
-    /* Use AM lane to send wireup messages */
-    int                                    wireup_via_am_lane;
->>>>>>> dca08cf6
 } ucp_context_config_t;
 
 

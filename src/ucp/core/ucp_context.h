/**
 * Copyright (c) NVIDIA CORPORATION & AFFILIATES, 2001-2015. ALL RIGHTS RESERVED.
 * Copyright (C) ARM Ltd. 2016.  ALL RIGHTS RESERVED.
 * Copyright (C) Advanced Micro Devices, Inc. 2019. ALL RIGHTS RESERVED.
 *
 * See file LICENSE for terms.
 */


#ifndef UCP_CONTEXT_H_
#define UCP_CONTEXT_H_

#include "ucp_types.h"
#include "ucp_thread.h"

#include <ucp/api/ucp.h>
#include <ucp/dt/dt.h>
#include <ucp/proto/proto.h>
#include <uct/api/uct.h>
#include <uct/api/v2/uct_v2.h>
#include <ucs/datastruct/mpool.h>
#include <ucs/datastruct/queue_types.h>
#include <ucs/datastruct/bitmap.h>
#include <ucs/datastruct/conn_match.h>
#include <ucs/memory/memtype_cache.h>
#include <ucs/memory/memory_type.h>
#include <ucs/type/spinlock.h>
#include <ucs/sys/string.h>
#include <ucs/type/param.h>


/* Hash map of rcaches which contain imported memory handles got from peers */
KHASH_TYPE(ucp_context_imported_mem_hash, uint64_t, ucs_rcache_t*);
typedef khash_t(ucp_context_imported_mem_hash) ucp_context_imported_mem_hash_t;

KHASH_IMPL(ucp_context_imported_mem_hash, uint64_t, ucs_rcache_t*, 1,
           kh_int64_hash_func, kh_int64_hash_equal);


enum {
    /* The flag indicates that the resource may be used for auxiliary
     * wireup communications only */
    UCP_TL_RSC_FLAG_AUX = UCS_BIT(0)
};


typedef struct ucp_context_config {
    /** Threshold for switching UCP to buffered copy(bcopy) protocol */
    size_t                                 bcopy_thresh;
    /** Threshold for switching UCP to rendezvous protocol */
    size_t                                 rndv_thresh;
    /** Threshold for switching UCP to rendezvous protocol
     *  in ucp_tag_send_nbr() */
    size_t                                 rndv_send_nbr_thresh;
    /** Threshold for switching UCP to rendezvous protocol in case the calculated
     *  threshold is zero or negative */
    size_t                                 rndv_thresh_fallback;
    /** The percentage allowed for performance difference between rendezvous
     *  and the eager_zcopy protocol */
    double                                 rndv_perf_diff;
    /** Maximal allowed ratio between slowest and fastest lane in a multi-lane
     *  protocol. Lanes slower than the specified ratio will not be used */
    double                                 multi_lane_max_ratio;
    /* Bandwidth efficiency ratio */
    double                                 multi_path_ratio;
    /** Threshold for switching UCP to zero copy protocol */
    size_t                                 zcopy_thresh;
    /** Communication scheme in RNDV protocol */
    ucp_rndv_mode_t                        rndv_mode;
    /** RKEY PTR segment size */
    size_t                                 rkey_ptr_seg_size;
    /** Estimation of bcopy bandwidth */
    double                                 bcopy_bw;
    /** Segment size in the worker pre-registered memory pool */
    size_t                                 seg_size;
    /** RNDV pipeline fragment size */
    size_t                                 rndv_frag_size[UCS_MEMORY_TYPE_LAST];
    /** Number of RNDV pipeline fragments per allocation */
    size_t                                 rndv_num_frags[UCS_MEMORY_TYPE_LAST];
    /** Memory type of fragments used for RNDV pipeline protocol */
    ucs_memory_type_t                      rndv_frag_mem_type;
    /** RNDV pipeline send threshold */
    size_t                                 rndv_pipeline_send_thresh;
    /** Enabling 2-stage pipeline rndv protocol */
    int                                    rndv_shm_ppln_enable;
    /** Threshold for using tag matching offload capabilities. Smaller buffers
     *  will not be posted to the transport. */
    size_t                                 tm_thresh;
    /** Threshold for forcing tag matching offload capabilities */
    size_t                                 tm_force_thresh;
    /** Upper bound for posting tm offload receives with internal UCP
     *  preregistered bounce buffers. */
    size_t                                 tm_max_bb_size;
    /** Enabling SW rndv protocol with tag offload mode */
    ucs_ternary_auto_value_t               tm_sw_rndv;
    /** Pack debug information in worker address */
    int                                    address_debug_info;
    /** Maximal size of worker address name for debugging */
    unsigned                               max_worker_address_name;
    /** Atomic mode */
    ucp_atomic_mode_t                      atomic_mode;
    /** If use mutex for MT support or not */
    int                                    use_mt_mutex;
    /** On-demand progress */
    int                                    adaptive_progress;
    /** Eager-am multi-lane support */
    unsigned                               max_eager_lanes;
    /** Rendezvous-get multi-lane support */
    unsigned                               max_rndv_lanes;
    /** RMA multi-lane support */
    unsigned                               max_rma_lanes;
    /** Minimum allowed chunk size when splitting rndv message over multiple
     *  lanes */
    size_t                                 min_rndv_chunk_size;
    /** Estimated number of endpoints */
    size_t                                 estimated_num_eps;
    /** Estimated number of processes per node */
    size_t                                 estimated_num_ppn;
    /** Enable flushing endpoints while flushing a worker */
    int                                    flush_worker_eps;
    /** Fence mode */
    ucp_fence_mode_t                       fence_mode;
    /** Enable optimizations suitable for homogeneous systems */
    int                                    unified_mode;
    /** Enable cm wireup message exchange to select the best transports
     *  for all lanes after cm phase is done */
    int                                    cm_use_all_devices;
    /** Maximal number of pending connection requests for a listener */
    size_t                                 listener_backlog;
    /** Enable new protocol selection logic */
    int                                    proto_enable;
    /** Force request reset after wireup */
    int                                    proto_request_reset;
    /** Time period between keepalive rounds */
    ucs_time_t                             keepalive_interval;
    /** Maximal number of endpoints to check on every keepalive round
     * (0 - disabled, inf - check all endpoints on every round) */
    unsigned                               keepalive_num_eps;
    /** Defines whether resolving remote endpoint ID is required or not when
     *  creating a local endpoint */
    ucs_on_off_auto_value_t                resolve_remote_ep_id;
    /** Enable indirect IDs to object pointers in wire protocols */
    ucs_on_off_auto_value_t                proto_indirect_id;
    /** Bitmap of memory types whose allocations are registered fully */
    unsigned                               reg_whole_alloc_bitmap;
    /** Always use flush operation in rendezvous put */
    int                                    rndv_put_force_flush;
    /** Maximum size of mem type direct rndv*/
    size_t                                 rndv_memtype_direct_size;
    /** UCP sockaddr private data format version */
    ucp_object_version_t                   sa_client_min_hdr_version;
    /** Remote keys with that many remote MDs or less would be allocated from a
      * memory pool.*/
    int                                    rkey_mpool_max_md;
    /** Worker address format version */
    ucp_object_version_t                   worker_addr_version;
    /** Threshold for enabling RNDV data split alignment */
    size_t                                 rndv_align_thresh;
    /** Print protocols information */
    char                                   *proto_info;
    /** MD to compare for transport selection scores */
    char                                   *select_distance_md;
    /** Directory to write protocol selection information */
    char                                   *proto_info_dir;
<<<<<<< HEAD
    /** Window size (WS) defines the contribution of single operation
     *  performance into estimation of multiple operations performance:
     *  (1 / WS) * single_op_estimation + ((WS - 1) / WS) * multi_op_estimation
     */
    unsigned                               proto_window_size;
=======
    /** Memory types that perform non-blocking registration by default */
    uint64_t                               reg_nb_mem_types;
>>>>>>> ac88d333
} ucp_context_config_t;


typedef UCS_CONFIG_STRING_ARRAY_FIELD(names) ucp_context_config_names_t;


struct ucp_config {
    /** Array of device lists names to use.
     *  This array holds four lists - network devices, shared memory devices,
     *  acceleration devices and loop-back devices */
    ucs_config_names_array_t               devices[UCT_DEVICE_TYPE_LAST];
    /** Array of transport names to use */
    ucs_config_allow_list_t                tls;
    /** Array of protocol names to use */
    ucs_config_allow_list_t                protos;
    /** Array of memory allocation methods */
    UCS_CONFIG_STRING_ARRAY_FIELD(methods) alloc_prio;
    /** Array of rendezvous fragment sizes */
    ucp_context_config_names_t             rndv_frag_sizes;
    /** Array of rendezvous fragment elems per allocation */
    ucp_context_config_names_t             rndv_frag_elems;
    /** Array of transports for client-server transports and port selection */
    UCS_CONFIG_STRING_ARRAY_FIELD(cm_tls)  sockaddr_cm_tls;
    /** Warn on invalid configuration */
    int                                    warn_invalid_config;
    /** Array of worker memory pool sizes */
    UCS_CONFIG_ARRAY_FIELD(size_t, memunits) mpool_sizes;
    /** Memory registration cache */
    ucs_ternary_auto_value_t               enable_rcache;
    /* Registration cache configuration */
    ucs_rcache_config_t                    rcache_config;
    /** Configuration saved directly in the context */
    ucp_context_config_t                   ctx;
    /** Save ucx configurations not listed in ucp_config_table **/
    ucs_list_link_t                        cached_key_list;
    /** This config environment prefix */
    char                                   *env_prefix;
};


/**
 * UCP communication resource descriptor
 */
typedef struct ucp_tl_resource_desc {
    uct_tl_resource_desc_t        tl_rsc;       /* UCT resource descriptor */
    uint16_t                      tl_name_csum; /* Checksum of transport name */
    ucp_md_index_t                md_index;     /* Memory domain index (within the context) */
    ucp_rsc_index_t               dev_index;    /* Arbitrary device index. Resources
                                                   with same index have same device name. */
    uint8_t                       flags;        /* Flags that describe resource specifics */
} ucp_tl_resource_desc_t;


/**
 * Transport aliases.
 */
typedef struct ucp_tl_alias {
    const char                    *alias;   /* Alias name */
    const char*                   tls[8];   /* Transports which are selected by the alias */
} ucp_tl_alias_t;


/**
 * UCT component
 */
typedef struct ucp_tl_cmpt {
    uct_component_h               cmpt;      /* UCT component handle */
    uct_component_attr_t          attr;      /* UCT component attributes */
} ucp_tl_cmpt_t;


/**
 * Memory domain.
 */
typedef struct ucp_tl_md {
    /**
     * Memory domain handle
     */
    uct_md_h               md;

    /**
     * Index of owning component
     */
    ucp_rsc_index_t        cmpt_index;

    /**
     * Memory domain resource
     */
    uct_md_resource_desc_t rsc;

    /**
     * Memory domain attributes
     */
    uct_md_attr_v2_t       attr;

    /**
     * Flags mask parameter for @ref uct_md_mkey_pack_v2
     */
    unsigned               pack_flags_mask;
} ucp_tl_md_t;


/**
 * UCP context
 */
typedef struct ucp_context {
    ucp_tl_cmpt_t                 *tl_cmpts;  /* UCT components */
    ucp_rsc_index_t               num_cmpts;  /* Number of UCT components */

    ucp_tl_md_t                   *tl_mds;    /* Memory domain resources */
    ucp_md_index_t                num_mds;    /* Number of memory domains */

    /* Index of memory domain that is used to allocate memory of the given type
     * using ucp_memh_alloc(). */
    int                           alloc_md_index_initialized;
    ucp_md_index_t                alloc_md_index[UCS_MEMORY_TYPE_LAST];

    /* Map of MDs that provide registration for given memory type,
       ucp_mem_map() will register memory for all those domains. */
    ucp_md_map_t                  reg_md_map[UCS_MEMORY_TYPE_LAST];

    /* Map of MDs that require caching registrations for given memory type. */
    ucp_md_map_t                  cache_md_map[UCS_MEMORY_TYPE_LAST];

    /* Map of MDs that provide registration of a memory buffer for a given
       memory type to be exported to other processes. */
    ucp_md_map_t                  export_md_map;

    /* Map of MDs that support dmabuf registration */
    ucp_md_map_t                  dmabuf_reg_md_map;

    /* List of MDs that detect non host memory type */
    ucp_md_index_t                mem_type_detect_mds[UCS_MEMORY_TYPE_LAST];
    ucp_md_index_t                num_mem_type_detect_mds;  /* Number of mem type MDs */

    /* Map of dmabuf providers per memory type. Each entry in the array is
       either the index of the provider MD, or UCP_NULL_RESOURCE if no such MD
       exists. */
    ucp_md_index_t                dmabuf_mds[UCS_MEMORY_TYPE_LAST];

    uint64_t                      mem_type_mask;            /* Supported mem type mask */

    ucp_tl_resource_desc_t        *tl_rscs;   /* Array of communication resources */
    ucp_tl_bitmap_t               tl_bitmap;  /* Cached map of tl resources used by workers.
                                               * Not all resources may be used if unified
                                               * mode is enabled. */
    ucp_rsc_index_t               num_tls;    /* Number of resources in the array */
    ucp_proto_id_mask_t           proto_bitmap;  /* Enabled protocols */

    /* Mem handle registration cache */
    ucs_rcache_t                  *rcache;

    /* Hash of rcaches which contain imported memory handles got from peers */
    ucp_context_imported_mem_hash_t *imported_mem_hash;

    struct {

        /* Bitmap of features supported by the context */
        uint64_t                  features;
        uint64_t                  tag_sender_mask;

        /* How many endpoints are expected to be created */
        int                       est_num_eps;

        /* How many endpoints are expected to be created on single node */
        int                       est_num_ppn;

        struct {
            size_t                         size;    /* Request size for user */
            ucp_request_init_callback_t    init;    /* Initialization user callback */
            ucp_request_cleanup_callback_t cleanup; /* Cleanup user callback */
        } request;

        /* Array of allocation methods, a mix of MD allocation methods and non-MD */
        struct {
            /* Allocation method */
            uct_alloc_method_t    method;

            /* Component name to use, if method is MD */
            char                  cmpt_name[UCT_COMPONENT_NAME_MAX];
        } *alloc_methods;
        unsigned                  num_alloc_methods;

        /* Cached map of components which support CM capability */
        ucp_tl_bitmap_t           cm_cmpts_bitmap;

        /* Array of CMs indexes. The indexes appear in the configured priority
         * order. */
        ucp_rsc_index_t           cm_cmpt_idxs[UCP_MAX_RESOURCES];
        ucp_rsc_index_t           num_cm_cmpts;

        /* Configuration supplied by the user */
        ucp_context_config_t      ext;

        /* Config environment prefix used to create the context */
        char                      *env_prefix;

        /* worker_fence implementation method */
        unsigned                  worker_strong_fence;

        struct {
           unsigned               count;
           size_t                 *sizes;
        } am_mpools;
    } config;

    /* Configuration of multi-threading support */
    ucp_mt_lock_t                 mt_lock;

    char                          name[UCP_ENTITY_NAME_MAX];

    /* Global unique identifier */
    uint64_t                      uuid;

    /* Next memory handle registration identifier */
    uint64_t                      next_memh_reg_id;

    /* Save cached uct configurations */
    ucs_list_link_t               cached_key_list;
} ucp_context_t;


typedef struct ucp_am_handler {
    uint64_t                      features;
    uct_am_callback_t             cb;
    ucp_am_tracer_t               tracer;
    uint32_t                      flags;
    uct_am_callback_t             proxy_cb;
} ucp_am_handler_t;

typedef struct ucp_tl_iface_atomic_flags {
    struct {
        uint64_t                  op_flags;  /**< Attributes for atomic-post operations */
        uint64_t                  fop_flags; /**< Attributes for atomic-fetch operations */
    } atomic32, atomic64;
} ucp_tl_iface_atomic_flags_t;

#define UCP_ATOMIC_OP_MASK  (UCS_BIT(UCT_ATOMIC_OP_ADD)  | \
                             UCS_BIT(UCT_ATOMIC_OP_AND)  | \
                             UCS_BIT(UCT_ATOMIC_OP_OR)   | \
                             UCS_BIT(UCT_ATOMIC_OP_XOR))

#define UCP_ATOMIC_FOP_MASK (UCS_BIT(UCT_ATOMIC_OP_ADD)  | \
                             UCS_BIT(UCT_ATOMIC_OP_AND)  | \
                             UCS_BIT(UCT_ATOMIC_OP_OR)   | \
                             UCS_BIT(UCT_ATOMIC_OP_XOR)  | \
                             UCS_BIT(UCT_ATOMIC_OP_SWAP) | \
                             UCS_BIT(UCT_ATOMIC_OP_CSWAP))


/*
 * Define UCP active message handler helper macro.
 */
#define _UCP_DEFINE_AM(_features, _id, _cb, _tracer, _flags, _proxy) \
    ucp_am_handler_t ucp_am_handler_##_id  = { \
        .features = _features, \
        .cb       = _cb, \
        .tracer   = _tracer, \
        .flags    = _flags, \
        .proxy_cb = _proxy \
    }


/*
 * Define UCP active message handler.
 */
#define UCP_DEFINE_AM(_features, _id, _cb, _tracer, _flags) \
    _UCP_DEFINE_AM(_features, _id, _cb, _tracer, _flags, NULL)


/**
 * Defines UCP active message handler with proxy handler which counts received
 * messages on ucp_worker_iface_t context. It's used to determine if there is
 * activity on a transport interface.
 */
#define UCP_DEFINE_AM_WITH_PROXY(_features, _id, _cb, _tracer, _flags) \
    \
    static ucs_status_t \
    ucp_am_##_id##_counting_proxy(void *arg, void *data, size_t length, \
                                  unsigned flags) \
    { \
        ucp_worker_iface_t *wiface = arg; \
        wiface->proxy_recv_count++; \
        return _cb(wiface->worker, data, length, flags); \
    } \
    \
    _UCP_DEFINE_AM(_features, _id, _cb, _tracer, _flags, \
                   ucp_am_##_id##_counting_proxy)


#define UCP_CHECK_PARAM_NON_NULL(_param, _status, _action) \
    if ((_param) == NULL) { \
        ucs_error("the parameter %s must not be NULL", #_param); \
        (_status) = UCS_ERR_INVALID_PARAM; \
        _action; \
    };


/**
 * Check if at least one feature flag from @a _flags is initialized.
 */
#define UCP_CONTEXT_CHECK_FEATURE_FLAGS(_context, _flags, _action) \
    do { \
        if (ENABLE_PARAMS_CHECK && \
            ucs_unlikely(!((_context)->config.features & (_flags)))) {  \
            size_t feature_list_str_max = 512; \
            char *feature_list_str = ucs_alloca(feature_list_str_max);  \
            ucs_error("feature flags %s were not set for ucp_init()", \
                      ucs_flags_str(feature_list_str, feature_list_str_max,  \
                                    (_flags) & ~(_context)->config.features, \
                                    ucp_feature_str)); \
            _action; \
        } \
    } while (0)


#define UCP_PARAM_VALUE(_obj, _params, _name, _flag, _default) \
    UCS_PARAM_VALUE(UCS_PP_TOKENPASTE3(UCP_, _obj, _PARAM_FIELD), _params, \
                    _name, _flag, _default)


#define UCP_PARAM_FIELD_VALUE(_params, _name, _flag, _default) \
    UCS_PARAM_VALUE(UCP_PARAM_FIELD, _params, _name, _flag, _default)


#define UCP_ATTR_VALUE(_obj, _attrs, _name, _flag, _default) \
    UCS_PARAM_VALUE(UCS_PP_TOKENPASTE3(UCP_, _obj, _ATTR_FIELD), _attrs, \
                    _name, _flag, _default)


#define ucp_assert_memtype(_context, _buffer, _length, _mem_type) \
    ucs_assert(ucp_memory_type_detect(_context, _buffer, _length) == (_mem_type))


#define UCP_CONTEXT_MEM_CAP_TLS(_context, _mem_type, _cap_field, _tl_bitmap) \
    { \
        const uct_md_attr_v2_t *md_attr; \
        ucp_md_index_t md_index; \
        ucp_rsc_index_t tl_id; \
        UCS_BITMAP_CLEAR(&(_tl_bitmap)); \
        UCS_BITMAP_FOR_EACH_BIT((_context)->tl_bitmap, tl_id) { \
            md_index = (_context)->tl_rscs[tl_id].md_index; \
            md_attr  = &(_context)->tl_mds[md_index].attr; \
            if (md_attr->_cap_field & UCS_BIT(_mem_type)) { \
                UCS_BITMAP_SET(_tl_bitmap, tl_id); \
            } \
        } \
    }


extern ucp_am_handler_t *ucp_am_handlers[];
extern const char       *ucp_feature_str[];


void ucp_dump_payload(ucp_context_h context, char *buffer, size_t max,
                      const void *data, size_t length);

void ucp_context_tag_offload_enable(ucp_context_h context);

void ucp_context_uct_atomic_iface_flags(ucp_context_h context,
                                        ucp_tl_iface_atomic_flags_t *atomic);

const char * ucp_find_tl_name_by_csum(ucp_context_t *context, uint16_t tl_name_csum);

const char *ucp_tl_bitmap_str(ucp_context_h context,
                              const ucp_tl_bitmap_t *tl_bitmap, char *str,
                              size_t max_str_len);

const char* ucp_feature_flags_str(unsigned feature_flags, char *str,
                                  size_t max_str_len);

void ucp_memory_detect_slowpath(ucp_context_h context, const void *address,
                                size_t length, ucs_memory_info_t *mem_info);

/**
 * Calculate a small value to overcome float imprecision
 * between two float values
 */
static UCS_F_ALWAYS_INLINE
double ucp_calc_epsilon(double val1, double val2)
{
    return (val1 + val2) * (1e-6);
}

/**
 * Compare two scores and return:
 * - `-1` if score1 < score2
 * -  `0` if score1 == score2
 * -  `1` if score1 > score2
 */
static UCS_F_ALWAYS_INLINE
int ucp_score_cmp(double score1, double score2)
{
    double diff = score1 - score2;
    return ((fabs(diff) < ucp_calc_epsilon(score1, score2)) ?
            0 : ucs_signum(diff));
}

/**
 * Compare two scores taking into account priorities if scores are equal
 */
static UCS_F_ALWAYS_INLINE
int ucp_score_prio_cmp(double score1, int prio1, double score2, int prio2)
{
    int score_res = ucp_score_cmp(score1, score2);

    return score_res ? score_res : ucs_signum(prio1 - prio2);
}

static UCS_F_ALWAYS_INLINE
int ucp_is_scalable_transport(ucp_context_h context, size_t max_num_eps)
{
    return (max_num_eps >= (size_t)context->config.est_num_eps);
}

static UCS_F_ALWAYS_INLINE double
ucp_tl_iface_latency(ucp_context_h context, const ucs_linear_func_t *latency)
{
    return ucs_linear_func_apply(*latency, context->config.est_num_eps);
}

static UCS_F_ALWAYS_INLINE double
ucp_tl_iface_bandwidth(ucp_context_h context, const uct_ppn_bandwidth_t *bandwidth)
{
    return bandwidth->dedicated +
           (bandwidth->shared / context->config.est_num_ppn);
}

static UCS_F_ALWAYS_INLINE const uct_component_attr_t*
ucp_cmpt_attr_by_md_index(ucp_context_h context, ucp_md_index_t md_index)
{
    ucp_tl_md_t *tl_md = &context->tl_mds[md_index];

    return &context->tl_cmpts[tl_md->cmpt_index].attr;
}

static UCS_F_ALWAYS_INLINE void
ucp_memory_info_set_host(ucp_memory_info_t *mem_info)
{
    mem_info->type    = UCS_MEMORY_TYPE_HOST;
    mem_info->sys_dev = UCS_SYS_DEVICE_ID_UNKNOWN;
}

static UCS_F_ALWAYS_INLINE void
ucp_memory_detect_internal(ucp_context_h context, const void *address,
                           size_t length, ucs_memory_info_t *mem_info)
{
    ucs_status_t status;

    if (ucs_likely(context->num_mem_type_detect_mds == 0)) {
        goto out_host_mem;
    }

    status = ucs_memtype_cache_lookup(address, length, mem_info);
    if (ucs_likely(status == UCS_ERR_NO_ELEM)) {
        ucs_trace_req("address %p length %zu: not found in memtype cache, "
                      "assuming host memory",
                      address, length);
        goto out_host_mem;
    } else if (ucs_likely(status == UCS_OK)) {
        if (ucs_unlikely(mem_info->type == UCS_MEMORY_TYPE_UNKNOWN)) {
            ucs_trace_req(
                    "address %p length %zu: memtype cache returned 'unknown'",
                    address, length);
            ucp_memory_detect_slowpath(context, address, length, mem_info);
        } else {
            ucs_trace_req(
                    "address %p length %zu: memtype cache returned '%s' %s",
                    address, length, ucs_memory_type_names[mem_info->type],
                    ucs_topo_sys_device_get_name(mem_info->sys_dev));
        }
    } else {
        ucp_memory_detect_slowpath(context, address, length, mem_info);
    }

    /* Memory type and system device was detected successfully */
    return;

out_host_mem:
    /* Memory type cache lookup failed - assume it is host memory */
    ucs_memory_info_set_host(mem_info);
}

static UCS_F_ALWAYS_INLINE void
ucp_memory_detect(ucp_context_h context, const void *address, size_t length,
                  ucp_memory_info_t *mem_info)
{
    ucs_memory_info_t mem_info_internal;

    ucp_memory_detect_internal(context, address, length, &mem_info_internal);

    mem_info->type    = mem_info_internal.type;
    mem_info->sys_dev = mem_info_internal.sys_dev;
}

void
ucp_context_dev_tl_bitmap(ucp_context_h context, const char *dev_name,
                          ucp_tl_bitmap_t *tl_bitmap);


void
ucp_context_dev_idx_tl_bitmap(ucp_context_h context, ucp_rsc_index_t dev_idx,
                              ucp_tl_bitmap_t *tl_bitmap);


void ucp_tl_bitmap_validate(const ucp_tl_bitmap_t *tl_bitmap,
                            const ucp_tl_bitmap_t *tl_bitmap_super);


const char* ucp_context_cm_name(ucp_context_h context, ucp_rsc_index_t cm_idx);


ucs_status_t
ucp_config_modify_internal(ucp_config_t *config, const char *name,
                           const char *value);


void ucp_apply_uct_config_list(ucp_context_h context, void *config);

#endif<|MERGE_RESOLUTION|>--- conflicted
+++ resolved
@@ -162,16 +162,13 @@
     char                                   *select_distance_md;
     /** Directory to write protocol selection information */
     char                                   *proto_info_dir;
-<<<<<<< HEAD
     /** Window size (WS) defines the contribution of single operation
      *  performance into estimation of multiple operations performance:
      *  (1 / WS) * single_op_estimation + ((WS - 1) / WS) * multi_op_estimation
      */
     unsigned                               proto_window_size;
-=======
     /** Memory types that perform non-blocking registration by default */
     uint64_t                               reg_nb_mem_types;
->>>>>>> ac88d333
 } ucp_context_config_t;
 
 

/**
 * Copyright (c) NVIDIA CORPORATION & AFFILIATES, 2001-2015. ALL RIGHTS RESERVED.
 * Copyright (C) ARM Ltd. 2016.  ALL RIGHTS RESERVED.
 * Copyright (C) Advanced Micro Devices, Inc. 2019. ALL RIGHTS RESERVED.
 *
 * See file LICENSE for terms.
 */


#ifndef UCP_CONTEXT_H_
#define UCP_CONTEXT_H_

#include "ucp_types.h"
#include "ucp_thread.h"

#include <ucp/api/ucp.h>
#include <ucp/dt/dt.h>
#include <ucp/proto/proto.h>
#include <uct/api/uct.h>
#include <uct/api/v2/uct_v2.h>
#include <ucs/datastruct/mpool.h>
#include <ucs/datastruct/queue_types.h>
#include <ucs/datastruct/bitmap.h>
#include <ucs/datastruct/conn_match.h>
#include <ucs/memory/memtype_cache.h>
#include <ucs/memory/memory_type.h>
#include <ucs/type/spinlock.h>
#include <ucs/sys/string.h>
#include <ucs/type/param.h>


/* Hash map of rcaches which contain imported memory handles got from peers */
KHASH_TYPE(ucp_context_imported_mem_rcaches_hash, uint64_t, ucs_rcache_t*);
typedef khash_t(ucp_context_imported_mem_rcaches_hash) ucp_context_imported_mem_rcaches_t;

#define ucp_context_imported_mem_rcaches_hash_key(_uuid) \
    kh_int64_hash_func((uint64_t)(_uuid))

KHASH_IMPL(ucp_context_imported_mem_rcaches_hash, uint64_t, ucs_rcache_t*, 1,
           ucp_context_imported_mem_rcaches_hash_key, kh_int64_hash_equal);


enum {
    /* The flag indicates that the resource may be used for auxiliary
     * wireup communications only */
    UCP_TL_RSC_FLAG_AUX      = UCS_BIT(0),
    /* The flag indicates that the resource may be used for client-server
     * connection establishment with a sockaddr */
    UCP_TL_RSC_FLAG_SOCKADDR = UCS_BIT(1)
};


typedef struct ucp_context_config {
    /** Threshold for switching UCP to buffered copy(bcopy) protocol */
    size_t                                 bcopy_thresh;
    /** Threshold for switching UCP to rendezvous protocol */
    size_t                                 rndv_thresh;
    /** Threshold for switching UCP to rendezvous protocol
     *  in ucp_tag_send_nbr() */
    size_t                                 rndv_send_nbr_thresh;
    /** Threshold for switching UCP to rendezvous protocol in case the calculated
     *  threshold is zero or negative */
    size_t                                 rndv_thresh_fallback;
    /** The percentage allowed for performance difference between rendezvous
     *  and the eager_zcopy protocol */
    double                                 rndv_perf_diff;
    /** Maximal allowed ratio between slowest and fastest lane in a multi-lane
     *  protocol. Lanes slower than the specified ratio will not be used */
    double                                 multi_lane_max_ratio;
    /* Bandwidth efficiency ratio */
    double                                 multi_path_ratio;
    /** Threshold for switching UCP to zero copy protocol */
    size_t                                 zcopy_thresh;
    /** Communication scheme in RNDV protocol */
    ucp_rndv_mode_t                        rndv_mode;
    /** RKEY PTR segment size */
    size_t                                 rkey_ptr_seg_size;
    /** Estimation of bcopy bandwidth */
    double                                 bcopy_bw;
    /** Segment size in the worker pre-registered memory pool */
    size_t                                 seg_size;
    /** RNDV pipeline fragment size */
    size_t                                 rndv_frag_size[UCS_MEMORY_TYPE_LAST];
    /** Number of RNDV pipeline fragments per allocation */
    size_t                                 rndv_num_frags[UCS_MEMORY_TYPE_LAST];
    /** Memory type of fragments used for RNDV pipeline protocol */
    ucs_memory_type_t                      rndv_frag_mem_type;
    /** RNDV pipeline send threshold */
    size_t                                 rndv_pipeline_send_thresh;
    /** Enabling 2-stage pipeline rndv protocol */
    int                                    rndv_shm_ppln_enable;
    /** Threshold for using tag matching offload capabilities. Smaller buffers
     *  will not be posted to the transport. */
    size_t                                 tm_thresh;
    /** Threshold for forcing tag matching offload capabilities */
    size_t                                 tm_force_thresh;
    /** Upper bound for posting tm offload receives with internal UCP
     *  preregistered bounce buffers. */
    size_t                                 tm_max_bb_size;
    /** Enabling SW rndv protocol with tag offload mode */
    int                                    tm_sw_rndv;
    /** Pack debug information in worker address */
    int                                    address_debug_info;
    /** Maximal size of worker address name for debugging */
    unsigned                               max_worker_address_name;
    /** Atomic mode */
    ucp_atomic_mode_t                      atomic_mode;
    /** If use mutex for MT support or not */
    int                                    use_mt_mutex;
    /** On-demand progress */
    int                                    adaptive_progress;
    /** Eager-am multi-lane support */
    unsigned                               max_eager_lanes;
    /** Rendezvous-get multi-lane support */
    unsigned                               max_rndv_lanes;
    /** RMA multi-lane support */
    unsigned                               max_rma_lanes;
    /** Minimum allowed chunk size when splitting rndv message over multiple
     *  lanes */
    size_t                                 min_rndv_chunk_size;
    /** Estimated number of endpoints */
    size_t                                 estimated_num_eps;
    /** Estimated number of processes per node */
    size_t                                 estimated_num_ppn;
    /** Enable flushing endpoints while flushing a worker */
    int                                    flush_worker_eps;
    /** Fence mode */
    ucp_fence_mode_t                       fence_mode;
    /** Enable optimizations suitable for homogeneous systems */
    int                                    unified_mode;
    /** Enable cm wireup message exchange to select the best transports
     *  for all lanes after cm phase is done */
    int                                    cm_use_all_devices;
    /** Maximal number of pending connection requests for a listener */
    size_t                                 listener_backlog;
    /** Enable new protocol selection logic */
    int                                    proto_enable;
    /** Force request reset after wireup */
    int                                    proto_request_reset;
    /** Time period between keepalive rounds */
    ucs_time_t                             keepalive_interval;
    /** Maximal number of endpoints to check on every keepalive round
     * (0 - disabled, inf - check all endpoints on every round) */
    unsigned                               keepalive_num_eps;
    /** Defines whether resolving remote endpoint ID is required or not when
     *  creating a local endpoint */
    ucs_on_off_auto_value_t                resolve_remote_ep_id;
    /** Enable indirect IDs to object pointers in wire protocols */
    ucs_on_off_auto_value_t                proto_indirect_id;
    /** Bitmap of memory types whose allocations are registered fully */
    unsigned                               reg_whole_alloc_bitmap;
    /** Always use flush operation in rendezvous put */
    int                                    rndv_put_force_flush;
    /** Maximum size of mem type direct rndv*/
    size_t                                 rndv_memtype_direct_size;
    /** UCP sockaddr private data format version */
    ucp_object_version_t                   sa_client_min_hdr_version;
    /** Remote keys with that many remote MDs or less would be allocated from a
      * memory pool.*/
    int                                    rkey_mpool_max_md;
    /** Worker address format version */
    ucp_object_version_t                   worker_addr_version;
    /** Threshold for enabling RNDV data split alignment */
    size_t                                 rndv_align_thresh;
    /** Print protocols information */
    int                                    proto_info;
    /** MD to compare for transport selection scores */
    char                                   *select_distance_md;
    /** Directory to write protocol selection information */
    char                                   *proto_info_dir;
} ucp_context_config_t;


typedef UCS_CONFIG_STRING_ARRAY_FIELD(names) ucp_context_config_names_t;


struct ucp_config {
    /** Array of device lists names to use.
     *  This array holds four lists - network devices, shared memory devices,
     *  acceleration devices and loop-back devices */
    ucs_config_names_array_t               devices[UCT_DEVICE_TYPE_LAST];
    /** Array of transport names to use */
    ucs_config_allow_list_t                tls;
    /** Array of protocol names to use */
    ucs_config_allow_list_t                protos;
    /** Array of memory allocation methods */
    UCS_CONFIG_STRING_ARRAY_FIELD(methods) alloc_prio;
    /** Array of rendezvous fragment sizes */
    ucp_context_config_names_t             rndv_frag_sizes;
    /** Array of rendezvous fragment elems per allocation */
    ucp_context_config_names_t             rndv_frag_elems;
    /** Array of transports for client-server transports and port selection */
    UCS_CONFIG_STRING_ARRAY_FIELD(cm_tls)  sockaddr_cm_tls;
    /** Warn on invalid configuration */
    int                                    warn_invalid_config;
    /** Array of worker memory pool sizes */
    UCS_CONFIG_ARRAY_FIELD(size_t, memunits) mpool_sizes;
    /** Memory registration cache */
    ucs_ternary_auto_value_t               enable_rcache;
    /** Configuration saved directly in the context */
    ucp_context_config_t                   ctx;
    /** Save ucx configurations not listed in ucp_config_table **/
    ucs_list_link_t                        cached_key_list;
    /** This config environment prefix */
    char                                   *env_prefix;
};


/**
 * UCP communication resource descriptor
 */
typedef struct ucp_tl_resource_desc {
    uct_tl_resource_desc_t        tl_rsc;       /* UCT resource descriptor */
    uint16_t                      tl_name_csum; /* Checksum of transport name */
    ucp_md_index_t                md_index;     /* Memory domain index (within the context) */
    ucp_rsc_index_t               dev_index;    /* Arbitrary device index. Resources
                                                   with same index have same device name. */
    uint8_t                       flags;        /* Flags that describe resource specifics */
} ucp_tl_resource_desc_t;


/**
 * Transport aliases.
 */
typedef struct ucp_tl_alias {
    const char                    *alias;   /* Alias name */
    const char*                   tls[8];   /* Transports which are selected by the alias */
} ucp_tl_alias_t;


/**
 * UCT component
 */
typedef struct ucp_tl_cmpt {
    uct_component_h               cmpt;      /* UCT component handle */
    uct_component_attr_t          attr;      /* UCT component attributes */
} ucp_tl_cmpt_t;


/**
 * Memory domain.
 */
typedef struct ucp_tl_md {
    /**
     * Memory domain handle
     */
    uct_md_h               md;

    /**
     * Index of owning component
     */
    ucp_rsc_index_t        cmpt_index;

    /**
     * Memory domain resource
     */
    uct_md_resource_desc_t rsc;

    /**
     * Memory domain attributes
     */
    uct_md_attr_v2_t       attr;

    /**
     * Flags mask parameter for @ref uct_md_mkey_pack_v2
     */
    unsigned               pack_flags_mask;
} ucp_tl_md_t;


/**
 * UCP context
 */
typedef struct ucp_context {
    ucp_tl_cmpt_t                 *tl_cmpts;  /* UCT components */
    ucp_rsc_index_t               num_cmpts;  /* Number of UCT components */

    ucp_tl_md_t                   *tl_mds;    /* Memory domain resources */
    ucp_md_index_t                num_mds;    /* Number of memory domains */

    /* Map of MDs that provide registration for given memory type,
       ucp_mem_map() will register memory for all those domains. */
    ucp_md_map_t                  reg_md_map[UCS_MEMORY_TYPE_LAST];

    /* Map of MDs that require caching registrations for given memory type. */
    ucp_md_map_t                  cache_md_map[UCS_MEMORY_TYPE_LAST];

<<<<<<< HEAD
    /* Map of MDs that provide registration of a memory buffer for a given
       memory type to be exported to other processes. */
    ucp_md_map_t                  export_md_map[UCS_MEMORY_TYPE_LAST];
=======
    /* Map of MDs that support dmabuf registration */
    ucp_md_map_t                  dmabuf_reg_md_map;
>>>>>>> ac16732c

    /* List of MDs that detect non host memory type */
    ucp_md_index_t                mem_type_detect_mds[UCS_MEMORY_TYPE_LAST];
    ucp_md_index_t                num_mem_type_detect_mds;  /* Number of mem type MDs */

    /* Map of dmabuf providers per memory type. Each entry in the array is
       either the index of the provider MD, or UCP_NULL_RESOURCE if no such MD
       exists. */
    ucp_md_index_t                dmabuf_mds[UCS_MEMORY_TYPE_LAST];

    uint64_t                      mem_type_mask;            /* Supported mem type mask */

    ucp_tl_resource_desc_t        *tl_rscs;   /* Array of communication resources */
    ucp_tl_bitmap_t               tl_bitmap;  /* Cached map of tl resources used by workers.
                                               * Not all resources may be used if unified
                                               * mode is enabled. */
    ucp_rsc_index_t               num_tls;    /* Number of resources in the array */
    ucp_proto_id_mask_t           proto_bitmap;  /* Enabled protocols */

    /* Mem handle registration cache */
    ucs_rcache_t                  *rcache;

    /* Hash of rcaches which contain imported memory handles got from peers */
    ucp_context_imported_mem_rcaches_t *imported_mem_rcaches;

    struct {

        /* Bitmap of features supported by the context */
        uint64_t                  features;
        uint64_t                  tag_sender_mask;

        /* How many endpoints are expected to be created */
        int                       est_num_eps;

        /* How many endpoints are expected to be created on single node */
        int                       est_num_ppn;

        struct {
            size_t                         size;    /* Request size for user */
            ucp_request_init_callback_t    init;    /* Initialization user callback */
            ucp_request_cleanup_callback_t cleanup; /* Cleanup user callback */
        } request;

        /* Array of allocation methods, a mix of MD allocation methods and non-MD */
        struct {
            /* Allocation method */
            uct_alloc_method_t    method;

            /* Component name to use, if method is MD */
            char                  cmpt_name[UCT_COMPONENT_NAME_MAX];
        } *alloc_methods;
        unsigned                  num_alloc_methods;

        /* Cached map of components which support CM capability */
        ucp_tl_bitmap_t           cm_cmpts_bitmap;

        /* Array of CMs indexes. The indexes appear in the configured priority
         * order. */
        ucp_rsc_index_t           cm_cmpt_idxs[UCP_MAX_RESOURCES];
        ucp_rsc_index_t           num_cm_cmpts;

        /* Configuration supplied by the user */
        ucp_context_config_t      ext;

        /* Config environment prefix used to create the context */
        char                      *env_prefix;

        /* worker_fence implementation method */
        unsigned                  worker_strong_fence;

        struct {
           unsigned               count;
           size_t                 *sizes;
        } am_mpools;
    } config;

    /* Configuration of multi-threading support */
    ucp_mt_lock_t                 mt_lock;

    char                          name[UCP_ENTITY_NAME_MAX];

    /* Global unique identifier */
    uint64_t                      uuid;

    /* Next memory handle registration identifier */
    uint64_t                      next_memh_reg_id;

    /* Save cached uct configurations */
    ucs_list_link_t               cached_key_list;
} ucp_context_t;


typedef struct ucp_am_handler {
    uint64_t                      features;
    uct_am_callback_t             cb;
    ucp_am_tracer_t               tracer;
    uint32_t                      flags;
    uct_am_callback_t             proxy_cb;
} ucp_am_handler_t;

typedef struct ucp_tl_iface_atomic_flags {
    struct {
        uint64_t                  op_flags;  /**< Attributes for atomic-post operations */
        uint64_t                  fop_flags; /**< Attributes for atomic-fetch operations */
    } atomic32, atomic64;
} ucp_tl_iface_atomic_flags_t;

#define UCP_ATOMIC_OP_MASK  (UCS_BIT(UCT_ATOMIC_OP_ADD)  | \
                             UCS_BIT(UCT_ATOMIC_OP_AND)  | \
                             UCS_BIT(UCT_ATOMIC_OP_OR)   | \
                             UCS_BIT(UCT_ATOMIC_OP_XOR))

#define UCP_ATOMIC_FOP_MASK (UCS_BIT(UCT_ATOMIC_OP_ADD)  | \
                             UCS_BIT(UCT_ATOMIC_OP_AND)  | \
                             UCS_BIT(UCT_ATOMIC_OP_OR)   | \
                             UCS_BIT(UCT_ATOMIC_OP_XOR)  | \
                             UCS_BIT(UCT_ATOMIC_OP_SWAP) | \
                             UCS_BIT(UCT_ATOMIC_OP_CSWAP))


/*
 * Define UCP active message handler helper macro.
 */
#define _UCP_DEFINE_AM(_features, _id, _cb, _tracer, _flags, _proxy) \
    ucp_am_handler_t ucp_am_handler_##_id  = { \
        .features = _features, \
        .cb       = _cb, \
        .tracer   = _tracer, \
        .flags    = _flags, \
        .proxy_cb = _proxy \
    }


/*
 * Define UCP active message handler.
 */
#define UCP_DEFINE_AM(_features, _id, _cb, _tracer, _flags) \
    _UCP_DEFINE_AM(_features, _id, _cb, _tracer, _flags, NULL)


/**
 * Defines UCP active message handler with proxy handler which counts received
 * messages on ucp_worker_iface_t context. It's used to determine if there is
 * activity on a transport interface.
 */
#define UCP_DEFINE_AM_WITH_PROXY(_features, _id, _cb, _tracer, _flags) \
    \
    static ucs_status_t \
    ucp_am_##_id##_counting_proxy(void *arg, void *data, size_t length, \
                                  unsigned flags) \
    { \
        ucp_worker_iface_t *wiface = arg; \
        wiface->proxy_recv_count++; \
        return _cb(wiface->worker, data, length, flags); \
    } \
    \
    _UCP_DEFINE_AM(_features, _id, _cb, _tracer, _flags, \
                   ucp_am_##_id##_counting_proxy)


#define UCP_CHECK_PARAM_NON_NULL(_param, _status, _action) \
    if ((_param) == NULL) { \
        ucs_error("the parameter %s must not be NULL", #_param); \
        (_status) = UCS_ERR_INVALID_PARAM; \
        _action; \
    };


/**
 * Check if at least one feature flag from @a _flags is initialized.
 */
#define UCP_CONTEXT_CHECK_FEATURE_FLAGS(_context, _flags, _action) \
    do { \
        if (ENABLE_PARAMS_CHECK && \
            ucs_unlikely(!((_context)->config.features & (_flags)))) {  \
            size_t feature_list_str_max = 512; \
            char *feature_list_str = ucs_alloca(feature_list_str_max);  \
            ucs_error("feature flags %s were not set for ucp_init()", \
                      ucs_flags_str(feature_list_str, feature_list_str_max,  \
                                    (_flags) & ~(_context)->config.features, \
                                    ucp_feature_str)); \
            _action; \
        } \
    } while (0)


#define UCP_PARAM_VALUE(_obj, _params, _name, _flag, _default) \
    UCS_PARAM_VALUE(UCS_PP_TOKENPASTE3(UCP_, _obj, _PARAM_FIELD), _params, \
                    _name, _flag, _default)


#define UCP_PARAM_FIELD_VALUE(_params, _name, _flag, _default) \
    UCS_PARAM_VALUE(UCP_PARAM_FIELD, _params, _name, _flag, _default)


#define UCP_ATTR_VALUE(_obj, _attrs, _name, _flag, _default) \
    UCS_PARAM_VALUE(UCS_PP_TOKENPASTE3(UCP_, _obj, _ATTR_FIELD), _attrs, \
                    _name, _flag, _default)


#define ucp_assert_memtype(_context, _buffer, _length, _mem_type) \
    ucs_assert(ucp_memory_type_detect(_context, _buffer, _length) == (_mem_type))


#define UCP_CONTEXT_MEM_CAP_TLS(_context, _mem_type, _cap_field, _tl_bitmap) \
    { \
        const uct_md_attr_v2_t *md_attr; \
        ucp_md_index_t md_index; \
        ucp_rsc_index_t tl_id; \
        UCS_BITMAP_CLEAR(&(_tl_bitmap)); \
        UCS_BITMAP_FOR_EACH_BIT((_context)->tl_bitmap, tl_id) { \
            md_index = (_context)->tl_rscs[tl_id].md_index; \
            md_attr  = &(_context)->tl_mds[md_index].attr; \
            if (md_attr->_cap_field & UCS_BIT(_mem_type)) { \
                UCS_BITMAP_SET(_tl_bitmap, tl_id); \
            } \
        } \
    }


extern ucp_am_handler_t *ucp_am_handlers[];
extern const char       *ucp_feature_str[];


void ucp_dump_payload(ucp_context_h context, char *buffer, size_t max,
                      const void *data, size_t length);

void ucp_context_tag_offload_enable(ucp_context_h context);

void ucp_context_uct_atomic_iface_flags(ucp_context_h context,
                                        ucp_tl_iface_atomic_flags_t *atomic);

const char * ucp_find_tl_name_by_csum(ucp_context_t *context, uint16_t tl_name_csum);

const char *ucp_tl_bitmap_str(ucp_context_h context,
                              const ucp_tl_bitmap_t *tl_bitmap, char *str,
                              size_t max_str_len);

const char* ucp_feature_flags_str(unsigned feature_flags, char *str,
                                  size_t max_str_len);

void ucp_memory_detect_slowpath(ucp_context_h context, const void *address,
                                size_t length, ucs_memory_info_t *mem_info);

/**
 * Calculate a small value to overcome float imprecision
 * between two float values
 */
static UCS_F_ALWAYS_INLINE
double ucp_calc_epsilon(double val1, double val2)
{
    return (val1 + val2) * (1e-6);
}

/**
 * Compare two scores and return:
 * - `-1` if score1 < score2
 * -  `0` if score1 == score2
 * -  `1` if score1 > score2
 */
static UCS_F_ALWAYS_INLINE
int ucp_score_cmp(double score1, double score2)
{
    double diff = score1 - score2;
    return ((fabs(diff) < ucp_calc_epsilon(score1, score2)) ?
            0 : ucs_signum(diff));
}

/**
 * Compare two scores taking into account priorities if scores are equal
 */
static UCS_F_ALWAYS_INLINE
int ucp_score_prio_cmp(double score1, int prio1, double score2, int prio2)
{
    int score_res = ucp_score_cmp(score1, score2);

    return score_res ? score_res : ucs_signum(prio1 - prio2);
}

static UCS_F_ALWAYS_INLINE
int ucp_is_scalable_transport(ucp_context_h context, size_t max_num_eps)
{
    return (max_num_eps >= (size_t)context->config.est_num_eps);
}

static UCS_F_ALWAYS_INLINE double
ucp_tl_iface_latency(ucp_context_h context, const ucs_linear_func_t *latency)
{
    return ucs_linear_func_apply(*latency, context->config.est_num_eps);
}

static UCS_F_ALWAYS_INLINE double
ucp_tl_iface_bandwidth(ucp_context_h context, const uct_ppn_bandwidth_t *bandwidth)
{
    return bandwidth->dedicated +
           (bandwidth->shared / context->config.est_num_ppn);
}

static UCS_F_ALWAYS_INLINE const uct_component_attr_t*
ucp_cmpt_attr_by_md_index(ucp_context_h context, ucp_md_index_t md_index)
{
    ucp_tl_md_t *tl_md = &context->tl_mds[md_index];

    return &context->tl_cmpts[tl_md->cmpt_index].attr;
}

static UCS_F_ALWAYS_INLINE void
ucp_memory_info_set_host(ucp_memory_info_t *mem_info)
{
    mem_info->type    = UCS_MEMORY_TYPE_HOST;
    mem_info->sys_dev = UCS_SYS_DEVICE_ID_UNKNOWN;
}

static UCS_F_ALWAYS_INLINE void
ucp_memory_detect_internal(ucp_context_h context, const void *address,
                           size_t length, ucs_memory_info_t *mem_info)
{
    ucs_status_t status;

    if (ucs_likely(context->num_mem_type_detect_mds == 0)) {
        goto out_host_mem;
    }

    status = ucs_memtype_cache_lookup(address, length, mem_info);
    if (ucs_likely(status == UCS_ERR_NO_ELEM)) {
        ucs_trace_req("address %p length %zu: not found in memtype cache, "
                      "assuming host memory",
                      address, length);
        goto out_host_mem;
    } else if (ucs_likely(status == UCS_OK)) {
        if (ucs_unlikely(mem_info->type == UCS_MEMORY_TYPE_UNKNOWN)) {
            ucs_trace_req(
                    "address %p length %zu: memtype cache returned 'unknown'",
                    address, length);
            ucp_memory_detect_slowpath(context, address, length, mem_info);
        } else {
            ucs_trace_req(
                    "address %p length %zu: memtype cache returned '%s' %s",
                    address, length, ucs_memory_type_names[mem_info->type],
                    ucs_topo_sys_device_get_name(mem_info->sys_dev));
        }
    } else {
        ucp_memory_detect_slowpath(context, address, length, mem_info);
    }

    /* Memory type and system device was detected successfully */
    return;

out_host_mem:
    /* Memory type cache lookup failed - assume it is host memory */
    ucs_memory_info_set_host(mem_info);
}

static UCS_F_ALWAYS_INLINE void
ucp_memory_detect(ucp_context_h context, const void *address, size_t length,
                  ucp_memory_info_t *mem_info)
{
    ucs_memory_info_t mem_info_internal;

    ucp_memory_detect_internal(context, address, length, &mem_info_internal);

    mem_info->type    = mem_info_internal.type;
    mem_info->sys_dev = mem_info_internal.sys_dev;
}


void
ucp_context_dev_tl_bitmap(ucp_context_h context, const char *dev_name,
                          ucp_tl_bitmap_t *tl_bitmap);


void
ucp_context_dev_idx_tl_bitmap(ucp_context_h context, ucp_rsc_index_t dev_idx,
                              ucp_tl_bitmap_t *tl_bitmap);


void ucp_tl_bitmap_validate(const ucp_tl_bitmap_t *tl_bitmap,
                            const ucp_tl_bitmap_t *tl_bitmap_super);


const char* ucp_context_cm_name(ucp_context_h context, ucp_rsc_index_t cm_idx);


ucs_status_t
ucp_config_modify_internal(ucp_config_t *config, const char *name,
                           const char *value);


void ucp_apply_uct_config_list(ucp_context_h context, void *config);

#endif<|MERGE_RESOLUTION|>--- conflicted
+++ resolved
@@ -285,14 +285,12 @@
     /* Map of MDs that require caching registrations for given memory type. */
     ucp_md_map_t                  cache_md_map[UCS_MEMORY_TYPE_LAST];
 
-<<<<<<< HEAD
     /* Map of MDs that provide registration of a memory buffer for a given
        memory type to be exported to other processes. */
     ucp_md_map_t                  export_md_map[UCS_MEMORY_TYPE_LAST];
-=======
+
     /* Map of MDs that support dmabuf registration */
     ucp_md_map_t                  dmabuf_reg_md_map;
->>>>>>> ac16732c
 
     /* List of MDs that detect non host memory type */
     ucp_md_index_t                mem_type_detect_mds[UCS_MEMORY_TYPE_LAST];

--- conflicted
+++ resolved
@@ -410,14 +410,7 @@
     case UCP_REQUEST_SEND_PROTO_RNDV_GET:
     case UCP_REQUEST_SEND_PROTO_RNDV_PUT:
     case UCP_REQUEST_SEND_PROTO_ZCOPY_AM:
-<<<<<<< HEAD
-    case UCP_REQUEST_SEND_PROTO_RNDV_ACK:
         ucp_request_send_state_clear(req, comp_cb);
-=======
-        req->send.state.uct_comp.func   = comp_cb;
-        req->send.state.uct_comp.count  = 0;
-        req->send.state.uct_comp.status = UCS_OK;
->>>>>>> 9104002d
         /* Fall through */
     case UCP_REQUEST_SEND_PROTO_BCOPY_AM:
         req->send.state.dt.offset = 0;

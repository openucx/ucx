/**
 * Copyright (C) Mellanox Technologies Ltd. 2001-2019.  ALL RIGHTS RESERVED.
 *
 * See file LICENSE for terms.
 */

#ifndef UCP_REQUEST_INL_
#define UCP_REQUEST_INL_

#include "ucp_request.h"
#include "ucp_worker.h"
#include "ucp_ep.inl"

#include <ucp/core/ucp_worker.h>
#include <ucp/dt/dt.h>
#include <ucs/profile/profile.h>
#include <ucs/datastruct/mpool.inl>
#include <ucp/dt/dt.inl>
#include <inttypes.h>


#define UCP_REQUEST_FLAGS_FMT \
    "%c%c%c%c%c%c%c"

#define UCP_REQUEST_FLAGS_ARG(_flags) \
    (((_flags) & UCP_REQUEST_FLAG_COMPLETED)       ? 'd' : '-'), \
    (((_flags) & UCP_REQUEST_FLAG_RELEASED)        ? 'f' : '-'), \
    (((_flags) & UCP_REQUEST_FLAG_EXPECTED)        ? 'e' : '-'), \
    (((_flags) & UCP_REQUEST_FLAG_LOCAL_COMPLETED) ? 'L' : '-'), \
    (((_flags) & UCP_REQUEST_FLAG_CALLBACK)        ? 'c' : '-'), \
    (((_flags) & UCP_REQUEST_FLAG_RECV)            ? 'r' : '-'), \
    (((_flags) & UCP_REQUEST_FLAG_SYNC)            ? 's' : '-')

#define UCP_RECV_DESC_FMT \
    "rdesc %p %c%c%c%c%c%c len %u+%u"

#define UCP_RECV_DESC_ARG(_rdesc) \
    (_rdesc), \
    (((_rdesc)->flags & UCP_RECV_DESC_FLAG_UCT_DESC)      ? 't' : '-'), \
    (((_rdesc)->flags & UCP_RECV_DESC_FLAG_EAGER)         ? 'e' : '-'), \
    (((_rdesc)->flags & UCP_RECV_DESC_FLAG_EAGER_ONLY)    ? 'o' : '-'), \
    (((_rdesc)->flags & UCP_RECV_DESC_FLAG_EAGER_SYNC)    ? 's' : '-'), \
    (((_rdesc)->flags & UCP_RECV_DESC_FLAG_EAGER_OFFLOAD) ? 'f' : '-'), \
    (((_rdesc)->flags & UCP_RECV_DESC_FLAG_RNDV)          ? 'r' : '-'), \
    (_rdesc)->payload_offset, \
    ((_rdesc)->length - (_rdesc)->payload_offset)


/* defined as a macro to print the call site */
#define ucp_request_get(_worker) \
    ({ \
        ucp_request_t *_req = ucs_mpool_get_inline(&(_worker)->req_mp); \
        if (_req != NULL) { \
            VALGRIND_MAKE_MEM_DEFINED(_req + 1, \
                                      (_worker)->context->config.request.size); \
            ucs_trace_req("allocated request %p", _req); \
            UCS_PROFILE_REQUEST_NEW(_req, "ucp_request", 0); \
        } \
        _req; \
    })

#define ucp_request_complete(_req, _cb, _status, ...) \
    { \
        (_req)->status = (_status); \
        if (ucs_likely((_req)->flags & UCP_REQUEST_FLAG_CALLBACK)) { \
            (_req)->_cb((_req) + 1, (_status), ## __VA_ARGS__); \
        } \
        if (ucs_unlikely(((_req)->flags  |= UCP_REQUEST_FLAG_COMPLETED) & \
                         UCP_REQUEST_FLAG_RELEASED)) { \
            ucp_request_put(_req); \
        } \
    }

#define ucp_request_set_callback(_req, _cb, _cb_value, _user_data) \
    { \
        (_req)->_cb       = _cb_value; \
        (_req)->user_data = _user_data; \
        (_req)->flags    |= UCP_REQUEST_FLAG_CALLBACK; \
        ucs_trace_data("request %p %s set to %p, user data: %p", \
                      _req, #_cb, _cb_value, _user_data); \
    }


#define ucp_request_get_param(_worker, _param, _failed) \
    ({ \
        ucp_request_t *__req; \
        if (!((_param)->op_attr_mask & UCP_OP_ATTR_FIELD_REQUEST)) { \
            __req = ucp_request_get(_worker); \
            if (ucs_unlikely((__req) == NULL)) { \
                _failed; \
            } \
        } else { \
            __req = ((ucp_request_t*)(_param)->request) - 1; \
        } \
        __req; \
    })


#define ucp_request_put_param(_param, _req) \
    if (!((_param)->op_attr_mask & UCP_OP_ATTR_FIELD_REQUEST)) { \
        ucp_request_put(_req); \
    }


#define ucp_request_cb_param(_param, _req, _cb, ...) \
    if ((_param)->op_attr_mask & UCP_OP_ATTR_FIELD_CALLBACK) { \
        param->cb._cb(req + 1, status, ##__VA_ARGS__, param->user_data); \
    }


#define ucp_request_imm_cmpl_param(_param, _req, _status, _cb, ...) \
    if ((_param)->op_attr_mask & UCP_OP_ATTR_FLAG_NO_IMM_CMPL) { \
        ucp_request_cb_param(_param, _req, _cb, ##__VA_ARGS__); \
        ucs_trace_req("request %p completed, but immediate completion is " \
                      "prohibited, status %s", _req, \
                      ucs_status_string(_status)); \
        return (_req) + 1; \
    } \
    ucp_request_put_param(_param, _req); \
    return UCS_STATUS_PTR(_status);


<<<<<<< HEAD
typedef void (*ucp_req_complete_func_t)(ucp_request_t *req, ucs_status_t status);
=======
#define ucp_request_set_send_callback_param(_param, _req, _cb) \
    if ((_param)->op_attr_mask & UCP_OP_ATTR_FIELD_CALLBACK) { \
        ucp_request_set_callback(_req, _cb.cb, (_param)->cb.send, \
                                 ((_param)->op_attr_mask & \
                                  UCP_OP_ATTR_FIELD_USER_DATA) ? \
                                 (_param)->user_data : NULL); \
    }
>>>>>>> b999c190


static UCS_F_ALWAYS_INLINE void
ucp_request_put(ucp_request_t *req)
{
    ucs_trace_req("put request %p", req);
    UCS_PROFILE_REQUEST_FREE(req);
    ucs_mpool_put_inline(req);
}

static UCS_F_ALWAYS_INLINE void
ucp_request_complete_send(ucp_request_t *req, ucs_status_t status)
{
    ucs_trace_req("completing send request %p (%p) "UCP_REQUEST_FLAGS_FMT" %s",
                  req, req + 1, UCP_REQUEST_FLAGS_ARG(req->flags),
                  ucs_status_string(status));
    UCS_PROFILE_REQUEST_EVENT(req, "complete_send", status);
    ucp_request_complete(req, send.cb, status, req->user_data);
}

static UCS_F_ALWAYS_INLINE void
ucp_request_complete_tag_recv(ucp_request_t *req, ucs_status_t status)
{
    ucs_trace_req("completing receive request %p (%p) "UCP_REQUEST_FLAGS_FMT
                  " stag 0x%"PRIx64" len %zu, %s",
                  req, req + 1, UCP_REQUEST_FLAGS_ARG(req->flags),
                  req->recv.tag.info.sender_tag, req->recv.tag.info.length,
                  ucs_status_string(status));
    UCS_PROFILE_REQUEST_EVENT(req, "complete_recv", status);
    ucp_request_complete(req, recv.tag.cb, status, &req->recv.tag.info,
                         req->user_data);
}

static UCS_F_ALWAYS_INLINE void
ucp_request_complete_stream_recv(ucp_request_t *req, ucp_ep_ext_proto_t* ep_ext,
                                 ucs_status_t status)
{
    /* dequeue request before complete */
    ucp_request_t *check_req UCS_V_UNUSED =
            ucs_queue_pull_elem_non_empty(&ep_ext->stream.match_q, ucp_request_t,
                                          recv.queue);
    ucs_assert(check_req               == req);
    ucs_assert((req->recv.stream.offset > 0) || UCS_STATUS_IS_ERR(status));

    req->recv.stream.length = req->recv.stream.offset;
    ucs_trace_req("completing stream receive request %p (%p) "
                  UCP_REQUEST_FLAGS_FMT" count %zu, %s",
                  req, req + 1, UCP_REQUEST_FLAGS_ARG(req->flags),
                  req->recv.stream.length, ucs_status_string(status));
    UCS_PROFILE_REQUEST_EVENT(req, "complete_recv", status);
    ucp_request_complete(req, recv.stream.cb, status, req->recv.stream.length,
                         req->user_data);
}

static UCS_F_ALWAYS_INLINE int
ucp_request_can_complete_stream_recv(ucp_request_t *req)
{
    /* NOTE: first check is needed to avoid heavy "%" operation if request is
     *       completely filled */
    if (req->recv.stream.offset == req->recv.length) {
        return 1;
    }

    if (req->flags & UCP_REQUEST_FLAG_STREAM_RECV_WAITALL) {
        return 0;
    }

    /* 0-length stream recv is meaningless if this was not requested explicitely */
    if (req->recv.stream.offset == 0) {
        return 0;
    }

    if (ucs_likely(UCP_DT_IS_CONTIG(req->recv.datatype))) {
        return req->recv.stream.offset %
               ucp_contig_dt_elem_size(req->recv.datatype) == 0;
    }

    /* Currently, all data types except contig has granularity 1 byte */
    return 1;
}

/*
 * @return Whether completed.
 *         *req_status if filled with the completion status if completed.
 */
static int UCS_F_ALWAYS_INLINE
ucp_request_try_send(ucp_request_t *req, ucs_status_t *req_status,
                     unsigned pending_flags)
{
    ucs_status_t status;

    /* coverity wrongly resolves (*req).send.uct.func to test_uct_pending::pending_send_op_ok */
    /* coverity[address_free] */
    status = req->send.uct.func(&req->send.uct);
    if (status == UCS_OK) {
        /* Completed the operation */
        *req_status = UCS_OK;
        return 1;
    } else if (status == UCS_INPROGRESS) {
        /* Not completed, but made progress */
        return 0;
    } else if (status != UCS_ERR_NO_RESOURCE) {
        /* Unexpected error */
        ucp_request_complete_send(req, status);
        *req_status = status;
        return 1;
    }

    /* No send resources, try to add to pending queue */
    ucs_assert(status == UCS_ERR_NO_RESOURCE);
    return ucp_request_pending_add(req, req_status, pending_flags);
}

/**
 * Start sending a request.
 *
 * @param [in]  req             Request to start.
 * @param [in]  pending_flags   flags to be passed to UCT if request will be
 *                              added to pending queue.
 *
 * @return UCS_OK - completed (callback will not be called)
 *         UCS_INPROGRESS - started but not completed
 *         other error - failure
 */
static UCS_F_ALWAYS_INLINE ucs_status_t
ucp_request_send(ucp_request_t *req, unsigned pending_flags)
{
    ucs_status_t status = UCS_ERR_NOT_IMPLEMENTED;
    while (!ucp_request_try_send(req, &status, pending_flags));
    return status;
}

static UCS_F_ALWAYS_INLINE
void ucp_request_send_generic_dt_finish(ucp_request_t *req)
{
    ucp_dt_generic_t *dt;
    if (UCP_DT_IS_GENERIC(req->send.datatype)) {
        dt = ucp_dt_to_generic(req->send.datatype);
        ucs_assert(NULL != dt);
        dt->ops.finish(req->send.state.dt.dt.generic.state);
    }
}

static UCS_F_ALWAYS_INLINE
void ucp_request_recv_generic_dt_finish(ucp_request_t *req)
{
    ucp_dt_generic_t *dt;
    if (UCP_DT_IS_GENERIC(req->recv.datatype)) {
        dt = ucp_dt_to_generic(req->recv.datatype);
        ucs_assert(NULL != dt);
        dt->ops.finish(req->recv.state.dt.generic.state);
    }
}

static UCS_F_ALWAYS_INLINE void
ucp_request_send_state_init(ucp_request_t *req, ucp_datatype_t datatype,
                            size_t dt_count)
{
    ucp_dt_generic_t *dt_gen;
    void             *state_gen;

    VALGRIND_MAKE_MEM_UNDEFINED(&req->send.state.uct_comp.count,
                                sizeof(req->send.state.uct_comp.count));
    VALGRIND_MAKE_MEM_UNDEFINED(&req->send.state.dt.offset,
                                sizeof(req->send.state.dt.offset));

    req->send.state.uct_comp.func = NULL;

    switch (datatype & UCP_DATATYPE_CLASS_MASK) {
    case UCP_DATATYPE_CONTIG:
        req->send.state.dt.dt.contig.md_map     = 0;
        return;
    case UCP_DATATYPE_IOV:
        req->send.state.dt.dt.iov.iovcnt_offset = 0;
        req->send.state.dt.dt.iov.iov_offset    = 0;
        req->send.state.dt.dt.iov.iovcnt        = dt_count;
        req->send.state.dt.dt.iov.dt_reg        = NULL;
        return;
    case UCP_DATATYPE_GENERIC:
        dt_gen    = ucp_dt_to_generic(datatype);
        state_gen = dt_gen->ops.start_pack(dt_gen->context, req->send.buffer,
                                           dt_count);
        req->send.state.dt.dt.generic.state = state_gen;
        return;
    default:
        ucs_fatal("Invalid data type");
    }
}

static UCS_F_ALWAYS_INLINE void
ucp_request_send_state_reset(ucp_request_t *req,
                             uct_completion_callback_t comp_cb, unsigned proto)
{
    switch (proto) {
    case UCP_REQUEST_SEND_PROTO_RMA:
        ucs_assert(UCP_DT_IS_CONTIG(req->send.datatype));
        /* Fall through */
    case UCP_REQUEST_SEND_PROTO_RNDV_GET:
    case UCP_REQUEST_SEND_PROTO_RNDV_PUT:
    case UCP_REQUEST_SEND_PROTO_ZCOPY_AM:
        req->send.state.uct_comp.func       = comp_cb;
        req->send.state.uct_comp.count      = 0;
        /* Fall through */
    case UCP_REQUEST_SEND_PROTO_BCOPY_AM:
        req->send.state.dt.offset           = 0;
        break;
    default:
        ucs_fatal("unknown protocol");
    }
}

/**
 * Advance state of send request after UCT operation. This function applies
 * @a new_dt_state to @a req request according to @a proto protocol. Also, UCT
 * completion counter will be incremented if @a proto requires it.
 *
 * @param [inout]   req             Send request.
 * @param [in]      new_dt_state    State which was progressed by
 *                                  @ref ucp_dt_pack or @ref ucp_dt_iov_copy_uct.
 * @param [in]      proto           Internal UCP protocol identifier
 *                                  (UCP_REQUEST_SEND_PROTO_*)
 * @param [in]      status          Status of the last UCT operation which
 *                                  progressed @a proto protocol.
 */
static UCS_F_ALWAYS_INLINE void
ucp_request_send_state_advance(ucp_request_t *req,
                               const ucp_dt_state_t *new_dt_state,
                               unsigned proto, ucs_status_t status)
{
    if (ucs_unlikely(UCS_STATUS_IS_ERR(status))) {
        return;
    }

    switch (proto) {
    case UCP_REQUEST_SEND_PROTO_RMA:
        if (status == UCS_INPROGRESS) {
            ++req->send.state.uct_comp.count;
        }
        break;
    case UCP_REQUEST_SEND_PROTO_ZCOPY_AM:
        /* Fall through */
    case UCP_REQUEST_SEND_PROTO_RNDV_GET:
    case UCP_REQUEST_SEND_PROTO_RNDV_PUT:
        if (status == UCS_INPROGRESS) {
            ++req->send.state.uct_comp.count;
        }
        /* Fall through */
    case UCP_REQUEST_SEND_PROTO_BCOPY_AM:
        ucs_assert(new_dt_state != NULL);
        if (UCP_DT_IS_CONTIG(req->send.datatype)) {
            /* cppcheck-suppress nullPointer */
            req->send.state.dt.offset = new_dt_state->offset;
        } else {
            /* cppcheck-suppress nullPointer */
            req->send.state.dt        = *new_dt_state;
        }
        break;
    default:
        ucs_fatal("unknown protocol");
    }

    /* offset is not used for RMA */
    ucs_assert((proto == UCP_REQUEST_SEND_PROTO_RMA) ||
               (req->send.state.dt.offset <= req->send.length));
}

static UCS_F_ALWAYS_INLINE void
ucp_request_zcopy_complete_last_stage(ucp_request_t *req, ucp_dt_state_t *state,
                                      unsigned proto, ucs_status_t status,
                                      ucp_req_complete_func_t complete)
{
    ucp_request_send_state_advance(req, state, proto, status);

    /* Complete a request on a last stage if all previous PUT/GET/AM Zcopy
     * operations completed successfully. If there are operations that are
     * in progress on other lanes, the last completed operation will complete
     * the request */
    if (req->send.state.uct_comp.count == 0) {
        ucs_assert(status != UCS_INPROGRESS);
        complete(req, status);
    }
}

static UCS_F_ALWAYS_INLINE ucs_status_t
ucp_request_send_buffer_reg(ucp_request_t *req, ucp_md_map_t md_map,
                            unsigned uct_flags)
{
    return ucp_request_memory_reg(req->send.ep->worker->context, md_map,
                                  (void*)req->send.buffer, req->send.length,
                                  req->send.datatype, &req->send.state.dt,
                                  req->send.mem_type, req, uct_flags);
}

static UCS_F_ALWAYS_INLINE ucs_status_t
ucp_request_send_buffer_reg_lane_check(ucp_request_t *req, ucp_lane_index_t lane,
                                       ucp_md_map_t prev_md_map, unsigned uct_flags)
{
    ucp_md_map_t md_map;

    if (!(ucp_ep_md_attr(req->send.ep,
                         lane)->cap.flags & UCT_MD_FLAG_NEED_MEMH)) {
        return UCS_OK;
    }

    ucs_assert(ucp_ep_md_attr(req->send.ep,
                              lane)->cap.flags & UCT_MD_FLAG_REG);
    md_map = UCS_BIT(ucp_ep_md_index(req->send.ep, lane)) | prev_md_map;
    return ucp_request_send_buffer_reg(req, md_map, uct_flags);
}

static UCS_F_ALWAYS_INLINE ucs_status_t
ucp_request_send_buffer_reg_lane(ucp_request_t *req, ucp_lane_index_t lane,
                                 unsigned uct_flags)
{
    return ucp_request_send_buffer_reg_lane_check(req, lane, 0, uct_flags);
}

static UCS_F_ALWAYS_INLINE ucs_status_t
ucp_send_request_add_reg_lane(ucp_request_t *req, ucp_lane_index_t lane)
{
    /* Add new lane to registration map */
    ucp_md_map_t md_map;

    if (ucs_likely(UCP_DT_IS_CONTIG(req->send.datatype))) {
        md_map = req->send.state.dt.dt.contig.md_map;
    } else if (UCP_DT_IS_IOV(req->send.datatype) &&
               (req->send.state.dt.dt.iov.dt_reg != NULL)) {
        /* dt_reg can be NULL if underlying UCT TL doesn't require
         * memory handle for for local AM/GET/PUT operations
         * (i.e. UCT_MD_FLAG_NEED_MEMH is not set) */
        /* Can use the first DT registration element, since
         * they have the same MD maps */
        md_map = req->send.state.dt.dt.iov.dt_reg[0].md_map;
    } else {
        md_map = 0;
    }

    ucs_assert(ucs_popcount(md_map) <= UCP_MAX_OP_MDS);
    return ucp_request_send_buffer_reg_lane_check(req, lane, md_map, 0);
}

static UCS_F_ALWAYS_INLINE ucs_status_t
ucp_request_recv_buffer_reg(ucp_request_t *req, ucp_md_map_t md_map,
                            size_t length)
{
    return ucp_request_memory_reg(req->recv.worker->context, md_map,
                                  req->recv.buffer, length,
                                  req->recv.datatype, &req->recv.state,
                                  req->recv.mem_type, req,
                                  UCT_MD_MEM_FLAG_HIDE_ERRORS);
}

static UCS_F_ALWAYS_INLINE void ucp_request_send_buffer_dereg(ucp_request_t *req)
{
    ucp_request_memory_dereg(req->send.ep->worker->context, req->send.datatype,
                             &req->send.state.dt, req);
}

static UCS_F_ALWAYS_INLINE void ucp_request_recv_buffer_dereg(ucp_request_t *req)
{
    ucp_request_memory_dereg(req->recv.worker->context, req->recv.datatype,
                             &req->recv.state, req);
}

static UCS_F_ALWAYS_INLINE void
ucp_request_wait_uct_comp(ucp_request_t *req)
{
    while (req->send.state.uct_comp.count > 0) {
        ucp_worker_progress(req->send.ep->worker);
    }
}

static UCS_F_ALWAYS_INLINE void
ucp_request_unpack_contig(ucp_request_t *req, void *buf, const void *data,
                          size_t length)
{
    if (ucs_likely(UCP_MEM_IS_ACCESSIBLE_FROM_CPU(req->recv.mem_type))) {
        UCS_PROFILE_NAMED_CALL("memcpy_recv", ucs_memcpy_relaxed, buf,
                               data, length);
    } else {
        ucp_mem_type_unpack(req->recv.worker, buf, data, length,
                            req->recv.mem_type);
    }
}

/**
 * Unpack receive data to a request
 *
 * req - receive request
 * data - data to unpack
 * length -
 * offset - offset of received data within the request, for OOO fragments
 *
 *
 */
static UCS_F_ALWAYS_INLINE ucs_status_t
ucp_request_recv_data_unpack(ucp_request_t *req, const void *data,
                             size_t length, size_t offset, int last)
{
    ucp_dt_generic_t *dt_gen;
    ucs_status_t status;

    ucs_assert(req->status == UCS_OK);

    ucp_trace_req(req, "unpack recv_data req_len %zu data_len %zu offset %zu last: %s",
                  req->recv.length, length, offset, last ? "yes" : "no");

    if (ucs_unlikely((length + offset) > req->recv.length)) {
        return ucp_request_recv_msg_truncated(req, length, offset);
    }

    switch (req->recv.datatype & UCP_DATATYPE_CLASS_MASK) {
    case UCP_DATATYPE_CONTIG:
        ucp_request_unpack_contig(req,
                                  UCS_PTR_BYTE_OFFSET(req->recv.buffer, offset),
                                  data, length);
        return UCS_OK;

    case UCP_DATATYPE_IOV:
        if (offset != req->recv.state.offset) {
            ucp_dt_iov_seek(req->recv.buffer, req->recv.state.dt.iov.iovcnt,
                            offset - req->recv.state.offset,
                            &req->recv.state.dt.iov.iov_offset,
                            &req->recv.state.dt.iov.iovcnt_offset);
            req->recv.state.offset = offset;
        }
        UCS_PROFILE_CALL(ucp_dt_iov_scatter, req->recv.buffer,
                         req->recv.state.dt.iov.iovcnt, data, length,
                         &req->recv.state.dt.iov.iov_offset,
                         &req->recv.state.dt.iov.iovcnt_offset);
        req->recv.state.offset += length;
        return UCS_OK;

    case UCP_DATATYPE_GENERIC:
        dt_gen = ucp_dt_to_generic(req->recv.datatype);
        status = UCS_PROFILE_NAMED_CALL("dt_unpack", dt_gen->ops.unpack,
                                        req->recv.state.dt.generic.state,
                                        offset, data, length);
        if (last || (status != UCS_OK)) {
            UCS_PROFILE_NAMED_CALL_VOID("dt_finish", dt_gen->ops.finish,
                                        req->recv.state.dt.generic.state);
        }
        return status;

    default:
        ucs_fatal("unexpected datatype=%lx", req->recv.datatype);
    }
}

static UCS_F_ALWAYS_INLINE ucs_status_t
ucp_recv_desc_init(ucp_worker_h worker, void *data, size_t length,
                   int data_offset, unsigned am_flags, uint16_t hdr_len,
                   uint16_t rdesc_flags, int priv_length,
                   ucp_recv_desc_t **rdesc_p)
{
    ucp_recv_desc_t *rdesc;
    void *data_hdr;
    ucs_status_t status;

    if (ucs_unlikely(am_flags & UCT_CB_PARAM_FLAG_DESC)) {
        /* slowpath */
        ucs_assert(priv_length <= UCP_WORKER_HEADROOM_PRIV_SIZE);
        data_hdr               = UCS_PTR_BYTE_OFFSET(data, -data_offset);
        rdesc                  = (ucp_recv_desc_t *)data_hdr - 1;
        rdesc->flags           = rdesc_flags | UCP_RECV_DESC_FLAG_UCT_DESC;
        rdesc->uct_desc_offset = UCP_WORKER_HEADROOM_PRIV_SIZE - priv_length;
        status                 = UCS_INPROGRESS;
    } else {
        rdesc = (ucp_recv_desc_t*)ucs_mpool_get_inline(&worker->am_mp);
        if (rdesc == NULL) {
            ucs_error("ucp recv descriptor is not allocated");
            return UCS_ERR_NO_MEMORY;
        }

        /* No need to initialize rdesc->priv_length here, because it is only
         * needed for releasing UCT descriptor. */

        rdesc->flags = rdesc_flags;
        status       = UCS_OK;
        memcpy(UCS_PTR_BYTE_OFFSET(rdesc + 1, data_offset), data, length);
    }

    rdesc->length         = length + data_offset;
    rdesc->payload_offset = hdr_len;
    *rdesc_p              = rdesc;
    return status;
}

static UCS_F_ALWAYS_INLINE void
ucp_recv_desc_release(ucp_recv_desc_t *rdesc)
{
    void *uct_desc;

    ucs_trace_req("release receive descriptor %p", rdesc);
    if (ucs_unlikely(rdesc->flags & UCP_RECV_DESC_FLAG_UCT_DESC)) {
        /* uct desc is slowpath */
        uct_desc = UCS_PTR_BYTE_OFFSET(rdesc, -rdesc->uct_desc_offset);
        uct_iface_release_desc(uct_desc);
    } else {
        ucs_mpool_put_inline(rdesc);
    }
}

static UCS_F_ALWAYS_INLINE ucp_lane_index_t
ucp_send_request_get_am_bw_lane(ucp_request_t *req)
{
    ucp_lane_index_t lane;

    lane = ucp_ep_config(req->send.ep)->
           key.am_bw_lanes[req->send.msg_proto.am_bw_index];
    ucs_assertv(lane != UCP_NULL_LANE, "req->send.msg_proto.am_bw_index=%d",
                req->send.msg_proto.am_bw_index);
    return lane;
}

static UCS_F_ALWAYS_INLINE void
ucp_send_request_next_am_bw_lane(ucp_request_t *req)
{
    ucp_lane_index_t am_bw_index = ++req->send.msg_proto.am_bw_index;
    ucp_ep_config_t *config      = ucp_ep_config(req->send.ep);

    if ((am_bw_index >= UCP_MAX_LANES) ||
        (config->key.am_bw_lanes[am_bw_index] == UCP_NULL_LANE)) {
        req->send.msg_proto.am_bw_index = 0;
    }
}

static UCS_F_ALWAYS_INLINE uintptr_t ucp_request_get_dest_ep_ptr(ucp_request_t *req)
{
    /* This function may return 0, but in such cases the message should not be
     * sent at all because the am_lane would point to a wireup (proxy) endpoint.
     * So only the receiver side has an assertion that ep_ptr != 0.
     */
    return ucp_ep_dest_ep_ptr(req->send.ep);
}

static UCS_F_ALWAYS_INLINE uint32_t
ucp_request_param_flags(const ucp_request_param_t *param)
{
    return (param->op_attr_mask & UCP_OP_ATTR_FIELD_FLAGS) ?
           param->flags : 0;
}

static UCS_F_ALWAYS_INLINE ucp_datatype_t
ucp_request_param_datatype(const ucp_request_param_t *param)
{
    return (param->op_attr_mask & UCP_OP_ATTR_FIELD_DATATYPE) ?
           param->datatype : ucp_dt_make_contig(1);
}

#endif<|MERGE_RESOLUTION|>--- conflicted
+++ resolved
@@ -120,9 +120,6 @@
     return UCS_STATUS_PTR(_status);
 
 
-<<<<<<< HEAD
-typedef void (*ucp_req_complete_func_t)(ucp_request_t *req, ucs_status_t status);
-=======
 #define ucp_request_set_send_callback_param(_param, _req, _cb) \
     if ((_param)->op_attr_mask & UCP_OP_ATTR_FIELD_CALLBACK) { \
         ucp_request_set_callback(_req, _cb.cb, (_param)->cb.send, \
@@ -130,7 +127,9 @@
                                   UCP_OP_ATTR_FIELD_USER_DATA) ? \
                                  (_param)->user_data : NULL); \
     }
->>>>>>> b999c190
+
+
+typedef void (*ucp_req_complete_func_t)(ucp_request_t *req, ucs_status_t status);
 
 
 static UCS_F_ALWAYS_INLINE void

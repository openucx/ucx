--- conflicted
+++ resolved
@@ -672,7 +672,6 @@
     }
 }
 
-<<<<<<< HEAD
 static UCS_F_ALWAYS_INLINE ucp_recv_desc_t*
 ucp_recv_desc_alloc(ucp_worker_h worker, size_t length)
 {
@@ -692,15 +691,14 @@
     ucs_trace_data("take AM desc, mpool idx %u, data length %zu", idx, length);
 
     return (ucp_recv_desc_t*)ucs_mpool_get_inline(worker->am_mps_map[idx]);
-
-=======
+}
+
 static UCS_F_ALWAYS_INLINE void
 ucp_recv_desc_set_name(ucp_recv_desc_t *rdesc, const char *name)
 {
 #if ENABLE_DEBUG_DATA
     rdesc->name = name;
 #endif
->>>>>>> 22f9098b
 }
 
 static UCS_F_ALWAYS_INLINE ucs_status_t

/**
 * Copyright (C) Mellanox Technologies Ltd. 2001-2015.  ALL RIGHTS RESERVED.
 * Copyright (C) Los Alamos National Security, LLC. 2019 ALL RIGHTS RESERVED.
 *
 * See file LICENSE for terms.
 */

#ifndef UCP_EP_H_
#define UCP_EP_H_

#include "ucp_types.h"

#include <ucp/wireup/ep_match.h>
#include <uct/api/uct.h>
#include <ucs/datastruct/queue.h>
#include <ucs/stats/stats.h>
#include <ucs/datastruct/strided_alloc.h>
#include <ucs/debug/assert.h>
#include <ucp/api/ucpx.h>

#define UCP_MAX_IOV                16UL


/* Configuration */
typedef uint16_t                   ucp_ep_cfg_index_t;


/* Endpoint flags type */
#if ENABLE_DEBUG_DATA || UCS_ENABLE_ASSERT
typedef uint32_t                   ucp_ep_flags_t;
#else
typedef uint16_t                   ucp_ep_flags_t;
#endif


/**
 * Endpoint flags
 */
enum {
    UCP_EP_FLAG_LOCAL_CONNECTED        = UCS_BIT(0), /* All local endpoints are connected */
    UCP_EP_FLAG_REMOTE_CONNECTED       = UCS_BIT(1), /* All remote endpoints are connected */
    UCP_EP_FLAG_CONNECT_REQ_QUEUED     = UCS_BIT(2), /* Connection request was queued */
    UCP_EP_FLAG_FAILED                 = UCS_BIT(3), /* EP is in failed state */
    UCP_EP_FLAG_USED                   = UCS_BIT(4), /* EP is in use by the user */
    UCP_EP_FLAG_STREAM_HAS_DATA        = UCS_BIT(5), /* EP has data in the ext.stream.match_q */
    UCP_EP_FLAG_ON_MATCH_CTX           = UCS_BIT(6), /* EP is on match queue */
    UCP_EP_FLAG_DEST_EP                = UCS_BIT(7), /* dest_ep_ptr is valid */
    UCP_EP_FLAG_LISTENER               = UCS_BIT(8), /* EP holds pointer to a listener
                                                        (on server side due to receiving partial
                                                        worker address from the client) */
    UCP_EP_FLAG_CONNECT_PRE_REQ_QUEUED = UCS_BIT(9), /* Pre-Connection request was queued */
    UCP_EP_FLAG_CLOSED                 = UCS_BIT(10),/* EP was closed */

    /* DEBUG bits */
    UCP_EP_FLAG_CONNECT_REQ_SENT       = UCS_BIT(16),/* DEBUG: Connection request was sent */
    UCP_EP_FLAG_CONNECT_REP_SENT       = UCS_BIT(17),/* DEBUG: Connection reply was sent */
    UCP_EP_FLAG_CONNECT_ACK_SENT       = UCS_BIT(18),/* DEBUG: Connection ACK was sent */
    UCP_EP_FLAG_CONNECT_REQ_IGNORED    = UCS_BIT(19),/* DEBUG: Connection request was ignored */
    UCP_EP_FLAG_CONNECT_PRE_REQ_SENT   = UCS_BIT(20),/* DEBUG: Connection pre-request was sent */
    UCP_EP_FLAG_SOCKADDR_PARTIAL_ADDR  = UCS_BIT(21),/* DEBUG: Partial worker address was sent
                                                               to the remote peer when starting
                                                               connection establishment on this EP */
    UCP_EP_FLAG_FLUSH_STATE_VALID      = UCS_BIT(22) /* DEBUG: flush_state is valid */
};


/**
 * UCP endpoint statistics counters
 */
enum {
    UCP_EP_STAT_TAG_TX_EAGER,
    UCP_EP_STAT_TAG_TX_EAGER_SYNC,
    UCP_EP_STAT_TAG_TX_RNDV,
    UCP_EP_STAT_LAST
};


/**
 * Endpoint init flags
 */
enum {
    UCP_EP_INIT_FLAG_MEM_TYPE          = UCS_BIT(0),  /**< Endpoint for local mem type transfers */
    UCP_EP_CREATE_AM_LANE              = UCS_BIT(1)   /**< Endpoint requires an AM lane */
};


#define UCP_EP_STAT_TAG_OP(_ep, _op) \
    UCS_STATS_UPDATE_COUNTER((_ep)->stats, UCP_EP_STAT_TAG_TX_##_op, 1);


/*
 * Endpoint configuration key.
 * This is filled by to the transport selection logic, according to the local
 * resources and set of remote addresses.
 */
typedef struct ucp_ep_config_key {

    ucp_lane_index_t       num_lanes;    /* Number of active lanes */

    struct {
        ucp_rsc_index_t    rsc_index;    /* Resource index */
        ucp_lane_index_t   proxy_lane;   /* UCP_NULL_LANE - no proxy
                                            otherwise - in which lane the real
                                            transport endpoint is stored */
        ucp_md_index_t     dst_md_index; /* Destination memory domain index */
    } lanes[UCP_MAX_LANES];

    ucp_lane_index_t       am_lane;      /* Lane for AM (can be NULL) */
    ucp_lane_index_t       tag_lane;     /* Lane for tag matching offload (can be NULL) */
    ucp_lane_index_t       wireup_lane;  /* Lane for wireup messages (can be NULL) */
    ucp_lane_index_t       connected_lane; /* Lane for holding a connection */

    /* Lanes for remote memory access, sorted by priority, highest first */
    ucp_lane_index_t       rma_lanes[UCP_MAX_LANES];

    /* Lanes for high-bw memory access, sorted by priority, highest first */
    ucp_lane_index_t       rma_bw_lanes[UCP_MAX_LANES];

    /* Lanes for atomic operations, sorted by priority, highest first */
    ucp_lane_index_t       amo_lanes[UCP_MAX_LANES];

    /* Lanes for high-bw active messages, sorted by priority, highest first */
    ucp_lane_index_t       am_bw_lanes[UCP_MAX_LANES];

    /* Local memory domains to send remote keys for in high-bw rma protocols
     * NOTE: potentially it can be different than what is imposed by rma_bw_lanes,
     * since these are the MDs used by remote side for accessing our memory. */
    ucp_md_map_t           rma_bw_md_map;

    /* Bitmap of remote mds which are reachable from this endpoint (with any set
     * of transports which could be selected in the future).
     */
    ucp_md_map_t           reachable_md_map;

    /* Array with popcount(reachable_md_map) elements, each entry holds the local
     * component index to be used for unpacking remote key from each set bit in
     * reachable_md_map */
    ucp_rsc_index_t        *dst_md_cmpts;

    /* Error handling mode */
    ucp_err_handling_mode_t    err_mode;
    ucs_status_t               status;
} ucp_ep_config_key_t;


/*
 * Configuration for RMA protocols
 */
typedef struct ucp_ep_rma_config {
    size_t                 max_put_short;    /* Maximal payload of put short */
    size_t                 max_put_bcopy;    /* Maximal total size of put_bcopy */
    size_t                 max_put_zcopy;
    size_t                 max_get_short;    /* Maximal payload of get short */
    size_t                 max_get_bcopy;    /* Maximal total size of get_bcopy */
    size_t                 max_get_zcopy;
    size_t                 put_zcopy_thresh;
    size_t                 get_zcopy_thresh;
} ucp_ep_rma_config_t;


/*
 * Configuration for AM and tag offload protocols
 */
typedef struct ucp_ep_msg_config {
        ssize_t            max_short;
        size_t             max_bcopy;
        size_t             max_zcopy;
        size_t             max_iov;

        /* zero-copy threshold for operations which do not have to wait for remote side */
        size_t             zcopy_thresh[UCP_MAX_IOV];

        /* zero-copy threshold for mem type buffers */
        size_t             mem_type_zcopy_thresh[UCT_MD_MEM_TYPE_LAST];

        /* zero-copy threshold for operations which anyways have to wait for remote side */
        size_t             sync_zcopy_thresh[UCP_MAX_IOV];
        uint8_t            zcopy_auto_thresh; /* if != 0 the zcopy enabled */
} ucp_ep_msg_config_t;


/*
 * Thresholds with and without non-host memory
 */
typedef struct ucp_memtype_thresh {
        ssize_t            memtype_on;
        ssize_t            memtype_off;
} ucp_memtype_thresh_t;


typedef struct ucp_ep_config {

    /* A key which uniquely defines the configuration, and all other fields of
     * configuration (in the current worker) and defined only by it.
     */
    ucp_ep_config_key_t     key;

    /* Bitmap of which lanes are p2p; affects the behavior of connection
     * establishment protocols.
     */
    ucp_lane_map_t          p2p_lanes;

    /* Configuration for each lane that provides RMA */
    ucp_ep_rma_config_t     rma[UCP_MAX_LANES];

    /* Threshold for switching from put_short to put_bcopy */
    size_t                  bcopy_thresh;

    /* Configuration for AM lane */
    ucp_ep_msg_config_t     am;

    /* MD index of each lane */
    ucp_md_index_t          md_index[UCP_MAX_LANES];

    struct {
        /* Protocols used for tag matching operations
         * (can be AM based or tag offload). */
        const ucp_proto_t   *proto;
        const ucp_proto_t   *sync_proto;

        /* Lane used for tag matching operations. */
        ucp_lane_index_t    lane;

        /* Maximal size for eager short. */
        ucp_memtype_thresh_t max_eager_short;

        /* Configuration of the lane used for eager protocols
         * (can be AM or tag offload). */
        ucp_ep_msg_config_t eager;

        struct {
            /* Maximal total size of rndv_get_zcopy */
            size_t          max_get_zcopy;
            /* Minimal size of rndv_get_zcopy */
            size_t          min_get_zcopy;
            /* Maximal total size of rndv_put_zcopy */
            size_t          max_put_zcopy;
            /* Threshold for switching from eager to RMA based rendezvous */
            size_t          rma_thresh;
            /* Threshold for switching from eager to AM based rendezvous */
            size_t          am_thresh;
            /* Total size of packed rkey, according to high-bw md_map */
            size_t          rkey_size;
            /* BW based scale factor */
            double          scale[UCP_MAX_LANES];
        } rndv;

        /* special thresholds for the ucp_tag_send_nbr() */
        struct {
            /* Threshold for switching from eager to RMA based rendezvous */
            size_t          rma_thresh;
            /* Threshold for switching from eager to AM based rendezvous */
            size_t          am_thresh;
        } rndv_send_nbr;

        struct {
            /* Maximal size for eager short. */
            ucp_memtype_thresh_t max_eager_short;

            /* Maximal iov count for RNDV offload */
            size_t          max_rndv_iov;
            /* Maximal total size for RNDV offload */
            size_t          max_rndv_zcopy;
        } offload;
    } tag;

    struct {
        /* Protocols used for stream operations
         * (currently it's only AM based). */
        const ucp_proto_t   *proto;
    } stream;
    
    struct {
        /* Protocols used for am operations */
        const ucp_proto_t *proto;
        const ucp_proto_t *reply_proto;
    } am_u;

} ucp_ep_config_t;


/**
 * Protocol layer endpoint, represents a connection to a remote worker
 */
typedef struct ucp_ep {
    ucp_worker_h                  worker;        /* Worker this endpoint belongs to */

    ucp_ep_cfg_index_t            cfg_index;     /* Configuration index */
    ucp_ep_conn_sn_t              conn_sn;       /* Sequence number for remote connection */
    ucp_lane_index_t              am_lane;       /* Cached value */
    ucp_ep_flags_t                flags;         /* Endpoint flags */

    /* TODO allocate ep dynamically according to number of lanes */
    uct_ep_h                      uct_eps[UCP_MAX_LANES]; /* Transports for every lane */

#if ENABLE_DEBUG_DATA
    char                          peer_name[UCP_WORKER_NAME_MAX];
#endif

    UCS_STATS_NODE_DECLARE(stats);

} ucp_ep_t;


/**
 * Status of protocol-level remote completions
 */
typedef struct {
    union {
        struct {
            ucs_queue_head_t              reqs;         /* Queue of flush requests which
                                                           are waiting for remote completion */
            uint32_t                      send_sn;      /* Sequence number of sent operations */
            uint32_t                      cmpl_sn;      /* Sequence number of completions */
        } sw;

        struct {
            ucp_request_t                 *req;
        } close;
    };
} ucp_ep_flush_state_t;


/*
 * Endpoint extension for generic non fast-path data
 */
typedef struct {
    uintptr_t                     dest_ep_ptr;   /* Remote EP pointer */
    void                          *user_data;    /* User data associated with ep */
    ucs_list_link_t               ep_list;       /* List entry in worker's all eps list */
    ucp_err_handler_cb_t          err_cb;        /* Error handler */

    /* Endpoint match context and remote completion status are mutually exclusive,
     * since remote completions are counted only after the endpoint is already
     * matched to a remote peer.
     */
    union {
        ucp_ep_match_t            ep_match;      /* Matching with remote endpoints */
        ucp_ep_flush_state_t      flush_state;   /* Remove completion status */
        ucp_listener_h            listener;      /* Listener that may be associated with ep */
    };
} ucp_ep_ext_gen_t;


/*
 * Endpoint extension for specific protocols
 */
typedef struct {
    struct {
        ucs_list_link_t           ready_list;    /* List entry in worker's EP list */
        ucs_queue_head_t          match_q;       /* Queue of receive data or requests,
                                                    depends on UCP_EP_FLAG_STREAM_HAS_DATA */
    } stream;

    struct {
        ucs_list_link_t           started_ams;
    } am;
} ucp_ep_ext_proto_t;


enum {
    UCP_WIREUP_CD_FULL_ADDR = 0,
    UCP_WIREUP_CD_PARTIAL_ADDR,
    UCP_WIREUP_CD_LOCAL_ADDR
};

typedef struct ucp_wireup_client_data {
    uintptr_t                 ep_ptr;        /**< Client-side endpoint pointer */
    ucp_err_handling_mode_t   err_mode;      /**< Error handling mode */
    uint8_t                   addr_mode;     /**< TODO: fixup, Whether the attached address is
                                                  full or partial */
    /* packed worker address follows */
} UCS_S_PACKED ucp_wireup_client_data_t;


typedef struct ucp_conn_request {
    ucp_listener_h              ucp_listener;
    uct_listener_h              uct_listener;
    uct_conn_request_h          uct_req;
<<<<<<< HEAD
    uct_device_addr_t           *remote_dev_addr;
=======
    uint8_t                     wiface_idx;  /**< Index of the listening wiface in
                                                  the array of listening wifaces,
                                                  on which the connection request
                                                  was received on */
>>>>>>> 54ea12b1
    ucp_wireup_client_data_t    client_data;
    /* packed worker address follows */
} ucp_conn_request_t;


void ucp_ep_config_key_reset(ucp_ep_config_key_t *key);

void ucp_ep_config_lane_info_str(ucp_context_h context,
                                 const ucp_ep_config_key_t *key,
                                 const uint8_t *addr_indices,
                                 ucp_lane_index_t lane,
                                 ucp_rsc_index_t aux_rsc_index,
                                 char *buf, size_t max);

ucs_status_t ucp_ep_new(ucp_worker_h worker, const char *peer_name,
                        const char *message, ucp_ep_h *ep_p);

void ucp_ep_delete(ucp_ep_h ep);

ucs_status_t ucp_ep_init_create_wireup(ucp_ep_h ep,
                                       const ucp_ep_params_t *params,
                                       ucp_wireup_ep_t **wireup_ep);

ucs_status_t ucp_ep_create_to_worker_addr(ucp_worker_h worker,
                                          const ucp_ep_params_t *params,
                                          const ucp_unpacked_address_t *remote_address,
                                          unsigned ep_init_flags,
                                          const char *message, ucp_ep_h *ep_p);

ucs_status_t ucp_ep_create_accept(ucp_worker_h worker,
                                  const ucp_conn_request_h conn_request,
                                  ucp_ep_h *ep_p);

ucs_status_ptr_t ucp_ep_flush_internal(ucp_ep_h ep, unsigned uct_flags,
                                       ucp_send_callback_t req_cb,
                                       unsigned req_flags,
                                       ucp_request_t *worker_req,
                                       ucp_request_callback_t flushed_cb,
                                       const char *debug_name);

ucs_status_t ucp_ep_create_sockaddr_aux(ucp_worker_h worker,
                                        const ucp_ep_params_t *params,
                                        const ucp_unpacked_address_t *remote_address,
                                        ucp_ep_h *ep_p);

void ucp_ep_config_key_set_params(ucp_ep_config_key_t *key,
                                  const ucp_ep_params_t *params);

void ucp_ep_err_pending_purge(uct_pending_req_t *self, void *arg);

void ucp_ep_disconnected(ucp_ep_h ep, int force);

void ucp_ep_destroy_internal(ucp_ep_h ep);

void ucp_ep_cleanup_lanes(ucp_ep_h ep);

int ucp_ep_is_sockaddr_stub(ucp_ep_h ep);

ucs_status_t ucp_ep_config_init(ucp_worker_h worker, ucp_ep_config_t *config,
                                const ucp_ep_config_key_t *key);

void ucp_ep_config_cleanup(ucp_worker_h worker, ucp_ep_config_t *config);

int ucp_ep_config_is_equal(const ucp_ep_config_key_t *key1,
                           const ucp_ep_config_key_t *key2);

int ucp_ep_config_get_multi_lane_prio(const ucp_lane_index_t *lanes,
                                      ucp_lane_index_t lane);

size_t ucp_ep_config_get_zcopy_auto_thresh(size_t iovcnt,
                                           const uct_linear_growth_t *reg_cost,
                                           const ucp_context_h context,
                                           double bandwidth);

ucs_status_t ucp_worker_create_mem_type_endpoints(ucp_worker_h worker);

void ucp_ep_sockaddr_disconnected_cb(uct_ep_h ep, void *arg);

ucs_status_t ucp_ep_add_connected_lane(ucp_ep_h ucp_ep, uct_ep_h uct_ep);

#endif<|MERGE_RESOLUTION|>--- conflicted
+++ resolved
@@ -377,14 +377,11 @@
     ucp_listener_h              ucp_listener;
     uct_listener_h              uct_listener;
     uct_conn_request_h          uct_req;
-<<<<<<< HEAD
     uct_device_addr_t           *remote_dev_addr;
-=======
     uint8_t                     wiface_idx;  /**< Index of the listening wiface in
                                                   the array of listening wifaces,
                                                   on which the connection request
                                                   was received on */
->>>>>>> 54ea12b1
     ucp_wireup_client_data_t    client_data;
     /* packed worker address follows */
 } ucp_conn_request_t;

/**
 * Copyright (c) NVIDIA CORPORATION & AFFILIATES, 2001-2019. ALL RIGHTS RESERVED.
 * Copyright (C) ARM Ltd. 2016.  ALL RIGHTS RESERVED.
 * Copyright (C) Intel Corporation, 2023.  ALL RIGHTS RESERVED.
 *
 * See file LICENSE for terms.
 */

#ifdef HAVE_CONFIG_H
#  include "config.h"
#endif

#include "ucp_context.h"
#include "ucp_request.h"

#include <ucs/config/parser.h>
#include <ucs/algorithm/crc.h>
#include <ucs/arch/atomic.h>
#include <ucs/datastruct/mpool.inl>
#include <ucs/datastruct/queue.h>
#include <ucs/datastruct/string_set.h>
#include <ucs/debug/log.h>
#include <ucs/debug/debug_int.h>
#include <ucs/sys/compiler.h>
#include <ucs/sys/string.h>
#include <ucs/vfs/base/vfs_cb.h>
#include <ucs/vfs/base/vfs_obj.h>
#include <string.h>
#include <dlfcn.h>


#define UCP_RSC_CONFIG_ALL    "all"

#define UCP_AM_HANDLER_FOREACH(_macro) \
    _macro(UCP_AM_ID_WIREUP) \
    _macro(UCP_AM_ID_EAGER_ONLY) \
    _macro(UCP_AM_ID_EAGER_FIRST) \
    _macro(UCP_AM_ID_EAGER_MIDDLE) \
    _macro(UCP_AM_ID_EAGER_SYNC_ONLY) \
    _macro(UCP_AM_ID_EAGER_SYNC_FIRST) \
    _macro(UCP_AM_ID_EAGER_SYNC_ACK) \
    _macro(UCP_AM_ID_RNDV_RTS) \
    _macro(UCP_AM_ID_RNDV_ATS) \
    _macro(UCP_AM_ID_RNDV_RTR) \
    _macro(UCP_AM_ID_RNDV_DATA) \
    _macro(UCP_AM_ID_OFFLOAD_SYNC_ACK) \
    _macro(UCP_AM_ID_STREAM_DATA) \
    _macro(UCP_AM_ID_RNDV_ATP) \
    _macro(UCP_AM_ID_PUT) \
    _macro(UCP_AM_ID_GET_REQ) \
    _macro(UCP_AM_ID_GET_REP) \
    _macro(UCP_AM_ID_ATOMIC_REQ) \
    _macro(UCP_AM_ID_ATOMIC_REP) \
    _macro(UCP_AM_ID_CMPL) \
    _macro(UCP_AM_ID_AM_SINGLE) \
    _macro(UCP_AM_ID_AM_FIRST) \
    _macro(UCP_AM_ID_AM_MIDDLE) \
    _macro(UCP_AM_ID_AM_SINGLE_REPLY)

#define UCP_AM_HANDLER_DECL(_id) extern ucp_am_handler_t ucp_am_handler_##_id;

#define UCP_AM_HANDLER_ENTRY(_id) [_id] = &ucp_am_handler_##_id,

#define UCP_CPU_EST_BCOPY_BW_DEFAULT         (7000 * UCS_MBYTE)
#define UCP_CPU_EST_BCOPY_BW_DEFAULT_PROTOV1 (5800 * UCS_MBYTE)
#define UCP_CPU_EST_BCOPY_BW_AMD_PROTOV1     (5008 * UCS_MBYTE)

#define UCP_TL_AUX_SUFFIX    "aux"
#define UCP_TL_AUX(_tl_name) _tl_name ":" UCP_TL_AUX_SUFFIX

/* Factor to multiply with in order to get infinite latency */
#define UCP_CONTEXT_INFINITE_LAT_FACTOR 100

typedef enum ucp_transports_list_search_result {
    UCP_TRANSPORTS_LIST_SEARCH_RESULT_PRIMARY      = UCS_BIT(0),
    UCP_TRANSPORTS_LIST_SEARCH_RESULT_AUX_IN_MAIN  = UCS_BIT(1),
    UCP_TRANSPORTS_LIST_SEARCH_RESULT_AUX_IN_ALIAS = UCS_BIT(2)
} ucp_transports_list_search_result_t;


/* Declare all am handlers */
UCP_AM_HANDLER_FOREACH(UCP_AM_HANDLER_DECL)

ucp_am_handler_t *ucp_am_handlers[UCP_AM_ID_LAST] = {
    UCP_AM_HANDLER_FOREACH(UCP_AM_HANDLER_ENTRY)
};

static const char *ucp_atomic_modes[] = {
    [UCP_ATOMIC_MODE_CPU]    = "cpu",
    [UCP_ATOMIC_MODE_DEVICE] = "device",
    [UCP_ATOMIC_MODE_GUESS]  = "guess",
    [UCP_ATOMIC_MODE_LAST]   = NULL,
};

static const char *ucp_fence_modes[] = {
    [UCP_FENCE_MODE_WEAK]     = "weak",
    [UCP_FENCE_MODE_STRONG]   = "strong",
    [UCP_FENCE_MODE_AUTO]     = "auto",
    [UCP_FENCE_MODE_EP_BASED] = "ep_based",
    [UCP_FENCE_MODE_LAST]     = NULL
};

static const char *ucp_rndv_modes[] = {
    [UCP_RNDV_MODE_AUTO]         = "auto",
    [UCP_RNDV_MODE_GET_ZCOPY]    = "get_zcopy",
    [UCP_RNDV_MODE_PUT_ZCOPY]    = "put_zcopy",
    [UCP_RNDV_MODE_GET_PIPELINE] = "get_ppln",
    [UCP_RNDV_MODE_PUT_PIPELINE] = "put_ppln",
    [UCP_RNDV_MODE_AM]           = "am",
    [UCP_RNDV_MODE_RKEY_PTR]     = "rkey_ptr",
    [UCP_RNDV_MODE_LAST]         = NULL,
};

static size_t ucp_rndv_frag_default_sizes[] = {
    [UCS_MEMORY_TYPE_HOST]         = 512 * UCS_KBYTE,
    [UCS_MEMORY_TYPE_CUDA]         = 4 * UCS_MBYTE,
    [UCS_MEMORY_TYPE_CUDA_MANAGED] = 4 * UCS_MBYTE,
    [UCS_MEMORY_TYPE_ROCM]         = 4 * UCS_MBYTE,
    [UCS_MEMORY_TYPE_ROCM_MANAGED] = 4 * UCS_MBYTE,
    [UCS_MEMORY_TYPE_RDMA]         = 0,
    [UCS_MEMORY_TYPE_ZE_HOST]      = 4 * UCS_MBYTE,
    [UCS_MEMORY_TYPE_ZE_DEVICE]    = 4 * UCS_MBYTE,
    [UCS_MEMORY_TYPE_ZE_MANAGED]   = 4 * UCS_MBYTE,
    [UCS_MEMORY_TYPE_LAST]         = 0
};

static size_t ucp_rndv_frag_default_num_elems[] = {
    [UCS_MEMORY_TYPE_HOST]         = 128,
    [UCS_MEMORY_TYPE_CUDA]         = 128,
    [UCS_MEMORY_TYPE_CUDA_MANAGED] = 128,
    [UCS_MEMORY_TYPE_ROCM]         = 128,
    [UCS_MEMORY_TYPE_ROCM_MANAGED] = 128,
    [UCS_MEMORY_TYPE_RDMA]         = 0,
    [UCS_MEMORY_TYPE_ZE_HOST]      = 128,
    [UCS_MEMORY_TYPE_ZE_DEVICE]    = 128,
    [UCS_MEMORY_TYPE_ZE_MANAGED]   = 128,
    [UCS_MEMORY_TYPE_LAST]         = 0
};

const char *ucp_object_versions[] = {
    [UCP_OBJECT_VERSION_V1]   = "v1",
    [UCP_OBJECT_VERSION_V2]   = "v2",
    [UCP_OBJECT_VERSION_LAST] = NULL
};

const char *ucp_extra_op_attr_flags_names[] = {
    [UCP_OP_ATTR_INDEX(UCP_OP_ATTR_FLAG_NO_IMM_CMPL)]    = "no_imm_cmpl",
    [UCP_OP_ATTR_INDEX(UCP_OP_ATTR_FLAG_FAST_CMPL)]      = "fast_cmpl",
    [UCP_OP_ATTR_INDEX(UCP_OP_ATTR_FLAG_FORCE_IMM_CMPL)] = "force_imm_cmpl",
    [UCP_OP_ATTR_INDEX(UCP_OP_ATTR_FLAG_MULTI_SEND)]     = "multi_send",
    NULL
};

static UCS_CONFIG_DEFINE_ARRAY(memunit_sizes, sizeof(size_t),
                               UCS_CONFIG_TYPE_MEMUNITS);

static ucs_config_field_t ucp_context_config_table[] = {
  {"SELECT_DISTANCE_MD", "cuda_cpy",
   "MD whose distance is queried when evaluating transport selection score",
   ucs_offsetof(ucp_context_config_t, select_distance_md), UCS_CONFIG_TYPE_STRING},

  {"MEMTYPE_REG_WHOLE_ALLOC_TYPES", "cuda",
   "Memory types which have whole allocations registered.\n"
   "Allowed memory types: cuda, rocm, rocm-managed, ze-host, ze-device, ze-managed",
   ucs_offsetof(ucp_context_config_t, reg_whole_alloc_bitmap),
   UCS_CONFIG_TYPE_BITMAP(ucs_memory_type_names)},

  {"RNDV_MEMTYPE_DIRECT_SIZE", "inf",
   "Maximum size for mem type direct in rendezvous protocol\n",
   ucs_offsetof(ucp_context_config_t, rndv_memtype_direct_size),
   UCS_CONFIG_TYPE_MEMUNITS},

  {"BCOPY_THRESH", "auto",
   "Threshold for switching from short to bcopy protocol",
   ucs_offsetof(ucp_context_config_t, bcopy_thresh), UCS_CONFIG_TYPE_MEMUNITS},

  {"RNDV_THRESH", UCS_VALUE_AUTO_STR,
   "Threshold for switching from eager to rendezvous protocol", 0,
    UCS_CONFIG_TYPE_KEY_VALUE(UCS_CONFIG_TYPE_MEMUNITS,
        {"intra", "threshold for intra-node communication",
         ucs_offsetof(ucp_context_config_t, rndv_intra_thresh)},
        {"inter", "threshold for inter-node communication",
         ucs_offsetof(ucp_context_config_t, rndv_inter_thresh)},
        {NULL}
  )},

  {"RNDV_SEND_NBR_THRESH", "256k",
   "Threshold for switching from eager to rendezvous protocol in ucp_tag_send_nbr().\n"
   "Relevant only if UCX_RNDV_THRESH is set to \"auto\".",
   ucs_offsetof(ucp_context_config_t, rndv_send_nbr_thresh), UCS_CONFIG_TYPE_MEMUNITS},

  {"RNDV_THRESH_FALLBACK", "inf",
   "Message size to start using the rendezvous protocol in case the calculated threshold\n"
   "is zero or negative",
   ucs_offsetof(ucp_context_config_t, rndv_thresh_fallback), UCS_CONFIG_TYPE_MEMUNITS},

  {"RNDV_PERF_DIFF", "1",
   "The percentage allowed for performance difference between rendezvous and "
   "the eager_zcopy protocol",
   ucs_offsetof(ucp_context_config_t, rndv_perf_diff), UCS_CONFIG_TYPE_DOUBLE},

  {"MULTI_LANE_MAX_RATIO", "4",
   "Maximal allowed ratio between slowest and fastest lane in a multi-lane\n"
   "protocol. Lanes slower than the specified ratio will not be used.",
   ucs_offsetof(ucp_context_config_t, multi_lane_max_ratio), UCS_CONFIG_TYPE_DOUBLE},

  {"MULTI_PATH_RATIO", "auto",
   "Bandwidth efficiency ratio when more than one path per device is used.\n"
   "This value represents the fraction of bandwidth taken by each connection\n"
   "on the same device. A value of 'auto' means that fraction is calculated\n"
   "based on the maximal number of paths supported by the device.",
   ucs_offsetof(ucp_context_config_t, multi_path_ratio),
   UCS_CONFIG_TYPE_POS_DOUBLE},

  {"MAX_EAGER_LANES", NULL, "",
   ucs_offsetof(ucp_context_config_t, max_eager_lanes), UCS_CONFIG_TYPE_UINT},

  {"MAX_EAGER_RAILS", "1",
   "Maximal number of devices on which an eager operation may be executed in parallel",
   ucs_offsetof(ucp_context_config_t, max_eager_lanes), UCS_CONFIG_TYPE_UINT},

  {"MAX_RNDV_LANES", NULL,"",
   ucs_offsetof(ucp_context_config_t, max_rndv_lanes), UCS_CONFIG_TYPE_UINT},

  {"MAX_RNDV_RAILS", "2",
   "Maximal number of devices on which a rendezvous operation may be executed in parallel",
   ucs_offsetof(ucp_context_config_t, max_rndv_lanes), UCS_CONFIG_TYPE_UINT},

  {"MAX_RMA_LANES", NULL, "",
   ucs_offsetof(ucp_context_config_t, max_rma_lanes), UCS_CONFIG_TYPE_UINT},

  {"MAX_RMA_RAILS", "1",
   "Maximal number of devices on which a RMA operation may be executed in parallel",
   ucs_offsetof(ucp_context_config_t, max_rma_lanes), UCS_CONFIG_TYPE_UINT},

  {"MIN_RNDV_CHUNK_SIZE", "16k",
   "Minimum chunk size to split the message sent with rendezvous protocol on\n"
   "multiple rails. Must be greater than 0.",
   ucs_offsetof(ucp_context_config_t, min_rndv_chunk_size), UCS_CONFIG_TYPE_MEMUNITS},

  {"RMA_ZCOPY_MAX_SEG_SIZE", "auto",
   "Max size of a segment for rma/rndv zcopy.",
   ucs_offsetof(ucp_context_config_t, rma_zcopy_max_seg_size), UCS_CONFIG_TYPE_MEMUNITS},

  {"RNDV_SCHEME", "auto",
   "Communication scheme in RNDV protocol.\n"
   " get_zcopy - use get_zcopy scheme in RNDV protocol.\n"
   " put_zcopy - use put_zcopy scheme in RNDV protocol.\n"
   " get_ppln  - use pipelined get_zcopy scheme in RNDV protocol.\n"
   " put_ppln  - use pipelined put_zcopy scheme in RNDV protocol.\n"
   " rkey_ptr  - use rkey_ptr in RNDV protocol.\n"
   " am        - use active message scheme in RNDV protocol.\n"
   " auto      - runtime automatically chooses optimal scheme to use.",
   ucs_offsetof(ucp_context_config_t, rndv_mode), UCS_CONFIG_TYPE_ENUM(ucp_rndv_modes)},

  {"RKEY_PTR_SEG_SIZE", "512k",
   "Segment size that is used to perform data transfer when doing RKEY PTR progress",
   ucs_offsetof(ucp_context_config_t, rkey_ptr_seg_size), UCS_CONFIG_TYPE_MEMUNITS},

  {"ZCOPY_THRESH", "auto",
   "Threshold for switching from buffer copy to zero copy protocol",
   ucs_offsetof(ucp_context_config_t, zcopy_thresh), UCS_CONFIG_TYPE_MEMUNITS},

  {"BCOPY_BW", "auto",
   "Estimation of buffer copy bandwidth",
   ucs_offsetof(ucp_context_config_t, bcopy_bw), UCS_CONFIG_TYPE_BW},

  {"ATOMIC_MODE", "guess",
   "Atomic operations synchronization mode.\n"
   " cpu    - atomic operations are consistent with respect to the CPU.\n"
   " device - atomic operations are performed on one of the transport devices,\n"
   "          and there is guarantee of consistency with respect to the CPU."
   " guess  - atomic operations mode is configured based on underlying\n"
   "          transport capabilities. If one of active transports supports\n"
   "          the DEVICE atomic mode, the DEVICE mode is selected.\n"
   "          Otherwise the CPU mode is selected.",
   ucs_offsetof(ucp_context_config_t, atomic_mode), UCS_CONFIG_TYPE_ENUM(ucp_atomic_modes)},

  {"ADDRESS_DEBUG_INFO",
#if ENABLE_DEBUG_DATA
   "y",
#else
   "n",
#endif
   "Add debugging information to worker address.",
   ucs_offsetof(ucp_context_config_t, address_debug_info), UCS_CONFIG_TYPE_BOOL},

  {"MAX_WORKER_NAME", NULL, "",
   ucs_offsetof(ucp_context_config_t, max_worker_address_name),
   UCS_CONFIG_TYPE_UINT},

  {"MAX_WORKER_ADDRESS_NAME", UCS_PP_MAKE_STRING(UCP_WORKER_ADDRESS_NAME_MAX),
   "Maximal length of worker address name. Sent to remote peer as part of\n"
   "worker address if UCX_ADDRESS_DEBUG_INFO is set to 'yes'",
   ucs_offsetof(ucp_context_config_t, max_worker_address_name),
   UCS_CONFIG_TYPE_UINT},

  {"USE_MT_MUTEX", "n", "Use mutex for multithreading support in UCP.\n"
   "n      - Not use mutex for multithreading support in UCP (use spinlock by default).\n"
   "y      - Use mutex for multithreading support in UCP.",
   ucs_offsetof(ucp_context_config_t, use_mt_mutex), UCS_CONFIG_TYPE_BOOL},

  {"ADAPTIVE_PROGRESS", "y",
   "Enable adaptive progress mechanism, which turns on polling only on active\n"
   "transport interfaces.",
   ucs_offsetof(ucp_context_config_t, adaptive_progress), UCS_CONFIG_TYPE_BOOL},

  {"SEG_SIZE", "8192",
   "Size of a segment in the worker preregistered memory pool.",
   ucs_offsetof(ucp_context_config_t, seg_size), UCS_CONFIG_TYPE_MEMUNITS},

  {"TM_THRESH", "1024", /* TODO: calculate automatically */
   "Threshold for using tag matching offload capabilities.\n"
   "Smaller buffers will not be posted to the transport.",
   ucs_offsetof(ucp_context_config_t, tm_thresh), UCS_CONFIG_TYPE_MEMUNITS},

  {"TM_MAX_BB_SIZE", "1024", /* TODO: calculate automatically */
   "Maximal size for posting \"bounce buffer\" (UCX internal preregistered memory) for\n"
   "tag offload receives. When message arrives, it is copied into the user buffer (similar\n"
   "to eager protocol). The size values has to be equal or less than segment size.\n"
   "Also the value has to be bigger than UCX_TM_THRESH to take an effect." ,
   ucs_offsetof(ucp_context_config_t, tm_max_bb_size), UCS_CONFIG_TYPE_MEMUNITS},

  {"TM_FORCE_THRESH", "8192", /* TODO: calculate automatically */
   "Threshold for forcing tag matching offload mode. Every tag receive operation\n"
   "with buffer bigger than this threshold would force offloading of all uncompleted\n"
   "non-offloaded receive operations to the transport (e. g. operations with\n"
   "buffers below the UCX_TM_THRESH value). Offloading may be unsuccessful in certain\n"
   "cases (non-contig buffer, or sender wildcard).",
   ucs_offsetof(ucp_context_config_t, tm_force_thresh), UCS_CONFIG_TYPE_MEMUNITS},

  {"TM_SW_RNDV", "n",
   "Use software rendezvous protocol even when tag matching offload is enabled.\n"
   "In this case tag matching offload will be used for messages sent with eager\n"
   "protocol only. If the value is set to \"try\", the rendezvous protocol is\n"
   "selected automatically according to the performance characteristics.",
   ucs_offsetof(ucp_context_config_t, tm_sw_rndv), UCS_CONFIG_TYPE_TERNARY},

  {"NUM_EPS", "auto",
   "An optimization hint of how many endpoints would be created on this context.\n"
   "Does not affect semantics, but only transport selection criteria and the\n"
   "resulting performance.\n"
   " If set to a value different from \"auto\" it will override the value passed\n"
   "to ucp_init()",
   ucs_offsetof(ucp_context_config_t, estimated_num_eps), UCS_CONFIG_TYPE_ULUNITS},

  {"NUM_PPN", "auto",
   "An optimization hint for the number of processes expected to be launched\n"
   "on a single node. Does not affect semantics, only transport selection criteria\n"
   "and the resulting performance.",
   ucs_offsetof(ucp_context_config_t, estimated_num_ppn), UCS_CONFIG_TYPE_ULUNITS},

  {"RNDV_FRAG_MEM_TYPE", NULL, "",
   ucs_offsetof(ucp_context_config_t, rndv_frag_mem_types),
   UCS_CONFIG_TYPE_BITMAP(ucs_memory_type_names)},

  {"RNDV_FRAG_MEM_TYPES", "host,cuda",
   "Memory types of fragments used for RNDV pipeline protocol.\n"
   "Allowed memory types are: host, cuda, rocm, ze-host, ze-device",
   ucs_offsetof(ucp_context_config_t, rndv_frag_mem_types),
   UCS_CONFIG_TYPE_BITMAP(ucs_memory_type_names)},

  {"RNDV_PIPELINE_SEND_THRESH", "inf",
   "RNDV size threshold to enable sender side pipeline for mem type",
   ucs_offsetof(ucp_context_config_t, rndv_pipeline_send_thresh), UCS_CONFIG_TYPE_MEMUNITS},

  {"RNDV_PIPELINE_SHM_ENABLE", "y",
   "Use two stage pipeline rendezvous protocol for intra-node GPU to GPU transfers",
   ucs_offsetof(ucp_context_config_t, rndv_shm_ppln_enable), UCS_CONFIG_TYPE_BOOL},

  {"RNDV_PIPELINE_ERROR_HANDLING", "n",
   "Allow using error handling protocol in the rendezvous pipeline protocol\n"
   "even if invalidation workflow isn't supported",
   ucs_offsetof(ucp_context_config_t, rndv_errh_ppln_enable), UCS_CONFIG_TYPE_BOOL},

  {"FLUSH_WORKER_EPS", "y",
   "Enable flushing the worker by flushing its endpoints. Allows completing\n"
   "the flush operation in a bounded time even if there are new requests on\n"
   "another thread, or incoming active messages, but consumes more resources.",
   ucs_offsetof(ucp_context_config_t, flush_worker_eps), UCS_CONFIG_TYPE_BOOL},

  {"FENCE_MODE", "auto",
   "Fence mode used in ucp_worker_fence routine.\n"
   " weak     - use weak fence mode.\n"
   " strong   - use strong fence mode.\n"
   " auto     - automatically detect fence mode.\n"
   " ep_based - use endpoint-based fence mode.",
   ucs_offsetof(ucp_context_config_t, fence_mode),
   UCS_CONFIG_TYPE_ENUM(ucp_fence_modes)},

  {"UNIFIED_MODE", "n",
   "Enable various optimizations intended for homogeneous environment.\n"
   "Enabling this mode implies that the local transport resources/devices\n"
   "of all entities which connect to each other are the same.",
   ucs_offsetof(ucp_context_config_t, unified_mode), UCS_CONFIG_TYPE_BOOL},

  {"CM_USE_ALL_DEVICES", "y",
   "When creating client/server endpoints, use all available devices.\n"
   "If disabled, use only the one device on which the connection\n"
   "establishment is done",
   ucs_offsetof(ucp_context_config_t, cm_use_all_devices), UCS_CONFIG_TYPE_BOOL},

  {"LISTENER_BACKLOG", "auto",
   "'auto' means that each transport would use its maximal allowed value.\n"
   "If a value larger than what a transport supports is set, the backlog value\n"
   "would be cut to that maximal value.",
   ucs_offsetof(ucp_context_config_t, listener_backlog), UCS_CONFIG_TYPE_ULUNITS},

  {"PROTO_ENABLE", "y",
   "Enable new protocol selection logic",
   ucs_offsetof(ucp_context_config_t, proto_enable), UCS_CONFIG_TYPE_BOOL},

  {"PROTO_REQUEST_RESET", "n",
   "Experimental: forces reset of pending request when an endpoint has been\n"
   "connected, useful for testing purposes only",
   ucs_offsetof(ucp_context_config_t, proto_request_reset), UCS_CONFIG_TYPE_BOOL},

  {"KEEPALIVE_INTERVAL", "20s",
   "Time interval between keepalive rounds. Must be non-zero value.",
   ucs_offsetof(ucp_context_config_t, keepalive_interval),
   UCS_CONFIG_TYPE_TIME_UNITS},

  {"KEEPALIVE_NUM_EPS", "128",
   "Maximal number of endpoints to check on every keepalive round\n"
   "(inf - check all endpoints on every round, must be greater than 0)",
   ucs_offsetof(ucp_context_config_t, keepalive_num_eps), UCS_CONFIG_TYPE_UINT},

  {"DYNAMIC_TL_SWITCH_INTERVAL", "inf",
   "Time interval between dynamic transport switching rounds. Must be\n"
   "non-zero value. use 'inf' to disable this feature.",
   ucs_offsetof(ucp_context_config_t, dynamic_tl_switch_interval),
   UCS_CONFIG_TYPE_TIME_UNITS},

  {"DYNAMIC_TL_PROGRESS_FACTOR", "10",
   "Number of usage tracker rounds performed for each progress operation. Must be\n"
   "non-zero value.",
   ucs_offsetof(ucp_context_config_t, dynamic_tl_progress_factor),
   UCS_CONFIG_TYPE_TIME_UNITS},

  {"RESOLVE_REMOTE_EP_ID", "n",
   "Defines whether resolving remote endpoint ID is required or not when\n"
   "creating a local endpoint. 'auto' means resolving remote endpoint ID only\n"
   "in case of error handling and keepalive enabled.",
   ucs_offsetof(ucp_context_config_t, resolve_remote_ep_id),
   UCS_CONFIG_TYPE_ON_OFF_AUTO},

  {"PROTO_INDIRECT_ID", "auto",
   "Enable indirect IDs to object pointers (endpoint, request) in wire protocols.\n"
   "A value of 'auto' means to enable only if error handling is enabled on the\n"
   "endpoint.",
   ucs_offsetof(ucp_context_config_t, proto_indirect_id), UCS_CONFIG_TYPE_ON_OFF_AUTO},

  {"RNDV_PUT_FORCE_FLUSH", "n",
   "When using rendezvous put protocol, force using a flush operation to ensure\n"
   "remote data delivery before sending ATP message.\n"
   "If flush mode is not forced, and the underlying transport supports both active\n"
   "messages and put operations, the protocol will do {put,fence,ATP} on the same\n"
   "lane without waiting for remote completion.",
   ucs_offsetof(ucp_context_config_t, rndv_put_force_flush), UCS_CONFIG_TYPE_BOOL},

  {"SA_DATA_VERSION", "v2",
   "Defines the minimal header version the client will use for establishing\n"
   "client/server connection",
   ucs_offsetof(ucp_context_config_t, sa_client_min_hdr_version),
   UCS_CONFIG_TYPE_ENUM(ucp_object_versions)},

  {"RKEY_MPOOL_MAX_MD", "2",
   "Maximum number of UCP rkey MDs which can be unpacked into memory pool\n"
   "element. UCP rkeys containing larger number of MDs will be unpacked to\n"
   "dynamically allocated memory.",
   ucs_offsetof(ucp_context_config_t, rkey_mpool_max_md), UCS_CONFIG_TYPE_INT},

  {"ADDRESS_VERSION", "v1",
   "Defines UCP worker address format obtained with ucp_worker_get_address() or\n"
   "ucp_worker_query() routines.",
   ucs_offsetof(ucp_context_config_t, worker_addr_version),
   UCS_CONFIG_TYPE_ENUM(ucp_object_versions)},

  {"PROTO_INFO", "n",
   "Enable printing protocols information. The value is interpreted as follows:\n"
   " 'y'          : Print information for all protocols\n"
   " 'n'          : Do not print any protocol information\n"
   " glob_pattern : Print information for operations matching the glob pattern.\n"
   "                For example: '*tag*gpu*', '*put*fast*host*'",
   ucs_offsetof(ucp_context_config_t, proto_info), UCS_CONFIG_TYPE_STRING},

  {"RNDV_ALIGN_THRESH", "64kB",
   "If the rendezvous payload size is larger than this value, it could be split\n"
   "in order to optimize memory alignment",
   ucs_offsetof(ucp_context_config_t, rndv_align_thresh), UCS_CONFIG_TYPE_MEMUNITS},

  {"PROTO_INFO_DIR", "",
   "If non-empty, protocol selection information files will be written to this\n"
   "directory.",
   ucs_offsetof(ucp_context_config_t, proto_info_dir), UCS_CONFIG_TYPE_STRING},

  {"REG_NONBLOCK_MEM_TYPES", "",
   "Perform only non-blocking memory registration for these memory types.\n"
   "Non-blocking registration means that the page registration may be\n"
   "deferred until it is accessed by the CPU or a transport.",
   ucs_offsetof(ucp_context_config_t, reg_nb_mem_types),
   UCS_CONFIG_TYPE_BITMAP(ucs_memory_type_names)},

  {"PREFER_OFFLOAD", "y",
   "Prefer transports capable of remote memory access for RMA and AMO operations.\n"
   "The value is interpreted as follows:\n"
   " 'y' : Prefer transports with native RMA/AMO support (if available)\n"
   " 'n' : Select RMA/AMO lanes according to performance charasteristics",
   ucs_offsetof(ucp_context_config_t, prefer_offload), UCS_CONFIG_TYPE_BOOL},

  {"PROTO_OVERHEAD", "single:5ns,multi:10ns,rndv_offload:40ns,rndv_rtr:40ns,"
                     "rndv_rts:275ns,sw:40ns,rkey_ptr:0",
   "Protocol overhead", 0,
    UCS_CONFIG_TYPE_KEY_VALUE(UCS_CONFIG_TYPE_TIME,
        {"single", "overhead of single-lane protocol",
         ucs_offsetof(ucp_context_config_t, proto_overhead_single)},
        {"multi", "overhead of managing multiple lanes",
         ucs_offsetof(ucp_context_config_t, proto_overhead_multi)},
        {"rndv_offload", "overhead of rendezvous offload protocol",
         ucs_offsetof(ucp_context_config_t, proto_overhead_rndv_offload)},
        {"rndv_rtr", "overhead of rendezvous RTR protocol",
         ucs_offsetof(ucp_context_config_t, proto_overhead_rndv_rtr)},
        {"rndv_rts", "overhead of rendezvous RTS protocol",
         ucs_offsetof(ucp_context_config_t, proto_overhead_rndv_rts)},
        {"sw", "overhead of software emulation protocol",
         ucs_offsetof(ucp_context_config_t, proto_overhead_sw)},
        {"rkey_ptr", "overhead of the protocol copying from mapped remote "
                     "memory",
         ucs_offsetof(ucp_context_config_t, proto_overhead_rkey_ptr)},
        {NULL}
  )},

  {"GVA_ENABLE", "off",
   "Enable Global VA infrastructure. Setting to 'auto' will try to enable, "
   "but if error handling enabled will disable",
   ucs_offsetof(ucp_context_config_t, gva_enable), UCS_CONFIG_TYPE_ON_OFF_AUTO},

  {"GVA_MLOCK", "y",
   "Lock memory with mlock() when using global VA MR",
   ucs_offsetof(ucp_context_config_t, gva_mlock), UCS_CONFIG_TYPE_BOOL},

  {"GVA_PREFETCH", "y",
   "Prefetch memory when using global VA MR",
   ucs_offsetof(ucp_context_config_t, gva_prefetch), UCS_CONFIG_TYPE_BOOL},

  {"EXTRA_OP_ATTR_FLAGS", "",
   "Additional send/receive operation flags that are added for each request"
   "in addition to what is set explicitly by the user. \n"
   "Possible values are: no_imm_cmpl, fast_cmpl, force_imm_cmpl, multi_send.",
   ucs_offsetof(ucp_context_config_t, extra_op_attr_flags),
   UCS_CONFIG_TYPE_BITMAP(ucp_extra_op_attr_flags_names)},

  {"MAX_PRIORITY_EPS", "20",
   "Max number of prioritized endpoints. Does not affect semantics,\n"
   "but only transport selection criteria and resulting performance.",
   ucs_offsetof(ucp_context_config_t, max_priority_eps),
   UCS_CONFIG_TYPE_UINT},

<<<<<<< HEAD
   {"ON_DEMAND_WIREUP", "y", /* TODO: disable by default */
    "Enable new protocol selection logic",
    ucs_offsetof(ucp_context_config_t, on_demand_wireup), UCS_CONFIG_TYPE_BOOL},
=======
  {"WIREUP_VIA_AM_LANE", "n",
   "Use AM lane to send wireup messages",
   ucs_offsetof(ucp_context_config_t, wireup_via_am_lane),
   UCS_CONFIG_TYPE_BOOL},
>>>>>>> c3b24929

  {NULL}
};

static ucs_config_field_t ucp_config_table[] = {
  {"NET_DEVICES", UCP_RSC_CONFIG_ALL,
   "Specifies which network device(s) to use. The order is not meaningful.\n"
   "\"all\" would use all available devices.",
   ucs_offsetof(ucp_config_t, devices[UCT_DEVICE_TYPE_NET]), UCS_CONFIG_TYPE_STRING_ARRAY},

  {"SHM_DEVICES", UCP_RSC_CONFIG_ALL,
   "Specifies which intra-node device(s) to use. The order is not meaningful.\n"
   "\"all\" would use all available devices.",
   ucs_offsetof(ucp_config_t, devices[UCT_DEVICE_TYPE_SHM]), UCS_CONFIG_TYPE_STRING_ARRAY},

  {"ACC_DEVICES", UCP_RSC_CONFIG_ALL,
   "Specifies which accelerator device(s) to use. The order is not meaningful.\n"
   "\"all\" would use all available devices.",
   ucs_offsetof(ucp_config_t, devices[UCT_DEVICE_TYPE_ACC]), UCS_CONFIG_TYPE_STRING_ARRAY},

  {"SELF_DEVICES", UCP_RSC_CONFIG_ALL,
    "Specifies which loop-back device(s) to use. The order is not meaningful.\n"
    "\"all\" would use all available devices.",
    ucs_offsetof(ucp_config_t, devices[UCT_DEVICE_TYPE_SELF]), UCS_CONFIG_TYPE_STRING_ARRAY},

  {"TLS", UCP_RSC_CONFIG_ALL,
   "Comma-separated list of transports to use. The order is not meaningful.\n"
   " - all     : use all the available transports.\n"
   " - sm/shm  : all shared memory transports (mm, cma, knem).\n"
   " - mm      : shared memory transports - only memory mappers.\n"
   " - ugni    : ugni_smsg and ugni_rdma (uses ugni_udt for bootstrap).\n"
   " - ib      : all infiniband transports (rc/rc_mlx5, ud/ud_mlx5, dc_mlx5).\n"
   " - rc_v    : rc verbs (uses ud for bootstrap).\n"
   " - rc_x    : rc with accelerated verbs (uses ud_mlx5 for bootstrap).\n"
   " - rc      : rc_v and rc_x (preferably if available).\n"
   " - ud_v    : ud verbs.\n"
   " - ud_x    : ud with accelerated verbs.\n"
   " - ud      : ud_v and ud_x (preferably if available).\n"
   " - dc/dc_x : dc with accelerated verbs.\n"
   " - tcp     : sockets over TCP/IP.\n"
   " - cuda    : CUDA (NVIDIA GPU) memory support.\n"
   " - rocm    : ROCm (AMD GPU) memory support.\n"
   " - ze      : ZE (Intel GPU) memory support.\n"
   " Using a \\ prefix before a transport name treats it as an explicit transport name\n"
   " and disables aliasing.",
   ucs_offsetof(ucp_config_t, tls), UCS_CONFIG_TYPE_ALLOW_LIST},

  {"PROTOS", UCP_RSC_CONFIG_ALL,
   "Comma-separated list of glob patterns specifying protocols to use.\n"
   "The order is not meaningful.\n"
   "Each expression in the list may contain any of the following wildcard:\n"
   "  *     - matches any number of any characters including none.\n"
   "  ?     - matches any single character.\n"
   "  [abc] - matches one character given in the bracket.\n"
   "  [a-z] - matches one character from the range given in the bracket.",
   ucs_offsetof(ucp_config_t, protos), UCS_CONFIG_TYPE_ALLOW_LIST},

  {"ALLOC_PRIO", "md:sysv,md:posix,thp,md:*,mmap,heap",
   "Priority of memory allocation methods. Each item in the list can be either\n"
   "an allocation method (huge, thp, mmap, libc) or md:<NAME> which means to use the\n"
   "specified memory domain for allocation. NAME can be either a UCT component\n"
   "name, or a wildcard - '*' - which is equivalent to all UCT components.",
   ucs_offsetof(ucp_config_t, alloc_prio), UCS_CONFIG_TYPE_STRING_ARRAY},

  {"RNDV_FRAG_SIZE", "host:512K,cuda:4M",
   "Comma-separated list of memory types and associated fragment sizes.\n"
   "The memory types in the list is used for rendezvous bounce buffers.",
   ucs_offsetof(ucp_config_t, rndv_frag_sizes), UCS_CONFIG_TYPE_STRING_ARRAY},

  {"RNDV_FRAG_ALLOC_COUNT", "host:128,cuda:128",
   "Comma separated list of memory pool allocation granularity per memory type.",
   ucs_offsetof(ucp_config_t, rndv_frag_elems), UCS_CONFIG_TYPE_STRING_ARRAY},

  {"SOCKADDR_TLS_PRIORITY", "rdmacm,tcp,sockcm",
   "Priority of sockaddr transports for client/server connection establishment.\n"
   "The '*' wildcard expands to all the available sockaddr transports.",
   ucs_offsetof(ucp_config_t, sockaddr_cm_tls), UCS_CONFIG_TYPE_STRING_ARRAY},

  {"SOCKADDR_AUX_TLS", "",
   "The configuration parameter is deprecated. UCX_TLS should be used to\n"
   "specify the transport for client/server connection establishment.",
   UCS_CONFIG_DEPRECATED_FIELD_OFFSET, UCS_CONFIG_TYPE_DEPRECATED},

  {"WARN_INVALID_CONFIG", "y",
   "Issue a warning in case of invalid device and/or transport configuration.",
   ucs_offsetof(ucp_config_t, warn_invalid_config), UCS_CONFIG_TYPE_BOOL},

  {"RX_MPOOL_SIZES", "64,1kb",
   "List of worker mpool sizes separated by comma. The values must be power of 2\n"
   "Values larger than the maximum UCT transport segment size will be ignored.\n"
   "These pools are used for UCP AM and unexpected TAG messages. When assigning\n"
   "pool sizes, note that the data may be stored with some header.",
   ucs_offsetof(ucp_config_t, mpool_sizes), UCS_CONFIG_TYPE_ARRAY(memunit_sizes)},

  {"RCACHE_ENABLE", "try", "Use user space memory registration cache.",
   ucs_offsetof(ucp_config_t, enable_rcache), UCS_CONFIG_TYPE_TERNARY},

  {"", "RCACHE_PURGE_ON_FORK=y;RCACHE_MEM_PRIO=500;", NULL,
   ucs_offsetof(ucp_config_t, rcache_config),
   UCS_CONFIG_TYPE_TABLE(ucs_config_rcache_table)},

  {"", "", NULL,
   ucs_offsetof(ucp_config_t, ctx),
   UCS_CONFIG_TYPE_TABLE(ucp_context_config_table)},

  {"MAX_COMPONENT_MDS", "16",
   "Maximum number of memory domains per component to use.",
   ucs_offsetof(ucp_config_t, max_component_mds), UCS_CONFIG_TYPE_ULUNITS},

  {NULL}
};
UCS_CONFIG_DECLARE_TABLE(ucp_config_table, "UCP context", NULL, ucp_config_t)


static ucp_tl_alias_t ucp_tl_aliases[] = {
  { "mm",    { "posix", "sysv", "xpmem", NULL } }, /* for backward compatibility */
  { "sm",    { "posix", "sysv", "xpmem", "knem", "cma", NULL } },
  { "shm",   { "posix", "sysv", "xpmem", "knem", "cma", NULL } },
  { "ib",    { "rc_verbs", "ud_verbs", "rc_mlx5", "ud_mlx5", "dc_mlx5",
               "gga_mlx5", NULL } },
  { "ud_v",  { "ud_verbs", NULL } },
  { "ud_x",  { "ud_mlx5", NULL } },
  { "ud",    { "ud_mlx5", "ud_verbs", NULL } },
  { "rc_v",  { "rc_verbs", UCP_TL_AUX("ud_verbs"), NULL } },
  { "rc_x",  { "rc_mlx5", UCP_TL_AUX("ud_mlx5"), NULL } },
  { "rc",    { "rc_mlx5", UCP_TL_AUX("ud_mlx5"), "rc_verbs",
               UCP_TL_AUX("ud_verbs"), NULL } },
  { "dc",    { "dc_mlx5", UCP_TL_AUX("ud_mlx5"), NULL } },
  { "dc_x",  { "dc_mlx5", UCP_TL_AUX("ud_mlx5"), NULL } },
  { "ugni",  { "ugni_smsg", UCP_TL_AUX("ugni_udt"), "ugni_rdma", NULL } },
  { "cuda",  { "cuda_copy", "cuda_ipc", "gdr_copy", NULL } },
  { "rocm",  { "rocm_copy", "rocm_ipc", "rocm_gdr", NULL } },
  { "ze",    { "ze_copy", "ze_ipc", "ze_gdr", NULL } },
  { "gga",   { "gga_mlx5", NULL } },
  { NULL }
};


const char *ucp_feature_str[] = {
    [ucs_ilog2(UCP_FEATURE_TAG)]    = "UCP_FEATURE_TAG",
    [ucs_ilog2(UCP_FEATURE_RMA)]    = "UCP_FEATURE_RMA",
    [ucs_ilog2(UCP_FEATURE_AMO32)]  = "UCP_FEATURE_AMO32",
    [ucs_ilog2(UCP_FEATURE_AMO64)]  = "UCP_FEATURE_AMO64",
    [ucs_ilog2(UCP_FEATURE_WAKEUP)] = "UCP_FEATURE_WAKEUP",
    [ucs_ilog2(UCP_FEATURE_STREAM)] = "UCP_FEATURE_STREAM",
    [ucs_ilog2(UCP_FEATURE_AM)]     = "UCP_FEATURE_AM",
    NULL
};


const ucp_tl_bitmap_t ucp_tl_bitmap_max = {{UINT64_MAX, UINT64_MAX}};
const ucp_tl_bitmap_t ucp_tl_bitmap_min = {{0}};


ucs_status_t ucp_config_read(const char *env_prefix, const char *filename,
                             ucp_config_t **config_p)
{
    unsigned full_prefix_len = sizeof(UCS_DEFAULT_ENV_PREFIX);
    unsigned env_prefix_len  = 0;
    ucp_config_t *config;
    ucs_status_t status;

    config = ucs_malloc(sizeof(*config), "ucp config");
    if (config == NULL) {
        status = UCS_ERR_NO_MEMORY;
        goto err;
    }

    if (env_prefix != NULL) {
        env_prefix_len   = strlen(env_prefix);
        /* Extra one byte for underscore _ character */
        full_prefix_len += env_prefix_len + 1;
    }

    config->env_prefix = ucs_malloc(full_prefix_len, "ucp config");
    if (config->env_prefix == NULL) {
        status = UCS_ERR_NO_MEMORY;
        goto err_free_config;
    }

    if (env_prefix_len != 0) {
        ucs_snprintf_zero(config->env_prefix, full_prefix_len, "%s_%s",
                          env_prefix, UCS_DEFAULT_ENV_PREFIX);
    } else {
        ucs_snprintf_zero(config->env_prefix, full_prefix_len, "%s",
                          UCS_DEFAULT_ENV_PREFIX);
    }

    status = ucs_config_parser_fill_opts(config,
                                         UCS_CONFIG_GET_TABLE(ucp_config_table),
                                         config->env_prefix, 0);
    if (status != UCS_OK) {
        goto err_free_prefix;
    }

    ucs_list_head_init(&config->cached_key_list);

    *config_p = config;
    return UCS_OK;

err_free_prefix:
    ucs_free(config->env_prefix);
err_free_config:
    ucs_free(config);
err:
    return status;
}

static void ucp_cached_key_release(ucs_config_cached_key_t *key_val)
{
    ucs_assert(key_val != NULL);

    ucs_free(key_val->key);
    ucs_free(key_val->value);
    ucs_free(key_val);
}

static void ucp_cached_key_list_release(ucs_list_link_t *list)
{
    ucs_config_cached_key_t *key_val;

    while (!ucs_list_is_empty(list)) {
        key_val = ucs_list_extract_head(list, typeof(*key_val), list);
        ucp_cached_key_release(key_val);
    }
}

static ucs_status_t
ucp_config_cached_key_add(ucs_list_link_t *list,
                          const char *key, const char *value)
{
    ucs_config_cached_key_t *cached_key;

    cached_key = ucs_malloc(sizeof(*cached_key), "cached config key/value");
    if (cached_key == NULL) {
        goto err;
    }

    cached_key->key   = ucs_strdup(key, "cached config key");
    cached_key->value = ucs_strdup(value, "cached config value");
    cached_key->used  = 0;
    if ((cached_key->key == NULL) || (cached_key->value == NULL)) {
        goto err_free_key;
    }

    ucs_list_add_tail(list, &cached_key->list);
    return UCS_OK;

err_free_key:
    ucp_cached_key_release(cached_key);
err:
    return UCS_ERR_NO_MEMORY;
}

void ucp_config_release(ucp_config_t *config)
{
    ucp_cached_key_list_release(&config->cached_key_list);
    ucs_config_parser_release_opts(config, ucp_config_table);
    ucs_free(config->env_prefix);
    ucs_free(config);
}

ucs_status_t ucp_config_modify_internal(ucp_config_t *config, const char *name,
                                        const char *value)
{
    return ucs_config_parser_set_value(config, ucp_config_table, NULL, name,
                                       value);
}

ucs_status_t ucp_config_modify(ucp_config_t *config, const char *name,
                               const char *value)
{
    ucs_status_t status;

    status = ucp_config_modify_internal(config, name, value);
    if (status != UCS_ERR_NO_ELEM) {
        return status;
    }

    status = ucs_global_opts_set_value_modifiable(name, value);
    if (status != UCS_ERR_NO_ELEM) {
        return status;
    }

    return ucp_config_cached_key_add(&config->cached_key_list, name, value);
}

static
void ucp_config_print_cached_uct(const ucp_config_t *config, FILE *stream,
                                 const char *title,
                                 ucs_config_print_flags_t flags)
{
    ucs_config_cached_key_t *key_val;

    if (flags & UCS_CONFIG_PRINT_HEADER) {
        fprintf(stream, "\n");
        fprintf(stream, "#\n");
        fprintf(stream, "# Cached UCT %s\n", title);
        fprintf(stream, "#\n");
        fprintf(stream, "\n");
    }

    if (flags & UCS_CONFIG_PRINT_CONFIG) {
        ucs_list_for_each(key_val, &config->cached_key_list, list) {
            fprintf(stream, "%s=%s\n", key_val->key, key_val->value);
        }
    }

    if (flags & UCS_CONFIG_PRINT_HEADER) {
        fprintf(stream, "\n");
    }
}

void ucp_config_print(const ucp_config_t *config, FILE *stream,
                      const char *title, ucs_config_print_flags_t print_flags)
{
    ucs_config_parser_print_opts(stream, title, config, ucp_config_table, NULL,
                                 UCS_DEFAULT_ENV_PREFIX, print_flags, NULL);
    ucp_config_print_cached_uct(config, stream, title, print_flags);
}

void ucp_apply_uct_config_list(ucp_context_h context, void *config)
{
    ucs_config_cached_key_t *key_val;
    ucs_status_t status;

    ucs_list_for_each(key_val, &context->cached_key_list, list) {
        status = uct_config_modify(config, key_val->key, key_val->value);
        if (status == UCS_OK) {
            ucs_debug("apply UCT configuration %s=%s", key_val->key,
                      key_val->value);
            key_val->used = 1;
        }
    }
}

/* Search str in the array. If str_suffix is specified, search for
 * 'str:str_suffix' string.
 * @return bitmap of indexes in which the string appears in the array.
 */
static uint64_t ucp_str_array_search(const char **array, unsigned array_len,
                                     const char *str, const char *str_suffix)
{
    const size_t len = strlen(str);
    uint64_t result;
    const char *p;
    int i;

    result = 0;
    for (i = 0; i < array_len; ++i) {
        if (str_suffix == NULL) {
            if (!strcmp(array[i], str)) {
                result |= UCS_BIT(i);
            }
        } else if (!strncmp(array[i], str, len)) {
            p = array[i] + len;
            if ((*p == ':') && !strcmp(p + 1, str_suffix)) {
                result |= UCS_BIT(i);
            }
        }
    }

    return result;
}

static unsigned ucp_tl_alias_count(ucp_tl_alias_t *alias)
{
    unsigned count;
    for (count = 0; alias->tls[count] != NULL; ++count);
    return count;
}

static int ucp_tls_array_is_present(const char **tls, unsigned count,
                                    const char *tl_name, const char *str_suffix,
                                    uint64_t *tl_cfg_mask)
{
    uint64_t mask;

    mask          = ucp_str_array_search(tls, count, tl_name, str_suffix);
    *tl_cfg_mask |= mask;
    return (mask != 0);
}

static int
ucp_config_is_tl_name_present(const ucs_config_names_array_t *tl_array,
                              const char *tl_name, int is_alias,
                              const char *str_suffix, uint64_t *tl_cfg_mask)
{
    char strict_name[UCT_TL_NAME_MAX + 1];

    snprintf(strict_name, sizeof(strict_name), "\\%s", tl_name);

    return /* strict name, with leading \\ */
            (!is_alias &&
             (ucp_tls_array_is_present((const char**)tl_array->names,
                                       tl_array->count, strict_name, str_suffix,
                                       tl_cfg_mask))) ||
            /* plain transport name */
            (ucp_tls_array_is_present((const char**)tl_array->names,
                                      tl_array->count, tl_name, str_suffix,
                                      tl_cfg_mask));
}

static int ucp_is_resource_in_device_list(const uct_tl_resource_desc_t *resource,
                                          const ucs_config_names_array_t *devices,
                                          uint64_t *dev_cfg_mask,
                                          uct_device_type_t dev_type)
{
    uint64_t mask, exclusive_mask;

    /* go over the device list from the user and check (against the available resources)
     * which can be satisfied */
    ucs_assert_always(devices[dev_type].count <= 64); /* Using uint64_t bitmap */
    mask = ucp_str_array_search((const char**)devices[dev_type].names,
                                devices[dev_type].count, resource->dev_name,
                                NULL);
    if (!mask) {
        /* if the user's list is 'all', use all the available resources */
        mask = ucp_str_array_search((const char**)devices[dev_type].names,
                                    devices[dev_type].count, UCP_RSC_CONFIG_ALL,
                                    NULL);
    }

    /* warn if we got new device which appears more than once */
    exclusive_mask = mask & ~(*dev_cfg_mask);
    if (exclusive_mask && !ucs_is_pow2(exclusive_mask)) {
        ucs_warn("device '%s' is specified multiple times",
                 devices[dev_type].names[ucs_ilog2(exclusive_mask)]);
    }

    *dev_cfg_mask |= mask;
    return !!mask;
}

static int ucp_tls_alias_is_present(ucp_tl_alias_t *alias, const char *tl_name,
                                    const char *str_suffix)
{
    unsigned tl_alias_count = ucp_tl_alias_count(alias);
    uint64_t dummy_mask     = 0;

    return ucp_tls_array_is_present(alias->tls, tl_alias_count, tl_name,
                                    str_suffix, &dummy_mask);
}

static uint8_t
ucp_transports_list_search(const char *tl_name,
                           const ucs_config_names_array_t *tl_array,
                           uint64_t *tl_cfg_mask)
{
    uint8_t search_result = 0;
    uint64_t tmp_tl_cfg_mask;
    ucp_tl_alias_t *alias;

    if (ucp_config_is_tl_name_present(tl_array, tl_name, 0, NULL,
                                      tl_cfg_mask)) {
        /* UCX_TLS=[^]tl_name */
        search_result |= UCP_TRANSPORTS_LIST_SEARCH_RESULT_PRIMARY;
    }

    if (ucp_config_is_tl_name_present(tl_array, tl_name, 0, UCP_TL_AUX_SUFFIX,
                                      tl_cfg_mask)) {
        /* UCX_TLS=[^]tl_name:aux */
        search_result |= UCP_TRANSPORTS_LIST_SEARCH_RESULT_AUX_IN_MAIN;
    }

    for (alias = ucp_tl_aliases; alias->alias != NULL; ++alias) {
        tmp_tl_cfg_mask = 0;
        if (ucp_config_is_tl_name_present(tl_array, alias->alias, 1, NULL,
                                          &tmp_tl_cfg_mask)) {
            if (ucp_tls_alias_is_present(alias, tl_name, NULL)) {
                /* alias={tl_name}, UCX_TLS=[^]alias */
                *tl_cfg_mask  |= tmp_tl_cfg_mask;
                search_result |= UCP_TRANSPORTS_LIST_SEARCH_RESULT_PRIMARY;
            }

            if (ucp_tls_alias_is_present(alias, tl_name, UCP_TL_AUX_SUFFIX)) {
                /* alias={tl_name:aux}, UCX_TLS=[^]alias */
                *tl_cfg_mask  |= tmp_tl_cfg_mask;
                search_result |= UCP_TRANSPORTS_LIST_SEARCH_RESULT_AUX_IN_ALIAS;
            }
        }

        tmp_tl_cfg_mask = 0;
        if (ucp_config_is_tl_name_present(tl_array, alias->alias, 1,
                                          UCP_TL_AUX_SUFFIX,
                                          &tmp_tl_cfg_mask)) {
            if (ucp_tls_alias_is_present(alias, tl_name, NULL)) {
                /* alias={tl_name}, UCX_TLS=[^]alias:aux */
                *tl_cfg_mask  |= tmp_tl_cfg_mask;
                search_result |= UCP_TRANSPORTS_LIST_SEARCH_RESULT_AUX_IN_MAIN;
            }
        }
    }

    return search_result;
}

static int
ucp_is_resource_in_transports_list(const char *tl_name,
                                   const ucs_config_allow_list_t *allow_list,
                                   const ucs_string_set_t *aux_tls,
                                   uint8_t *rsc_flags, uint64_t *tl_cfg_mask)
{
    uint8_t search_result;

    if (allow_list->mode == UCS_CONFIG_ALLOW_LIST_ALLOW_ALL) {
        return 1;
    }

    ucs_assert(allow_list->array.count > 0);
    search_result = ucp_transports_list_search(tl_name, &allow_list->array,
                                               tl_cfg_mask);

    if (allow_list->mode == UCS_CONFIG_ALLOW_LIST_ALLOW) {
        /* Enable the transport, if UCX_TLS=tl_name, or alias={tl_name} and
         * UCX_TLS=alias. */
        if (search_result & UCP_TRANSPORTS_LIST_SEARCH_RESULT_PRIMARY) {
            return 1;
        }

        /* Enable the transport as an auxiliary, if UCX_TLS=tl_name:aux, or
         * alias={tl_name} and UCX_TLS=alias:aux, or alias={tl_name:aux} and
         * UCX_TLS=alias. */
        if (search_result & (UCP_TRANSPORTS_LIST_SEARCH_RESULT_AUX_IN_MAIN |
                             UCP_TRANSPORTS_LIST_SEARCH_RESULT_AUX_IN_ALIAS)) {
            *rsc_flags |= UCP_TL_RSC_FLAG_AUX;
            return 1;
        }

        return 0;
    }

    if (!ucs_string_set_contains(aux_tls, tl_name)) {
        /* Disable the transport which is not used as an auxiliary, if
         * UCX_TLS=^tl_name, or alias={tl_name} and UCX_TLS=^alias. */
        return !(search_result & UCP_TRANSPORTS_LIST_SEARCH_RESULT_PRIMARY);
    }

    /* Only explicit indication in the deny list can completely disable
     * transport which can be used as an auxiliary.
     * E.g: UCX_TLS=^tl_name,tl_name:aux, or alias={tl_name} and
     * UCX_TLS=^alias,alias:aux. */
    if (ucs_test_all_flags(search_result,
                           UCP_TRANSPORTS_LIST_SEARCH_RESULT_PRIMARY |
                           UCP_TRANSPORTS_LIST_SEARCH_RESULT_AUX_IN_MAIN)) {
        return 0;
    }

    /* If alias1={tl_name1, tl_name2:aux} and alias2={tl_name2}, then
     * UCX_TLS=^tl_name2 or UCX_TLS=^alias2 should not break the usage of
     * tl_name1 keeping tl_name2 enabled as auxiliary transport. */
    if (search_result & UCP_TRANSPORTS_LIST_SEARCH_RESULT_PRIMARY) {
        *rsc_flags |= UCP_TL_RSC_FLAG_AUX;
    }

    /* Enable the transport, if it is not in the deny list, or if it is only
     * presented as an auxiliary transport in the deny list. */
    return 1;
}

static int ucp_is_resource_enabled(const uct_tl_resource_desc_t *resource,
                                   const ucp_config_t *config,
                                   const ucs_string_set_t *aux_tls,
                                   uint8_t *rsc_flags, uint64_t dev_cfg_masks[],
                                   uint64_t *tl_cfg_mask)
{
    int device_enabled, tl_enabled;

    /* Find the enabled devices */
    device_enabled = ucp_is_resource_in_device_list(
            resource, config->devices, &dev_cfg_masks[resource->dev_type],
            resource->dev_type);


    /* Find the enabled UCTs */
    *rsc_flags = 0;
    tl_enabled = ucp_is_resource_in_transports_list(resource->tl_name,
                                                    &config->tls, aux_tls,
                                                    rsc_flags, tl_cfg_mask);

    ucs_trace(UCT_TL_RESOURCE_DESC_FMT " is %sabled",
              UCT_TL_RESOURCE_DESC_ARG(resource),
              (device_enabled && tl_enabled) ? "en" : "dis");
    return device_enabled && tl_enabled;
}

static int ucp_tl_resource_is_same_device(const uct_tl_resource_desc_t *resource1,
                                          const uct_tl_resource_desc_t *resource2)
{
    return !strcmp(resource1->dev_name, resource2->dev_name) ||
           ((resource1->sys_device != UCS_SYS_DEVICE_ID_UNKNOWN) &&
           (resource1->sys_device == resource2->sys_device));
}

static void ucp_add_tl_resource_if_enabled(
        ucp_context_h context, ucp_md_index_t md_index,
        const ucp_config_t *config, const ucs_string_set_t *aux_tls,
        const uct_tl_resource_desc_t *resource, unsigned *num_resources_p,
        uint64_t dev_cfg_masks[], uint64_t *tl_cfg_mask)
{
    uint8_t rsc_flags;
    ucp_rsc_index_t dev_index, i;

    if (ucp_is_resource_enabled(resource, config, aux_tls, &rsc_flags,
                                dev_cfg_masks, tl_cfg_mask)) {
        if ((resource->sys_device != UCS_SYS_DEVICE_ID_UNKNOWN) &&
            (resource->sys_device >= UCP_MAX_SYS_DEVICES)) {
            ucs_diag(UCT_TL_RESOURCE_DESC_FMT
                     " system device is %d, which exceeds the maximal "
                     "supported (%d), system locality may be ignored",
                     UCT_TL_RESOURCE_DESC_ARG(resource), resource->sys_device,
                     UCP_MAX_SYS_DEVICES);
        }
        context->tl_rscs[context->num_tls].tl_rsc       = *resource;
        context->tl_rscs[context->num_tls].md_index     = md_index;
        context->tl_rscs[context->num_tls].tl_name_csum =
                                  ucs_crc16_string(resource->tl_name);
        context->tl_rscs[context->num_tls].flags        = rsc_flags;

        dev_index = 0;
        for (i = 0; i < context->num_tls; ++i) {
            if (ucp_tl_resource_is_same_device(&context->tl_rscs[i].tl_rsc, resource)) {
                dev_index = context->tl_rscs[i].dev_index;
                break;
            } else {
                dev_index = ucs_max(context->tl_rscs[i].dev_index + 1, dev_index);
            }
        }
        context->tl_rscs[context->num_tls].dev_index = dev_index;

        ++context->num_tls;
        ++(*num_resources_p);
    }
}

static ucs_status_t
ucp_add_tl_resources(ucp_context_h context, ucp_md_index_t md_index,
                     const ucp_config_t *config,
                     const ucs_string_set_t *aux_tls, unsigned *num_resources_p,
                     ucs_string_set_t avail_devices[],
                     ucs_string_set_t *avail_tls, uint64_t dev_cfg_masks[],
                     uint64_t *tl_cfg_mask)
{
    ucp_tl_md_t *md = &context->tl_mds[md_index];
    uct_tl_resource_desc_t *tl_resources;
    ucp_tl_resource_desc_t *tmp;
    unsigned num_tl_resources;
    ucs_status_t status;
    ucp_rsc_index_t i;

    *num_resources_p = 0;

    /* check what are the available uct resources */
    status = uct_md_query_tl_resources(md->md, &tl_resources, &num_tl_resources);
    if (status != UCS_OK) {
        ucs_error("Failed to query resources: %s", ucs_status_string(status));
        goto out;
    }

    if (num_tl_resources == 0) {
        ucs_debug("No tl resources found for md %s", md->rsc.md_name);
        goto free_resources;
    }

    tmp = ucs_realloc(context->tl_rscs,
                      sizeof(*context->tl_rscs) *
                      (context->num_tls + num_tl_resources),
                      "ucp resources");
    if (tmp == NULL) {
        ucs_error("Failed to allocate resources");
        status = UCS_ERR_NO_MEMORY;
        goto free_resources;
    }

    /* print configuration */
    for (i = 0; i < config->tls.array.count; ++i) {
        ucs_trace("allowed transport %d : '%s'", i, config->tls.array.names[i]);
    }

    /* copy only the resources enabled by user configuration */
    context->tl_rscs = tmp;
    for (i = 0; i < num_tl_resources; ++i) {
        ucs_string_set_addf(&avail_devices[tl_resources[i].dev_type],
                            "'%s'(%s)", tl_resources[i].dev_name,
                            context->tl_cmpts[md->cmpt_index].attr.name);
        ucs_string_set_add(avail_tls, tl_resources[i].tl_name);
        ucp_add_tl_resource_if_enabled(context, md_index, config, aux_tls,
                                       &tl_resources[i], num_resources_p,
                                       dev_cfg_masks, tl_cfg_mask);
    }

    status = UCS_OK;
free_resources:
    uct_release_tl_resource_list(tl_resources);
out:
    return status;
}

static void ucp_get_aliases_set(ucs_string_set_t *avail_tls)
{
    ucp_tl_alias_t *alias;
    const char **tl_name;

    for (alias = ucp_tl_aliases; alias->alias != NULL; ++alias) {
        for (tl_name = alias->tls; *tl_name != NULL; ++tl_name) {
            if (ucs_string_set_contains(avail_tls, *tl_name)) {
                ucs_string_set_add(avail_tls, alias->alias);
                break;
            }
        }
    }
}

static void ucp_report_unavailable(const ucs_config_names_array_t* cfg,
                                   uint64_t mask, const char *title1,
                                   const char *title2,
                                   const ucs_string_set_t *avail_names)
{
    UCS_STRING_BUFFER_ONSTACK(avail_strb,   256);
    UCS_STRING_BUFFER_ONSTACK(unavail_strb, 256);
    unsigned i;
    int found;

    found = 0;
    for (i = 0; i < cfg->count; i++) {
        if (!(mask & UCS_BIT(i)) && strcmp(cfg->names[i], UCP_RSC_CONFIG_ALL) &&
            !ucs_string_set_contains(avail_names, cfg->names[i])) {
            ucs_string_buffer_appendf(&unavail_strb, "%s'%s'",
                                      found++ ? "," : "",
                                      cfg->names[i]);
        }
    }

    if (found) {
        ucs_string_set_print_sorted(avail_names, &avail_strb, ", ");
        ucs_warn("%s%s%s %s %s not available, please use one or more of: %s",
                 title1, title2,
                 (found > 1) ? "s" : "",
                 ucs_string_buffer_cstr(&unavail_strb),
                 (found > 1) ? "are" : "is",
                 ucs_string_buffer_cstr(&avail_strb));
    }
}

const char * ucp_find_tl_name_by_csum(ucp_context_t *context, uint16_t tl_name_csum)
{
    ucp_tl_resource_desc_t *rsc;

    for (rsc = context->tl_rscs; rsc < context->tl_rscs + context->num_tls; ++rsc) {
        if (rsc->tl_name_csum == tl_name_csum) {
            return rsc->tl_rsc.tl_name;
        }
    }
    return NULL;
}

static ucs_status_t ucp_check_tl_names(ucp_context_t *context)
{
    ucp_tl_resource_desc_t *rsc;
    const char *tl_name;

    /* Make sure there we don't have two different transports with same checksum. */
    for (rsc = context->tl_rscs; rsc < context->tl_rscs + context->num_tls; ++rsc) {
        tl_name = ucp_find_tl_name_by_csum(context, rsc->tl_name_csum);
        if ((tl_name != NULL) && strcmp(rsc->tl_rsc.tl_name, tl_name)) {
            ucs_error("Transports '%s' and '%s' have same checksum (0x%x), "
                      "please rename one of them to avoid collision",
                      rsc->tl_rsc.tl_name, tl_name, rsc->tl_name_csum);
            return UCS_ERR_ALREADY_EXISTS;
        }
    }
    return UCS_OK;
}

const char *ucp_tl_bitmap_str(ucp_context_h context,
                              const ucp_tl_bitmap_t *tl_bitmap, char *str,
                              size_t max_str_len)
{
    ucp_rsc_index_t i;
    char *p, *endp;

    p    = str;
    endp = str + max_str_len;

    UCS_STATIC_BITMAP_FOR_EACH_BIT(i, tl_bitmap) {
        ucs_snprintf_zero(p, endp - p, "%s ",
                          context->tl_rscs[i].tl_rsc.tl_name);
        p += strlen(p);
    }

    return str;
}

static void ucp_free_resources(ucp_context_t *context)
{
    ucp_rsc_index_t i;

    ucs_free(context->tl_rscs);
    for (i = 0; i < context->num_mds; ++i) {
        if (context->tl_mds[i].gva_mr != NULL) {
            uct_md_mem_dereg(context->tl_mds[i].md, context->tl_mds[i].gva_mr);
        }
        uct_md_close(context->tl_mds[i].md);
    }
    ucs_free(context->tl_mds);
    ucs_free(context->tl_cmpts);
}

static ucs_status_t ucp_check_resource_config(const ucp_config_t *config)
{
     if ((0 == config->devices[UCT_DEVICE_TYPE_NET].count) &&
         (0 == config->devices[UCT_DEVICE_TYPE_SHM].count) &&
         (0 == config->devices[UCT_DEVICE_TYPE_ACC].count) &&
         (0 == config->devices[UCT_DEVICE_TYPE_SELF].count)) {
         ucs_error("The device lists are empty. Please specify the devices you would like to use "
                   "or omit the UCX_*_DEVICES so that the default will be used.");
         return UCS_ERR_NO_ELEM;
     }

     if ((0 == config->tls.array.count) &&
         (config->tls.mode != UCS_CONFIG_ALLOW_LIST_ALLOW_ALL)) {
         ucs_error("The TLs list is empty. Please specify the transports you "
                   "would like to allow/forbid "
                   "or omit the UCX_TLS so that the default will be used.");
         return UCS_ERR_NO_ELEM;
     }

     return UCS_OK;
}

static ucs_status_t ucp_fill_tl_md(ucp_context_h context,
                                   ucp_rsc_index_t cmpt_index,
                                   const uct_md_resource_desc_t *md_rsc,
                                   ucp_tl_md_t *tl_md)
{
    uct_md_config_t *md_config;
    ucs_status_t status;

    /* Initialize tl_md structure */
    tl_md->cmpt_index = cmpt_index;
    tl_md->rsc        = *md_rsc;

    /* Read MD configuration */
    status = uct_md_config_read(context->tl_cmpts[cmpt_index].cmpt, NULL, NULL,
                                &md_config);
    if (status != UCS_OK) {
        return status;
    }

    ucp_apply_uct_config_list(context, md_config);

    status = uct_md_open(context->tl_cmpts[cmpt_index].cmpt, md_rsc->md_name,
                         md_config, &tl_md->md);
    uct_config_release(md_config);
    if (status != UCS_OK) {
        return status;
    }

    VALGRIND_MAKE_MEM_UNDEFINED(&tl_md->attr, sizeof(tl_md->attr));
    tl_md->attr.field_mask = UINT64_MAX;
    /* Save MD attributes */
    status                 = uct_md_query_v2(tl_md->md, &tl_md->attr);
    if (status != UCS_OK) {
        uct_md_close(tl_md->md);
        return status;
    }

    tl_md->pack_flags_mask = (tl_md->attr.flags & UCT_MD_FLAG_INVALIDATE_RMA) ?
                             UCT_MD_MKEY_PACK_FLAG_INVALIDATE_RMA : 0;
    return UCS_OK;
}

static void ucp_resource_config_array_str(const ucs_config_names_array_t *array,
                                          const char *title, char *buf, size_t max)
{
    char *p, *endp;
    unsigned i;

    if (ucp_str_array_search((const char**)array->names, array->count,
                             UCP_RSC_CONFIG_ALL, NULL)) {
        strncpy(buf, "", max);
        return;
    }

    p    = buf;
    endp = buf + max;

    if (strlen(title)) {
        snprintf(p, endp - p, "%s:", title);
        p += strlen(p);
    }

    for (i = 0; i < array->count; ++i) {
        snprintf(p, endp - p, "%s%c", array->names[i],
                  (i == array->count - 1) ? ' ' : ',');
        p += strlen(p);
    }
}

static void ucp_resource_config_str(const ucp_config_t *config, char *buf,
                                    size_t max)
{
    int dev_type_idx;
    char *p, *endp, *devs_p;

    p    = buf;
    endp = buf + max;

    ucp_resource_config_array_str(&config->tls.array, "", p, endp - p);

    if (strlen(p)) {
        p += strlen(p);
        snprintf(p, endp - p, "on ");
        p += strlen(p);
    }

    devs_p = p;
    for (dev_type_idx = 0; dev_type_idx < UCT_DEVICE_TYPE_LAST; ++dev_type_idx) {
        ucp_resource_config_array_str(&config->devices[dev_type_idx],
                                      uct_device_type_names[dev_type_idx], p,
                                      endp - p);
        p += strlen(p);
    }

    if (devs_p == p) {
        snprintf(p, endp - p, "all devices");
    }
}

static void ucp_fill_sockaddr_cms_prio_list(ucp_context_h context,
                                            const char **sockaddr_cm_names,
                                            ucp_rsc_index_t num_sockaddr_cms)
{
    ucp_tl_bitmap_t cm_cmpts_bitmap = context->config.cm_cmpts_bitmap;
    ucp_tl_bitmap_t cm_cmpts_bitmap_safe;
    ucp_rsc_index_t cmpt_idx, cm_idx;

    memset(&context->config.cm_cmpt_idxs, UCP_NULL_RESOURCE, UCP_MAX_RESOURCES);
    context->config.num_cm_cmpts = 0;

    /* Parse the sockaddr CMs priority list */
    for (cm_idx = 0; cm_idx < num_sockaddr_cms; ++cm_idx) {
        /* go over the priority list and find the CM's cm_idx in the
         * sockaddr CMs bitmap. Save the cmpt_idx for the client/server usage
         * later */
        cm_cmpts_bitmap_safe = cm_cmpts_bitmap;
        UCS_STATIC_BITMAP_FOR_EACH_BIT(cmpt_idx, &cm_cmpts_bitmap_safe) {
            if (!strcmp(sockaddr_cm_names[cm_idx], "*") ||
                !strncmp(sockaddr_cm_names[cm_idx],
                         context->tl_cmpts[cmpt_idx].attr.name,
                         UCT_COMPONENT_NAME_MAX)) {
                context->config.cm_cmpt_idxs[context->config.num_cm_cmpts++] = cmpt_idx;
                UCS_STATIC_BITMAP_RESET(&cm_cmpts_bitmap, cmpt_idx);
            }
        }
    }
}

static void
ucp_fill_sockaddr_prio_list(ucp_context_h context, const ucp_config_t *config)
{
    const char **sockaddr_tl_names = (const char**)config->sockaddr_cm_tls.cm_tls;
    unsigned num_sockaddr_tls      = config->sockaddr_cm_tls.count;

    /* Check if a list of sockaddr transports/CMs has valid length */
    if (num_sockaddr_tls > UCP_MAX_RESOURCES) {
        ucs_warn("sockaddr transports or connection managers list is too long, "
                 "only first %d entries will be used", UCP_MAX_RESOURCES);
        num_sockaddr_tls = UCP_MAX_RESOURCES;
    }

    ucp_fill_sockaddr_cms_prio_list(context, sockaddr_tl_names,
                                    num_sockaddr_tls);
}

static ucs_status_t ucp_check_resources(ucp_context_h context,
                                        const ucp_config_t *config)
{
    char info_str[128];
    ucp_rsc_index_t tl_id;
    ucp_tl_resource_desc_t *resource;
    unsigned num_usable_tls;

    /* Error check: Make sure there is at least one transport that is not
     * auxiliary */
    num_usable_tls = 0;
    for (tl_id = 0; tl_id < context->num_tls; ++tl_id) {
        ucs_assert(context->tl_rscs != NULL);
        resource = &context->tl_rscs[tl_id];
        if (!(resource->flags & UCP_TL_RSC_FLAG_AUX)) {
            num_usable_tls++;
        }
    }

    if (num_usable_tls == 0) {
        ucp_resource_config_str(config, info_str, sizeof(info_str));
        ucs_error("no usable transports/devices (asked %s)", info_str);
        return UCS_ERR_NO_DEVICE;
    }

    /* Error check: Make sure there are not too many transports */
    if (context->num_tls >= UCP_MAX_RESOURCES) {
        ucs_error("exceeded transports/devices limit "
                  "(%u requested, up to %d are supported)",
                  context->num_tls, UCP_MAX_RESOURCES);
        return UCS_ERR_EXCEEDS_LIMIT;
    }

    return ucp_check_tl_names(context);
}

static ucs_status_t
ucp_add_component_resources(ucp_context_h context, ucp_rsc_index_t cmpt_index,
                            ucs_string_set_t avail_devices[],
                            ucs_string_set_t *avail_tls,
                            uint64_t dev_cfg_masks[], uint64_t *tl_cfg_mask,
                            const ucp_config_t *config,
                            const ucs_string_set_t *aux_tls)
{
    const ucp_tl_cmpt_t *tl_cmpt = &context->tl_cmpts[cmpt_index];
    size_t avail_mds             = config->max_component_mds;
    uct_component_attr_t uct_component_attr;
    unsigned num_tl_resources;
    ucs_status_t status;
    ucp_rsc_index_t i;
    unsigned md_index;
    uint64_t mem_type_mask;
    uint64_t mem_type_bitmap;
    ucs_memory_type_t mem_type;
    const uct_md_attr_v2_t *md_attr;

    /* List memory domain resources */
    uct_component_attr.field_mask   = UCT_COMPONENT_ATTR_FIELD_MD_RESOURCES |
                                      UCT_COMPONENT_ATTR_FIELD_NAME;
    uct_component_attr.md_resources =
                    ucs_alloca(tl_cmpt->attr.md_resource_count *
                               sizeof(*uct_component_attr.md_resources));
    status = uct_component_query(tl_cmpt->cmpt, &uct_component_attr);
    if (status != UCS_OK) {
        goto out;
    }

    /* Open all memory domains */
    mem_type_mask = UCS_BIT(UCS_MEMORY_TYPE_HOST);
    for (i = 0; i < tl_cmpt->attr.md_resource_count; ++i) {
        if (avail_mds == 0) {
            ucs_debug("only first %zu domains kept for component %s with %u "
                      "memory domains resources",
                      config->max_component_mds, uct_component_attr.name,
                      tl_cmpt->attr.md_resource_count);
            break;
        }

        md_index = context->num_mds;
        md_attr  = &context->tl_mds[md_index].attr;

        status = ucp_fill_tl_md(context, cmpt_index,
                                &uct_component_attr.md_resources[i],
                                &context->tl_mds[md_index]);
        if (status != UCS_OK) {
            continue;
        }

        /* Add communication resources of each MD */
        status = ucp_add_tl_resources(context, md_index, config, aux_tls,
                                      &num_tl_resources, avail_devices,
                                      avail_tls, dev_cfg_masks, tl_cfg_mask);
        if (status != UCS_OK) {
            uct_md_close(context->tl_mds[md_index].md);
            goto out;
        }

        if (num_tl_resources == 0) {
            /* If the MD does not have transport resources (device or sockaddr),
             * don't use it */
            ucs_debug("closing md %s because it has no selected transport resources",
                      context->tl_mds[md_index].rsc.md_name);
            uct_md_close(context->tl_mds[md_index].md);
            continue;
        }

        avail_mds--;

        /* List of memory type MDs */
        mem_type_bitmap = md_attr->detect_mem_types;
        if (~mem_type_mask & mem_type_bitmap) {
            context->mem_type_detect_mds[context->num_mem_type_detect_mds] = md_index;
            ++context->num_mem_type_detect_mds;
            mem_type_mask |= mem_type_bitmap;
        }

        ucs_memory_type_for_each(mem_type) {
            if (md_attr->flags & UCT_MD_FLAG_REG) {
                if ((context->config.ext.reg_nb_mem_types & UCS_BIT(mem_type)) &&
                    !(md_attr->reg_nonblock_mem_types & UCS_BIT(mem_type))) {
                    if (md_attr->reg_mem_types & UCS_BIT(mem_type)) {
                        /* Keep map of MDs supporting blocking registration
                         * if non-blocking registration is requested for the
                         * given memory type. In some cases blocking
                         * registration maybe required anyway (e.g. internal
                         * staging buffers for rndv pipeline protocols). */
                        context->reg_block_md_map[mem_type] |= UCS_BIT(md_index);
                    }
                    continue;
                }

                if (md_attr->reg_mem_types & UCS_BIT(mem_type)) {
                    context->reg_md_map[mem_type] |= UCS_BIT(md_index);
                }

                if (md_attr->cache_mem_types & UCS_BIT(mem_type)) {
                    context->cache_md_map[mem_type] |= UCS_BIT(md_index);
                }

                if ((context->config.ext.gva_enable != UCS_CONFIG_OFF) &&
                    (md_attr->gva_mem_types & UCS_BIT(mem_type))) {
                    context->gva_md_map[mem_type] |= UCS_BIT(md_index);
                }
            }
        }

        if (md_attr->flags & UCT_MD_FLAG_EXPORTED_MKEY) {
            context->export_md_map |= UCS_BIT(md_index);
        }

        if (md_attr->flags & UCT_MD_FLAG_REG_DMABUF) {
            context->dmabuf_reg_md_map |= UCS_BIT(md_index);
        }

        ucs_for_each_bit(mem_type, md_attr->dmabuf_mem_types) {
            /* In case of multiple providers, take the first one */
            if (context->dmabuf_mds[mem_type] == UCP_NULL_RESOURCE) {
                context->dmabuf_mds[mem_type] = md_index;
            }
        }

        ++context->num_mds;
    }

    context->mem_type_mask |= mem_type_mask;

    status = UCS_OK;
out:
    return status;
}

static ucs_status_t ucp_fill_aux_tls(ucs_string_set_t *aux_tls)
{
    ucp_tl_alias_t *alias;
    const char **alias_tl;
    const char *p;
    char buf[32];
    ucs_status_t status;

    for (alias = ucp_tl_aliases; alias->alias != NULL; ++alias) {
        for (alias_tl = alias->tls; *alias_tl != NULL; ++alias_tl) {
            p = strrchr(*alias_tl, ':');
            if ((p == NULL) || strcmp(p + 1, UCP_TL_AUX_SUFFIX)) {
                continue;
            }

            ucs_strncpy_safe(buf, *alias_tl, p - *alias_tl + 1);
            status = ucs_string_set_add(aux_tls, buf);
            if (status != UCS_OK) {
                return status;
            }
        }
    }

    return UCS_OK;
}

static void ucp_fill_resources_reg_md_map_update(ucp_context_h context)
{
    UCS_STRING_BUFFER_ONSTACK(strb, 256);
    ucs_memory_type_t mem_type;
    ucp_md_index_t md_index;

    /* If we have a dmabuf provider for a memory type, it means we can register
     * memory of this type with any md that supports dmabuf registration. */
    ucs_memory_type_for_each(mem_type) {
        if (context->dmabuf_mds[mem_type] != UCP_NULL_RESOURCE) {
            context->reg_md_map[mem_type] |= context->dmabuf_reg_md_map;
        }

        if (context->reg_md_map[mem_type] == 0) {
            ucs_debug("no memory domain supports registering %s memory",
                      ucs_memory_type_names[mem_type]);
            continue;
        }

        ucs_string_buffer_reset(&strb);
        ucs_for_each_bit(md_index, context->reg_md_map[mem_type]) {
            ucs_string_buffer_appendf(&strb, "%s, ",
                                      context->tl_mds[md_index].rsc.md_name);
        }
        ucs_string_buffer_rtrim(&strb, ", ");

        ucs_debug("register %s memory on: %s", ucs_memory_type_names[mem_type],
                  ucs_string_buffer_cstr(&strb));
    }
}

static ucs_status_t ucp_fill_resources(ucp_context_h context,
                                       const ucp_config_t *config)
{
    uint64_t dev_cfg_masks[UCT_DEVICE_TYPE_LAST] = {};
    uint64_t tl_cfg_mask                         = 0;
    ucs_string_set_t avail_devices[UCT_DEVICE_TYPE_LAST];
    ucs_string_set_t avail_tls;
    uct_component_h *uct_components;
    unsigned i, num_uct_components;
    uct_device_type_t dev_type;
    ucs_memory_type_t mem_type;
    ucs_status_t status;
    unsigned max_mds;
    ucs_string_set_t aux_tls;

    context->tl_cmpts                 = NULL;
    context->num_cmpts                = 0;
    context->tl_mds                   = NULL;
    context->num_mds                  = 0;
    context->tl_rscs                  = NULL;
    context->num_tls                  = 0;
    context->mem_type_mask            = 0;
    context->num_mem_type_detect_mds  = 0;
    context->export_md_map            = 0;

    ucs_memory_type_for_each(mem_type) {
        context->reg_md_map[mem_type]           = 0;
        context->reg_block_md_map[mem_type]     = 0;
        context->cache_md_map[mem_type]         = 0;
        context->gva_md_map[mem_type]           = 0;
        context->dmabuf_mds[mem_type]           = UCP_NULL_RESOURCE;
        context->alloc_md[mem_type].md_index    = UCP_NULL_RESOURCE;
        context->alloc_md[mem_type].sys_dev     = UCS_SYS_DEVICE_ID_UNKNOWN;
        context->alloc_md[mem_type].initialized = 0;
    }

    ucs_string_set_init(&avail_tls);
    UCS_STATIC_ASSERT(UCT_DEVICE_TYPE_NET == 0);
    for (dev_type = UCT_DEVICE_TYPE_NET; dev_type < UCT_DEVICE_TYPE_LAST; ++dev_type) {
        ucs_string_set_init(&avail_devices[dev_type]);
    }

    ucs_string_set_init(&aux_tls);
    status = ucp_fill_aux_tls(&aux_tls);
    if (status != UCS_OK) {
        goto out_cleanup_avail_devices;
    }

    status = ucp_check_resource_config(config);
    if (status != UCS_OK) {
        goto out_cleanup_avail_devices;
    }

    status = uct_query_components(&uct_components, &num_uct_components);
    if (status != UCS_OK) {
        goto out_cleanup_avail_devices;
    }

    if (num_uct_components > UCP_MAX_RESOURCES) {
        ucs_error("too many components: %u, max: %u", num_uct_components,
                  UCP_MAX_RESOURCES);
        status = UCS_ERR_EXCEEDS_LIMIT;
        goto out_release_components;
    }

    context->num_cmpts = num_uct_components;
    context->tl_cmpts  = ucs_calloc(context->num_cmpts,
                                    sizeof(*context->tl_cmpts), "ucp_tl_cmpts");
    if (context->tl_cmpts == NULL) {
        status = UCS_ERR_NO_MEMORY;
        goto out_release_components;
    }

    UCS_STATIC_BITMAP_RESET_ALL(&context->config.cm_cmpts_bitmap);

    max_mds = 0;
    for (i = 0; i < context->num_cmpts; ++i) {
        context->tl_cmpts[i].cmpt = uct_components[i];
        context->tl_cmpts[i].attr.field_mask =
                        UCT_COMPONENT_ATTR_FIELD_NAME              |
                        UCT_COMPONENT_ATTR_FIELD_MD_RESOURCE_COUNT |
                        UCT_COMPONENT_ATTR_FIELD_FLAGS;
        status = uct_component_query(context->tl_cmpts[i].cmpt,
                                     &context->tl_cmpts[i].attr);
        if (status != UCS_OK) {
            goto err_free_resources;
        }

        if (context->tl_cmpts[i].attr.flags & UCT_COMPONENT_FLAG_CM) {
            UCS_STATIC_BITMAP_SET(&context->config.cm_cmpts_bitmap, i);
        }

        max_mds += context->tl_cmpts[i].attr.md_resource_count;
    }

    /* Allocate actual array of MDs */
    context->tl_mds = ucs_calloc(max_mds, sizeof(*context->tl_mds),
                                 "ucp_tl_mds");
    if (context->tl_mds == NULL) {
        status = UCS_ERR_NO_MEMORY;
        goto err_free_resources;
    }

    /* Collect resources of each component */
    for (i = 0; i < context->num_cmpts; ++i) {
        status = ucp_add_component_resources(context, i, avail_devices,
                                             &avail_tls, dev_cfg_masks,
                                             &tl_cfg_mask, config, &aux_tls);
        if (status != UCS_OK) {
            goto err_free_resources;
        }
    }

    ucp_fill_resources_reg_md_map_update(context);

    /* If unified mode is enabled, initialize tl_bitmap to 0.
     * Then the worker will open all available transport resources and will
     * select only the best ones for each particular device.
     */
    UCS_STATIC_BITMAP_MASK(&context->tl_bitmap,
                           config->ctx.unified_mode ? 0 : context->num_tls);

    /* Warn about devices and transports which were specified explicitly in the
     * configuration, but are not available
     */
    if (config->warn_invalid_config) {
        UCS_STATIC_ASSERT(UCT_DEVICE_TYPE_NET == 0);
        for (dev_type = UCT_DEVICE_TYPE_NET; dev_type < UCT_DEVICE_TYPE_LAST; ++dev_type) {
            ucp_report_unavailable(&config->devices[dev_type],
                                   dev_cfg_masks[dev_type],
                                   uct_device_type_names[dev_type], " device",
                                   &avail_devices[dev_type]);
        }

        ucp_get_aliases_set(&avail_tls);

        if (config->tls.mode == UCS_CONFIG_ALLOW_LIST_ALLOW) {
            ucp_report_unavailable(&config->tls.array, tl_cfg_mask, "", "transport",
                                   &avail_tls);
        }
    }

    /* Validate context resources */
    status = ucp_check_resources(context, config);
    if (status != UCS_OK) {
        goto err_free_resources;
    }

    ucp_fill_sockaddr_prio_list(context, config);

out_release_components:
    uct_release_component_list(uct_components);
out_cleanup_avail_devices:
    UCS_STATIC_ASSERT(UCT_DEVICE_TYPE_NET == 0);
    for (dev_type = UCT_DEVICE_TYPE_NET; dev_type < UCT_DEVICE_TYPE_LAST; ++dev_type) {
        ucs_string_set_cleanup(&avail_devices[dev_type]);
    }
    ucs_string_set_cleanup(&avail_tls);
    ucs_string_set_cleanup(&aux_tls);
    return status;

err_free_resources:
    ucp_free_resources(context);
    goto out_release_components;
}

static void ucp_apply_params(ucp_context_h context, const ucp_params_t *params,
                             ucp_mt_type_t mt_type)
{
    static uint64_t context_counter = 0;

    context->config.features = UCP_PARAM_FIELD_VALUE(params, features, FEATURES,
                                                     0);
    if (!context->config.features) {
        ucs_warn("empty features set passed to ucp context create");
    }

    context->config.tag_sender_mask = UCP_PARAM_FIELD_VALUE(params,
                                                            tag_sender_mask,
                                                            TAG_SENDER_MASK, 0);

    context->config.request.size = UCP_PARAM_FIELD_VALUE(params, request_size,
                                                         REQUEST_SIZE, 0);

    context->config.request.init = UCP_PARAM_FIELD_VALUE(params, request_init,
                                                         REQUEST_INIT, NULL);

    context->config.request.cleanup = UCP_PARAM_FIELD_VALUE(params,
                                                            request_cleanup,
                                                            REQUEST_CLEANUP, NULL);

    context->config.est_num_eps = UCP_PARAM_FIELD_VALUE(params,
                                                        estimated_num_eps,
                                                        ESTIMATED_NUM_EPS, 1);

    context->config.est_num_ppn = UCP_PARAM_FIELD_VALUE(params,
                                                        estimated_num_ppn,
                                                        ESTIMATED_NUM_PPN, 1);

    if ((params->field_mask & UCP_PARAM_FIELD_MT_WORKERS_SHARED) &&
        params->mt_workers_shared) {
        context->mt_lock.mt_type = mt_type;
    } else {
        context->mt_lock.mt_type = UCP_MT_TYPE_NONE;
    }

    if ((params->field_mask & UCP_PARAM_FIELD_NAME) && (params->name != NULL)) {
        ucs_snprintf_zero(context->name, UCP_ENTITY_NAME_MAX, "%s",
                          params->name);
    } else {
        ucs_snprintf_zero(context->name, UCP_ENTITY_NAME_MAX, "ucp_context_%lu",
                          ucs_atomic_fadd64(&context_counter, 1));
    }
}

static ucs_status_t
ucp_fill_rndv_frag_config(const ucp_context_config_names_t *config,
                          const size_t *default_sizes, size_t *sizes)
{
    const char *mem_type_name, *size_str;
    char config_str[128];
    ucs_status_t status;
    ssize_t mem_type;
    unsigned i;

    ucs_memory_type_for_each(mem_type) {
        sizes[mem_type] = default_sizes[mem_type];
    }

    for (i = 0; i < config->count; ++i) {
        ucs_strncpy_safe(config_str, config->names[i], sizeof(config_str));
        ucs_string_split(config_str, ":", 2, &mem_type_name, &size_str);
        mem_type = ucs_string_find_in_list(mem_type_name, ucs_memory_type_names,
                                           0);
        if (mem_type < 0) {
            ucs_error("invalid memory type specifier: '%s'", mem_type_name);
            return UCS_ERR_INVALID_PARAM;
        }

        ucs_assert(mem_type < UCS_MEMORY_TYPE_LAST);
        status = ucs_str_to_memunits(size_str, &sizes[mem_type]);
        if (status != UCS_OK) {
            ucs_error("failed to parse size configuration: '%s'", size_str);
            return status;
        }
    }

    return UCS_OK;
}

static double ucp_context_get_protov1_memcpy_bw()
{
    return (ucs_arch_get_cpu_vendor() == UCS_CPU_VENDOR_AMD) ?
                   UCP_CPU_EST_BCOPY_BW_AMD_PROTOV1 :
                   UCP_CPU_EST_BCOPY_BW_DEFAULT_PROTOV1;
}

static int
ucp_dynamic_tl_switch_config_valid(const ucp_context_config_t *config)
{
    if (config->dynamic_tl_switch_interval == 0) {
        ucs_error("UCX_DYNAMIC_TL_SWITCH_INTERVAL must be > 0");
        return 0;
    }

    if (config->dynamic_tl_progress_factor == 0) {
        ucs_error("UCX_DYNAMIC_TL_PROGRESS_FACTOR must be > 0");
        return 0;
    }

    return 1;
}

static ucs_status_t ucp_fill_config(ucp_context_h context,
                                    const ucp_params_t *params,
                                    const ucp_config_t *config)
{
    unsigned i, num_alloc_methods, method;
    const char *method_name;
    ucp_proto_id_t proto_id;
    ucs_status_t status;
    int match;
    ucs_config_cached_key_t *key_val;

    ucp_apply_params(context, params,
                     config->ctx.use_mt_mutex ? UCP_MT_TYPE_MUTEX
                                              : UCP_MT_TYPE_SPINLOCK);

    status = ucs_config_parser_clone_opts(&config->ctx, &context->config.ext,
                                          ucp_context_config_table);
    if (status != UCS_OK) {
        goto err;
    }

    if (context->config.ext.estimated_num_eps != UCS_ULUNITS_AUTO) {
        /* num_eps was set via the env variable. Override current value */
        context->config.est_num_eps = context->config.ext.estimated_num_eps;
    }
    ucs_debug("estimated number of endpoints is %d",
              context->config.est_num_eps);

    if (context->config.ext.estimated_num_ppn != UCS_ULUNITS_AUTO) {
        /* num_ppn was set via the env variable. Override current value */
        context->config.est_num_ppn = context->config.ext.estimated_num_ppn;
    }
    ucs_debug("estimated number of endpoints per node is %d",
              context->config.est_num_ppn);

    if (UCS_CONFIG_DBL_IS_AUTO(context->config.ext.bcopy_bw)) {
        /* bcopy_bw wasn't set via the env variable. Calculate the value */
        if (context->config.ext.proto_enable) {
            context->config.ext.bcopy_bw = UCP_CPU_EST_BCOPY_BW_DEFAULT;
        } else {
            context->config.ext.bcopy_bw = ucp_context_get_protov1_memcpy_bw();
        }
    }
    ucs_debug("estimated bcopy bandwidth is %f", context->config.ext.bcopy_bw);

    if (config->protos.mode == UCS_CONFIG_ALLOW_LIST_ALLOW_ALL) {
        context->proto_bitmap = UCS_MASK(ucp_protocols_count());
    } else {
        for (proto_id = 0; proto_id < ucp_protocols_count(); ++proto_id) {
            match = ucs_config_names_search(&config->protos.array,
                                            ucp_proto_id_field(proto_id, name));
            if (((config->protos.mode == UCS_CONFIG_ALLOW_LIST_ALLOW) &&
                 (match >= 0)) ||
                ((config->protos.mode == UCS_CONFIG_ALLOW_LIST_NEGATE) &&
                 (match == -1))) {
                context->proto_bitmap |= UCS_BIT(proto_id);
            }
        }
    }

    if (context->config.ext.min_rndv_chunk_size == 0) {
        ucs_error("minimum chunk size for rendezvous protocol must be greater"
                  " than 0");
        return UCS_ERR_INVALID_PARAM;
    }

    /* Save environment prefix to later notify user for unused variables */
    context->config.env_prefix = ucs_strdup(config->env_prefix, "ucp config");
    if (context->config.env_prefix == NULL) {
        status = UCS_ERR_NO_MEMORY;
        goto err_free_config_ext;
    }

    /* Get allocation alignment from configuration, make sure it's valid */
    if (config->alloc_prio.count == 0) {
        ucs_error("No allocation methods specified - aborting");
        status = UCS_ERR_INVALID_PARAM;
        goto err_free_env_prefix;
    }

    num_alloc_methods = config->alloc_prio.count;
    context->config.num_alloc_methods = num_alloc_methods;

    /* Allocate an array to hold the allocation methods configuration */
    context->config.alloc_methods = ucs_calloc(num_alloc_methods,
                                               sizeof(*context->config.alloc_methods),
                                               "ucp_alloc_methods");
    if (context->config.alloc_methods == NULL) {
        status = UCS_ERR_NO_MEMORY;
        goto err_free_env_prefix;
    }

    /* Parse the allocation methods specified in the configuration */
    for (i = 0; i < num_alloc_methods; ++i) {
        method_name = config->alloc_prio.methods[i];
        if (!strncasecmp(method_name, "md:", 3)) {
            /* If the method name begins with 'md:', treat it as memory domain
             * component name.
             */
            context->config.alloc_methods[i].method = UCT_ALLOC_METHOD_MD;
            ucs_strncpy_zero(context->config.alloc_methods[i].cmpt_name,
                             method_name + 3, UCT_COMPONENT_NAME_MAX);
            ucs_debug("allocation method[%d] is md '%s'", i, method_name + 3);
        } else {
            /* Otherwise, this is specific allocation method name.
             */
            context->config.alloc_methods[i].method = UCT_ALLOC_METHOD_LAST;
            for (method = 0; method < UCT_ALLOC_METHOD_LAST; ++method) {
                if ((method != UCT_ALLOC_METHOD_MD) &&
                    !strcmp(method_name, uct_alloc_method_names[method]))
                {
                    /* Found the allocation method in the internal name list */
                    context->config.alloc_methods[i].method = (uct_alloc_method_t)method;
                    strcpy(context->config.alloc_methods[i].cmpt_name, "");
                    ucs_debug("allocation method[%d] is '%s'", i, method_name);
                    break;
                }
            }
            if (context->config.alloc_methods[i].method == UCT_ALLOC_METHOD_LAST) {
                ucs_error("Invalid allocation method: %s", method_name);
                status = UCS_ERR_INVALID_PARAM;
                goto err_free_alloc_methods;
            }
        }
    }

    status = ucp_fill_rndv_frag_config(&config->rndv_frag_sizes,
                                       ucp_rndv_frag_default_sizes,
                                       context->config.ext.rndv_frag_size);
    if (status != UCS_OK) {
        goto err_free_alloc_methods;
    }

    status = ucp_fill_rndv_frag_config(&config->rndv_frag_elems,
                                       ucp_rndv_frag_default_num_elems,
                                       context->config.ext.rndv_num_frags);
    if (status != UCS_OK) {
        goto err_free_alloc_methods;
    }

    /* Need to check TM_SEG_SIZE value if it is enabled only */
    if (context->config.ext.tm_max_bb_size > context->config.ext.tm_thresh) {
        if (context->config.ext.tm_max_bb_size < sizeof(ucp_request_hdr_t)) {
            /* In case of expected SW RNDV message, the header (ucp_request_hdr_t) is
             * scattered to UCP user buffer. Make sure that bounce buffer is used for
             * messages which can not fit SW RNDV hdr. */
            context->config.ext.tm_max_bb_size = sizeof(ucp_request_hdr_t);
            ucs_info("UCX_TM_MAX_BB_SIZE value: %zu, adjusted to: %zu",
                     context->config.ext.tm_max_bb_size, sizeof(ucp_request_hdr_t));
        }

        if (context->config.ext.tm_max_bb_size > context->config.ext.seg_size) {
            context->config.ext.tm_max_bb_size = context->config.ext.seg_size;
            ucs_info("Wrong UCX_TM_MAX_BB_SIZE value: %zu, adjusted to: %zu",
                     context->config.ext.tm_max_bb_size,
                     context->config.ext.seg_size);
        }
    }

    if (context->config.ext.keepalive_num_eps == 0) {
        ucs_error("UCX_KEEPALIVE_NUM_EPS value must be greater than 0");
        status = UCS_ERR_INVALID_PARAM;
        goto err_free_alloc_methods;
    }

    if (context->config.ext.keepalive_interval == 0) {
        ucs_error("UCX_KEEPALIVE_INTERVAL value must be greater than 0");
        status = UCS_ERR_INVALID_PARAM;
        goto err_free_alloc_methods;
    }

    if (!ucp_dynamic_tl_switch_config_valid(&context->config.ext)) {
        status = UCS_ERR_INVALID_PARAM;
        goto err_free_alloc_methods;
    }

    ucs_list_for_each(key_val, &config->cached_key_list, list) {
        status = ucp_config_cached_key_add(&context->cached_key_list,
                                           key_val->key, key_val->value);
        if (status != UCS_OK) {
            goto err_free_key_list;
        }
    }

    context->config.am_mpools.count = config->mpool_sizes.count;
    context->config.am_mpools.sizes = ucs_malloc(sizeof(size_t) *
                                                 config->mpool_sizes.count,
                                                 "am_mpool_sizes");
    if (context->config.am_mpools.sizes == NULL) {
        status = UCS_ERR_NO_MEMORY;
        goto err_free_key_list;
    }
    memcpy(context->config.am_mpools.sizes, config->mpool_sizes.memunits,
           config->mpool_sizes.count * sizeof(size_t));

    if ((context->config.ext.fence_mode == UCP_FENCE_MODE_EP_BASED) &&
        !context->config.ext.proto_enable) {
        ucs_error("UCX_FENCE_MODE=ep_based requires UCX_PROTO_ENABLE=y");
        status = UCS_ERR_INVALID_PARAM;
        goto err_free_key_list;
    } else if (context->config.ext.fence_mode == UCP_FENCE_MODE_AUTO) {
        if ((context->config.ext.max_rma_lanes > 1) ||
            context->config.ext.proto_enable) {
            context->config.worker_fence_mode = UCP_FENCE_MODE_STRONG;
        } else {
            context->config.worker_fence_mode = UCP_FENCE_MODE_WEAK;
        }
    } else {
        context->config.worker_fence_mode = context->config.ext.fence_mode;
    }

    context->config.progress_wrapper_enabled =
            ucs_log_is_enabled(UCS_LOG_LEVEL_TRACE_REQ) ||
            ucp_context_usage_tracker_enabled(context);
    return UCS_OK;

err_free_key_list:
    ucp_cached_key_list_release(&context->cached_key_list);
err_free_alloc_methods:
    ucs_free(context->config.alloc_methods);
err_free_env_prefix:
    ucs_free(context->config.env_prefix);
err_free_config_ext:
    ucs_config_parser_release_opts(&context->config.ext,
                                   ucp_context_config_table);
err:
    return status;
}

static void ucp_free_config(ucp_context_h context)
{
    ucs_free(context->config.am_mpools.sizes);
    ucp_cached_key_list_release(&context->cached_key_list);
    ucs_free(context->config.alloc_methods);
    ucs_free(context->config.env_prefix);
    ucs_config_parser_release_opts(&context->config.ext,
                                   ucp_context_config_table);
}

static void ucp_context_create_vfs(ucp_context_h context)
{
    ucs_vfs_obj_add_dir(NULL, context, "ucp/context/%s", context->name);
    ucs_vfs_obj_add_ro_file(context, ucs_vfs_show_memory_address, NULL, 0,
                            "memory_address");
}

static void
ucp_version_check(unsigned api_major_version, unsigned api_minor_version)
{
    UCS_STRING_BUFFER_ONSTACK(strb, 256);
    unsigned major_version, minor_version, release_number;
    ucs_log_level_t log_level;
    Dl_info dl_info;
    int ret;

    ucp_get_version(&major_version, &minor_version, &release_number);

    if ((major_version == api_major_version) &&
        (minor_version >= api_minor_version)) {
        /* API version is compatible: same major, same or higher minor */
        ucs_string_buffer_appendf(&strb, "Version %s",
                                  ucp_get_version_string());
        log_level = UCS_LOG_LEVEL_INFO;
    } else {
        ucs_string_buffer_appendf(
                &strb,
                "UCP API version is incompatible: required >= %d.%d, actual %s",
                api_major_version, api_minor_version, ucp_get_version_string());
        log_level = UCS_LOG_LEVEL_WARN;
    }

    if (ucs_log_is_enabled(log_level)) {
        ret = dladdr(ucp_init_version, &dl_info);
        if (ret != 0) {
            ucs_string_buffer_appendf(&strb, " (loaded from %s)",
                                      dl_info.dli_fname);
        }
        ucs_log(log_level, "%s", ucs_string_buffer_cstr(&strb));
    }
}

ucs_status_t ucp_init_version(unsigned api_major_version, unsigned api_minor_version,
                              const ucp_params_t *params, const ucp_config_t *config,
                              ucp_context_h *context_p)
{
    ucp_config_t *dfl_config = NULL;
    ucp_context_t *context;
    ucs_status_t status;

    ucp_version_check(api_major_version, api_minor_version);

    if (config == NULL) {
        status = ucp_config_read(NULL, NULL, &dfl_config);
        if (status != UCS_OK) {
            goto err;
        }
        config = dfl_config;
    }

    /* allocate a ucp context */
    context = ucs_calloc(1, sizeof(*context), "ucp context");
    if (context == NULL) {
        status = UCS_ERR_NO_MEMORY;
        goto err_release_dfl_config;
    }

    ucs_list_head_init(&context->cached_key_list);

    status = ucp_fill_config(context, params, config);
    if (status != UCS_OK) {
        goto err_free_ctx;
    }

    /* always init MT lock in context even though it is disabled by user,
     * because we need to use context lock to protect ucp_mem_ and ucp_rkey_
     * routines */
    UCP_THREAD_LOCK_INIT(&context->mt_lock);

    /* fill resources we should use */
    status = ucp_fill_resources(context, config);
    if (status != UCS_OK) {
        goto err_thread_lock_finalize;
    }

    context->uuid             = ucs_generate_uuid((uintptr_t)context);
    context->next_memh_reg_id = 0;

    if (config->enable_rcache != UCS_NO) {
        status = ucp_mem_rcache_init(context, &config->rcache_config);
        if (status != UCS_OK) {
            if (config->enable_rcache == UCS_YES) {
                ucs_error("could not create UCP registration cache: %s",
                          ucs_status_string(status));
                goto err_free_res;
            } else {
                ucs_diag("could not create UCP registration cache: %s",
                         ucs_status_string(status));
            }
        }
    } else {
        context->rcache = NULL;
        memset(&context->cache_md_map, 0, sizeof(context->cache_md_map));
    }

    if (dfl_config != NULL) {
        ucp_config_release(dfl_config);
    }

    ucp_context_create_vfs(context);

    ucs_debug("created ucp context %s %p [%d mds %d tls] features 0x%" PRIx64
              " tl bitmap " UCT_TL_BITMAP_FMT,
              context->name, context, context->num_mds, context->num_tls,
              context->config.features, UCT_TL_BITMAP_ARG(&context->tl_bitmap));

    *context_p = context;
    return UCS_OK;

err_free_res:
    ucp_free_resources(context);
err_thread_lock_finalize:
    UCP_THREAD_LOCK_FINALIZE(&context->mt_lock);
    ucp_free_config(context);
err_free_ctx:
    ucs_free(context);
err_release_dfl_config:
    if (dfl_config != NULL) {
        ucp_config_release(dfl_config);
    }
err:
    return status;
}

void ucp_cleanup(ucp_context_h context)
{
    ucs_vfs_obj_remove(context);
    ucp_mem_rcache_cleanup(context);
    ucp_free_resources(context);
    ucp_free_config(context);
    UCP_THREAD_LOCK_FINALIZE(&context->mt_lock);
    ucs_free(context);
}

void ucp_dump_payload(ucp_context_h context, char *buffer, size_t max,
                      const void *data, size_t length)
{
    size_t data_size = ucs_global_opts.log_data_size;
    char *p, *endp;
    size_t offset;

    if (data_size == 0) {
        return;
    }

    p    = buffer;
    endp = buffer + max;

    strncat(p, " : ", endp - p);
    p = p + strlen(p);

    offset = 0;
    while ((offset < length) && (offset < data_size) && (p < endp)) {
        snprintf(p, endp - p, "%02x", ((const uint8_t*)data)[offset]);
        p += strlen(p);
        ++offset;
    }
}

void ucp_context_uct_atomic_iface_flags(ucp_context_h context,
                                        ucp_tl_iface_atomic_flags_t *atomic)
{
    if (context->config.features & UCP_FEATURE_AMO32) {
        atomic->atomic32.op_flags  = UCP_ATOMIC_OP_MASK;
        atomic->atomic32.fop_flags = UCP_ATOMIC_FOP_MASK;
    } else {
        atomic->atomic32.op_flags  = 0;
        atomic->atomic32.fop_flags = 0;
    }

    if (context->config.features & UCP_FEATURE_AMO64) {
        atomic->atomic64.op_flags  = UCP_ATOMIC_OP_MASK;
        atomic->atomic64.fop_flags = UCP_ATOMIC_FOP_MASK;
    } else {
        atomic->atomic64.op_flags  = 0;
        atomic->atomic64.fop_flags = 0;
    }
}

ucs_status_t ucp_lib_query(ucp_lib_attr_t *attr)
{
    if (attr->field_mask & UCP_LIB_ATTR_FIELD_MAX_THREAD_LEVEL) {
#if ENABLE_MT
        attr->max_thread_level = UCS_THREAD_MODE_MULTI;
#else
        attr->max_thread_level = UCS_THREAD_MODE_SERIALIZED;
#endif
    }

    return UCS_OK;
}

ucs_status_t ucp_context_query(ucp_context_h context, ucp_context_attr_t *attr)
{
    if (attr->field_mask & UCP_ATTR_FIELD_REQUEST_SIZE) {
        attr->request_size = sizeof(ucp_request_t);
    }

    if (attr->field_mask & UCP_ATTR_FIELD_THREAD_MODE) {
        if (UCP_THREAD_IS_REQUIRED(&context->mt_lock)) {
            attr->thread_mode = UCS_THREAD_MODE_MULTI;
        } else {
            attr->thread_mode = UCS_THREAD_MODE_SINGLE;
        }
    }

    if (attr->field_mask & UCP_ATTR_FIELD_MEMORY_TYPES) {
        attr->memory_types = context->mem_type_mask;
    }

    if (attr->field_mask & UCP_ATTR_FIELD_NAME) {
        ucs_strncpy_safe(attr->name, context->name, UCP_ENTITY_NAME_MAX);
    }

    return UCS_OK;
}

void ucp_context_print_info(ucp_context_h context, FILE *stream)
{
    ucp_rsc_index_t cmpt_index, md_index, rsc_index;

    fprintf(stream, "#\n");
    fprintf(stream, "# UCP context\n");
    fprintf(stream, "#\n");

    for (cmpt_index = 0; cmpt_index < context->num_cmpts; ++cmpt_index) {
        fprintf(stream, "#     component %-2d :  %s\n",
                cmpt_index, context->tl_cmpts[cmpt_index].attr.name);
    }
    fprintf(stream, "#\n");

    for (md_index = 0; md_index < context->num_mds; ++md_index) {
        fprintf(stream, "#            md %-2d :  component %-2d %s \n",
                md_index, context->tl_mds[md_index].cmpt_index,
                context->tl_mds[md_index].rsc.md_name);
    }

    fprintf(stream, "#\n");

    for (rsc_index = 0; rsc_index < context->num_tls; ++rsc_index) {
        ucp_tl_resource_desc_t *rsc = &context->tl_rscs[rsc_index];
        fprintf(stream,
                "#      resource %-2d :  md %-2d dev %-2d flags "
                "%c- " UCT_TL_RESOURCE_DESC_FMT "\n",
                rsc_index, rsc->md_index, rsc->dev_index,
                (rsc->flags & UCP_TL_RSC_FLAG_AUX) ? 'a' : '-',
                UCT_TL_RESOURCE_DESC_ARG(&rsc->tl_rsc));
    }

    fprintf(stream, "#\n");
}

uct_md_h ucp_context_find_tl_md(ucp_context_h context, const char *md_name)
{
    ucp_rsc_index_t rsc_index;

    for (rsc_index = 0; rsc_index < context->num_mds; ++rsc_index) {
        if (strstr(context->tl_mds[rsc_index].rsc.md_name, md_name)) {
            return context->tl_mds[rsc_index].md;
        }
    }

    return NULL;
}

void ucp_memory_detect_slowpath(ucp_context_h context, const void *address,
                                size_t length, ucs_memory_info_t *mem_info)
{
    uct_md_mem_attr_t mem_attr;
    ucs_status_t status;
    ucp_tl_md_t *tl_md;
    ucp_md_index_t i;

    mem_attr.field_mask = UCT_MD_MEM_ATTR_FIELD_MEM_TYPE |
                          UCT_MD_MEM_ATTR_FIELD_BASE_ADDRESS |
                          UCT_MD_MEM_ATTR_FIELD_ALLOC_LENGTH |
                          UCT_MD_MEM_ATTR_FIELD_SYS_DEV;

    for (i = 0; i < context->num_mem_type_detect_mds; ++i) {
        tl_md  = &context->tl_mds[context->mem_type_detect_mds[i]];
        status = uct_md_mem_query(tl_md->md, address, length, &mem_attr);
        if (status != UCS_OK) {
            continue;
        }

        ucs_trace_req("address %p length %zu: md %s detected as type '%s' %s",
                      address, length, tl_md->rsc.md_name,
                      ucs_memory_type_names[mem_attr.mem_type],
                      ucs_topo_sys_device_get_name(mem_attr.sys_dev));
        mem_info->type         = mem_attr.mem_type;
        mem_info->sys_dev      = mem_attr.sys_dev;
        mem_info->base_address = mem_attr.base_address;
        mem_info->alloc_length = mem_attr.alloc_length;
        return;
    }

    /* Memory type not detected by any memtype MD - assume it is host memory */
    ucs_trace_req("address %p length %zu: not detected by any md (have: %d), "
                  "assuming host memory",
                  address, length, context->num_mem_type_detect_mds);
    ucs_memory_info_set_host(mem_info);
}

void ucp_context_memaccess_tl_bitmap(ucp_context_h context,
                                     ucs_memory_type_t mem_type,
                                     uint64_t md_reg_flags,
                                     ucp_tl_bitmap_t *tl_bitmap)
{
    const uct_md_attr_v2_t *md_attr;
    ucp_rsc_index_t rsc_index;
    ucp_md_index_t md_index;
    uint64_t mem_types;

    UCS_STATIC_BITMAP_RESET_ALL(tl_bitmap);
    UCS_STATIC_BITMAP_FOR_EACH_BIT(rsc_index, &context->tl_bitmap) {
        md_index = context->tl_rscs[rsc_index].md_index;
        md_attr  = &context->tl_mds[md_index].attr;
        if (md_attr->flags & md_reg_flags) {
            mem_types = md_attr->reg_mem_types;
        } else {
            mem_types = md_attr->access_mem_types;
        }
        if (mem_types & UCS_BIT(mem_type)) {
            UCS_STATIC_BITMAP_SET(tl_bitmap, rsc_index);
        }
    }
}

void
ucp_context_dev_tl_bitmap(ucp_context_h context, const char *dev_name,
                          ucp_tl_bitmap_t *tl_bitmap)
{
    ucp_rsc_index_t tl_idx;

    UCS_STATIC_BITMAP_RESET_ALL(tl_bitmap);
    UCS_STATIC_BITMAP_FOR_EACH_BIT(tl_idx, &context->tl_bitmap) {
        if (strcmp(context->tl_rscs[tl_idx].tl_rsc.dev_name, dev_name)) {
            continue;
        }

        UCS_STATIC_BITMAP_SET(tl_bitmap, tl_idx);
    }
}

void
ucp_context_dev_idx_tl_bitmap(ucp_context_h context, ucp_rsc_index_t dev_idx,
                              ucp_tl_bitmap_t *tl_bitmap)
{
    ucp_rsc_index_t tl_idx;

    UCS_STATIC_BITMAP_RESET_ALL(tl_bitmap);
    UCS_STATIC_BITMAP_FOR_EACH_BIT(tl_idx, &context->tl_bitmap) {
        if (context->tl_rscs[tl_idx].dev_index == dev_idx) {
            UCS_STATIC_BITMAP_SET(tl_bitmap, tl_idx);
        }
    }
}

void ucp_tl_bitmap_validate(const ucp_tl_bitmap_t *tl_bitmap,
                            const ucp_tl_bitmap_t *tl_bitmap_super)
{
    ucp_tl_bitmap_t b = UCS_STATIC_BITMAP_AND(*tl_bitmap,
                                              UCS_STATIC_BITMAP_NOT(
                                                      *tl_bitmap_super));
    ucs_assert_always(UCS_STATIC_BITMAP_IS_ZERO(b));
}

const char* ucp_context_cm_name(ucp_context_h context, ucp_rsc_index_t cm_idx)
{
    ucs_assert(cm_idx != UCP_NULL_RESOURCE);
    return context->tl_cmpts[context->config.cm_cmpt_idxs[cm_idx]].attr.name;
}

double ucp_tl_iface_latency_with_priority(ucp_context_h context,
                                          const ucs_linear_func_t *latency,
                                          int is_prioritized_ep)
{
    unsigned num_eps = context->config.est_num_eps;

    if (ucp_context_usage_tracker_enabled(context)) {
        if (is_prioritized_ep) {
            /* The number of priority endpoints is limited by
             * max_priority_eps */
            num_eps = ucs_min(num_eps, context->config.ext.max_priority_eps);
        } else if (latency->m > UCP_PROTO_PERF_EPSILON) {
            /* If the transport is not scalable, assume a high number of
             * endpoints */
            num_eps = ucs_max(num_eps, context->config.ext.max_priority_eps *
                                               UCP_CONTEXT_INFINITE_LAT_FACTOR);
        }
    }

    return ucs_linear_func_apply(*latency, num_eps);
}

UCS_F_CTOR void ucp_global_init(void)
{
    UCS_CONFIG_ADD_TABLE(ucp_config_table, &ucs_config_global_list);
}

UCS_F_DTOR static void ucp_global_cleanup(void)
{
    UCS_CONFIG_REMOVE_TABLE(ucp_config_table);
}<|MERGE_RESOLUTION|>--- conflicted
+++ resolved
@@ -556,16 +556,14 @@
    ucs_offsetof(ucp_context_config_t, max_priority_eps),
    UCS_CONFIG_TYPE_UINT},
 
-<<<<<<< HEAD
-   {"ON_DEMAND_WIREUP", "y", /* TODO: disable by default */
-    "Enable new protocol selection logic",
-    ucs_offsetof(ucp_context_config_t, on_demand_wireup), UCS_CONFIG_TYPE_BOOL},
-=======
   {"WIREUP_VIA_AM_LANE", "n",
    "Use AM lane to send wireup messages",
    ucs_offsetof(ucp_context_config_t, wireup_via_am_lane),
    UCS_CONFIG_TYPE_BOOL},
->>>>>>> c3b24929
+
+  {"ON_DEMAND_WIREUP", "y", /* TODO: disable by default */
+   "Enable new protocol selection logic",
+   ucs_offsetof(ucp_context_config_t, on_demand_wireup), UCS_CONFIG_TYPE_BOOL},
 
   {NULL}
 };

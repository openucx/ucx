/**
 * Copyright (c) NVIDIA CORPORATION & AFFILIATES, 2001-2019. ALL RIGHTS RESERVED.
 * Copyright (C) ARM Ltd. 2016.  ALL RIGHTS RESERVED.
 * Copyright (C) Intel Corporation, 2023.  ALL RIGHTS RESERVED.
 *
 * See file LICENSE for terms.
 */

#ifdef HAVE_CONFIG_H
#  include "config.h"
#endif

#include "ucp_context.h"
#include "ucp_request.h"

#include <ucs/config/parser.h>
#include <ucs/algorithm/crc.h>
#include <ucs/arch/atomic.h>
#include <ucs/datastruct/mpool.inl>
#include <ucs/datastruct/queue.h>
#include <ucs/datastruct/string_set.h>
#include <ucs/debug/log.h>
#include <ucs/debug/debug_int.h>
#include <ucs/sys/compiler.h>
#include <ucs/sys/string.h>
#include <ucs/vfs/base/vfs_cb.h>
#include <ucs/vfs/base/vfs_obj.h>
#include <string.h>
#include <dlfcn.h>


#define UCP_RSC_CONFIG_ALL    "all"

#define UCP_AM_HANDLER_FOREACH(_macro) \
    _macro(UCP_AM_ID_WIREUP) \
    _macro(UCP_AM_ID_EAGER_ONLY) \
    _macro(UCP_AM_ID_EAGER_FIRST) \
    _macro(UCP_AM_ID_EAGER_MIDDLE) \
    _macro(UCP_AM_ID_EAGER_SYNC_ONLY) \
    _macro(UCP_AM_ID_EAGER_SYNC_FIRST) \
    _macro(UCP_AM_ID_EAGER_SYNC_ACK) \
    _macro(UCP_AM_ID_RNDV_RTS) \
    _macro(UCP_AM_ID_RNDV_ATS) \
    _macro(UCP_AM_ID_RNDV_RTR) \
    _macro(UCP_AM_ID_RNDV_DATA) \
    _macro(UCP_AM_ID_OFFLOAD_SYNC_ACK) \
    _macro(UCP_AM_ID_STREAM_DATA) \
    _macro(UCP_AM_ID_RNDV_ATP) \
    _macro(UCP_AM_ID_PUT) \
    _macro(UCP_AM_ID_GET_REQ) \
    _macro(UCP_AM_ID_GET_REP) \
    _macro(UCP_AM_ID_ATOMIC_REQ) \
    _macro(UCP_AM_ID_ATOMIC_REP) \
    _macro(UCP_AM_ID_CMPL) \
    _macro(UCP_AM_ID_AM_SINGLE) \
    _macro(UCP_AM_ID_AM_FIRST) \
    _macro(UCP_AM_ID_AM_MIDDLE) \
    _macro(UCP_AM_ID_AM_SINGLE_REPLY)

#define UCP_AM_HANDLER_DECL(_id) extern ucp_am_handler_t ucp_am_handler_##_id;

#define UCP_AM_HANDLER_ENTRY(_id) [_id] = &ucp_am_handler_##_id,

#define UCP_CPU_EST_BCOPY_BW_DEFAULT         (7000 * UCS_MBYTE)
#define UCP_CPU_EST_BCOPY_BW_DEFAULT_PROTOV1 (5800 * UCS_MBYTE)
#define UCP_CPU_EST_BCOPY_BW_AMD_PROTOV1     (5008 * UCS_MBYTE)

#define UCP_TL_AUX_SUFFIX    "aux"
#define UCP_TL_AUX(_tl_name) _tl_name ":" UCP_TL_AUX_SUFFIX

/* Factor to multiply with in order to get infinite latency */
#define UCP_CONTEXT_INFINITE_LAT_FACTOR 100

typedef enum ucp_transports_list_search_result {
    UCP_TRANSPORTS_LIST_SEARCH_RESULT_PRIMARY      = UCS_BIT(0),
    UCP_TRANSPORTS_LIST_SEARCH_RESULT_AUX_IN_MAIN  = UCS_BIT(1),
    UCP_TRANSPORTS_LIST_SEARCH_RESULT_AUX_IN_ALIAS = UCS_BIT(2)
} ucp_transports_list_search_result_t;


/* Declare all am handlers */
UCP_AM_HANDLER_FOREACH(UCP_AM_HANDLER_DECL)

ucp_am_handler_t *ucp_am_handlers[UCP_AM_ID_LAST] = {
    UCP_AM_HANDLER_FOREACH(UCP_AM_HANDLER_ENTRY)
};

static const char *ucp_atomic_modes[] = {
    [UCP_ATOMIC_MODE_CPU]    = "cpu",
    [UCP_ATOMIC_MODE_DEVICE] = "device",
    [UCP_ATOMIC_MODE_GUESS]  = "guess",
    [UCP_ATOMIC_MODE_LAST]   = NULL,
};

static const char *ucp_fence_modes[] = {
    [UCP_FENCE_MODE_WEAK]     = "weak",
    [UCP_FENCE_MODE_STRONG]   = "strong",
    [UCP_FENCE_MODE_AUTO]     = "auto",
    [UCP_FENCE_MODE_EP_BASED] = "ep_based",
    [UCP_FENCE_MODE_LAST]     = NULL
};

static const char *ucp_rndv_modes[] = {
    [UCP_RNDV_MODE_AUTO]         = "auto",
    [UCP_RNDV_MODE_GET_ZCOPY]    = "get_zcopy",
    [UCP_RNDV_MODE_PUT_ZCOPY]    = "put_zcopy",
    [UCP_RNDV_MODE_GET_PIPELINE] = "get_ppln",
    [UCP_RNDV_MODE_PUT_PIPELINE] = "put_ppln",
    [UCP_RNDV_MODE_AM]           = "am",
    [UCP_RNDV_MODE_RKEY_PTR]     = "rkey_ptr",
    [UCP_RNDV_MODE_LAST]         = NULL,
};

static size_t ucp_rndv_frag_default_sizes[] = {
    [UCS_MEMORY_TYPE_HOST]         = 512 * UCS_KBYTE,
    [UCS_MEMORY_TYPE_CUDA]         = 4 * UCS_MBYTE,
    [UCS_MEMORY_TYPE_CUDA_MANAGED] = 4 * UCS_MBYTE,
    [UCS_MEMORY_TYPE_ROCM]         = 4 * UCS_MBYTE,
    [UCS_MEMORY_TYPE_ROCM_MANAGED] = 4 * UCS_MBYTE,
    [UCS_MEMORY_TYPE_RDMA]         = 0,
    [UCS_MEMORY_TYPE_ZE_HOST]      = 4 * UCS_MBYTE,
    [UCS_MEMORY_TYPE_ZE_DEVICE]    = 4 * UCS_MBYTE,
    [UCS_MEMORY_TYPE_ZE_MANAGED]   = 4 * UCS_MBYTE,
    [UCS_MEMORY_TYPE_LAST]         = 0
};

static size_t ucp_rndv_frag_default_num_elems[] = {
    [UCS_MEMORY_TYPE_HOST]         = 128,
    [UCS_MEMORY_TYPE_CUDA]         = 128,
    [UCS_MEMORY_TYPE_CUDA_MANAGED] = 128,
    [UCS_MEMORY_TYPE_ROCM]         = 128,
    [UCS_MEMORY_TYPE_ROCM_MANAGED] = 128,
    [UCS_MEMORY_TYPE_RDMA]         = 0,
    [UCS_MEMORY_TYPE_ZE_HOST]      = 128,
    [UCS_MEMORY_TYPE_ZE_DEVICE]    = 128,
    [UCS_MEMORY_TYPE_ZE_MANAGED]   = 128,
    [UCS_MEMORY_TYPE_LAST]         = 0
};

const char *ucp_object_versions[] = {
    [UCP_OBJECT_VERSION_V1]   = "v1",
    [UCP_OBJECT_VERSION_V2]   = "v2",
    [UCP_OBJECT_VERSION_LAST] = NULL
};

const char *ucp_extra_op_attr_flags_names[] = {
    [UCP_OP_ATTR_INDEX(UCP_OP_ATTR_FLAG_NO_IMM_CMPL)]    = "no_imm_cmpl",
    [UCP_OP_ATTR_INDEX(UCP_OP_ATTR_FLAG_FAST_CMPL)]      = "fast_cmpl",
    [UCP_OP_ATTR_INDEX(UCP_OP_ATTR_FLAG_FORCE_IMM_CMPL)] = "force_imm_cmpl",
    [UCP_OP_ATTR_INDEX(UCP_OP_ATTR_FLAG_MULTI_SEND)]     = "multi_send",
    NULL
};

static UCS_CONFIG_DEFINE_ARRAY(memunit_sizes, sizeof(size_t),
                               UCS_CONFIG_TYPE_MEMUNITS);

static ucs_config_field_t ucp_context_config_table[] = {
  {"SELECT_DISTANCE_MD", "cuda_cpy",
   "MD whose distance is queried when evaluating transport selection score",
   ucs_offsetof(ucp_context_config_t, select_distance_md), UCS_CONFIG_TYPE_STRING},

  {"MEMTYPE_REG_WHOLE_ALLOC_TYPES", "cuda",
   "Memory types which have whole allocations registered.\n"
   "Allowed memory types: cuda, rocm, rocm-managed, ze-host, ze-device, ze-managed",
   ucs_offsetof(ucp_context_config_t, reg_whole_alloc_bitmap),
   UCS_CONFIG_TYPE_BITMAP(ucs_memory_type_names)},

  {"RNDV_MEMTYPE_DIRECT_SIZE", "inf",
   "Maximum size for mem type direct in rendezvous protocol\n",
   ucs_offsetof(ucp_context_config_t, rndv_memtype_direct_size),
   UCS_CONFIG_TYPE_MEMUNITS},

  {"BCOPY_THRESH", "auto",
   "Threshold for switching from short to bcopy protocol",
   ucs_offsetof(ucp_context_config_t, bcopy_thresh), UCS_CONFIG_TYPE_MEMUNITS},

  {"RNDV_THRESH", UCS_VALUE_AUTO_STR,
   "Threshold for switching from eager to rendezvous protocol", 0,
    UCS_CONFIG_TYPE_KEY_VALUE(UCS_CONFIG_TYPE_MEMUNITS,
        {"intra", "threshold for intra-node communication",
         ucs_offsetof(ucp_context_config_t, rndv_intra_thresh)},
        {"inter", "threshold for inter-node communication",
         ucs_offsetof(ucp_context_config_t, rndv_inter_thresh)},
        {NULL}
  )},

  {"RNDV_SEND_NBR_THRESH", "256k",
   "Threshold for switching from eager to rendezvous protocol in ucp_tag_send_nbr().\n"
   "Relevant only if UCX_RNDV_THRESH is set to \"auto\".",
   ucs_offsetof(ucp_context_config_t, rndv_send_nbr_thresh), UCS_CONFIG_TYPE_MEMUNITS},

  {"RNDV_THRESH_FALLBACK", "inf",
   "Message size to start using the rendezvous protocol in case the calculated threshold\n"
   "is zero or negative",
   ucs_offsetof(ucp_context_config_t, rndv_thresh_fallback), UCS_CONFIG_TYPE_MEMUNITS},

  {"RNDV_PERF_DIFF", "1",
   "The percentage allowed for performance difference between rendezvous and "
   "the eager_zcopy protocol",
   ucs_offsetof(ucp_context_config_t, rndv_perf_diff), UCS_CONFIG_TYPE_DOUBLE},

  {"MULTI_LANE_MAX_RATIO", "4",
   "Maximal allowed ratio between slowest and fastest lane in a multi-lane\n"
   "protocol. Lanes slower than the specified ratio will not be used.",
   ucs_offsetof(ucp_context_config_t, multi_lane_max_ratio), UCS_CONFIG_TYPE_DOUBLE},

  {"MULTI_PATH_RATIO", "auto",
   "Bandwidth efficiency ratio when more than one path per device is used.\n"
   "This value represents the fraction of bandwidth taken by each connection\n"
   "on the same device. A value of 'auto' means that fraction is calculated\n"
   "based on the maximal number of paths supported by the device.",
   ucs_offsetof(ucp_context_config_t, multi_path_ratio),
   UCS_CONFIG_TYPE_POS_DOUBLE},

  {"MAX_EAGER_LANES", NULL, "",
   ucs_offsetof(ucp_context_config_t, max_eager_lanes), UCS_CONFIG_TYPE_UINT},

  {"MAX_EAGER_RAILS", "1",
   "Maximal number of devices on which an eager operation may be executed in parallel",
   ucs_offsetof(ucp_context_config_t, max_eager_lanes), UCS_CONFIG_TYPE_UINT},

  {"MAX_RNDV_LANES", NULL,"",
   ucs_offsetof(ucp_context_config_t, max_rndv_lanes), UCS_CONFIG_TYPE_UINT},

  {"MAX_RNDV_RAILS", "2",
   "Maximal number of devices on which a rendezvous operation may be executed in parallel",
   ucs_offsetof(ucp_context_config_t, max_rndv_lanes), UCS_CONFIG_TYPE_UINT},

  {"MAX_RMA_LANES", NULL, "",
   ucs_offsetof(ucp_context_config_t, max_rma_lanes), UCS_CONFIG_TYPE_UINT},

  {"MAX_RMA_RAILS", "1",
   "Maximal number of devices on which a RMA operation may be executed in parallel",
   ucs_offsetof(ucp_context_config_t, max_rma_lanes), UCS_CONFIG_TYPE_UINT},

  {"MIN_RNDV_CHUNK_SIZE", "16k",
   "Minimum chunk size to split the message sent with rendezvous protocol on\n"
   "multiple rails. Must be greater than 0.",
   ucs_offsetof(ucp_context_config_t, min_rndv_chunk_size), UCS_CONFIG_TYPE_MEMUNITS},

  {"RMA_ZCOPY_MAX_SEG_SIZE", "auto",
   "Max size of a segment for rma/rndv zcopy.",
   ucs_offsetof(ucp_context_config_t, rma_zcopy_max_seg_size), UCS_CONFIG_TYPE_MEMUNITS},

  {"RNDV_SCHEME", "auto",
   "Communication scheme in RNDV protocol.\n"
   " get_zcopy - use get_zcopy scheme in RNDV protocol.\n"
   " put_zcopy - use put_zcopy scheme in RNDV protocol.\n"
   " get_ppln  - use pipelined get_zcopy scheme in RNDV protocol.\n"
   " put_ppln  - use pipelined put_zcopy scheme in RNDV protocol.\n"
   " rkey_ptr  - use rkey_ptr in RNDV protocol.\n"
   " am        - use active message scheme in RNDV protocol.\n"
   " auto      - runtime automatically chooses optimal scheme to use.",
   ucs_offsetof(ucp_context_config_t, rndv_mode), UCS_CONFIG_TYPE_ENUM(ucp_rndv_modes)},

  {"RKEY_PTR_SEG_SIZE", "512k",
   "Segment size that is used to perform data transfer when doing RKEY PTR progress",
   ucs_offsetof(ucp_context_config_t, rkey_ptr_seg_size), UCS_CONFIG_TYPE_MEMUNITS},

  {"ZCOPY_THRESH", "auto",
   "Threshold for switching from buffer copy to zero copy protocol",
   ucs_offsetof(ucp_context_config_t, zcopy_thresh), UCS_CONFIG_TYPE_MEMUNITS},

  {"BCOPY_BW", "auto",
   "Estimation of buffer copy bandwidth",
   ucs_offsetof(ucp_context_config_t, bcopy_bw), UCS_CONFIG_TYPE_BW},

  {"ATOMIC_MODE", "guess",
   "Atomic operations synchronization mode.\n"
   " cpu    - atomic operations are consistent with respect to the CPU.\n"
   " device - atomic operations are performed on one of the transport devices,\n"
   "          and there is guarantee of consistency with respect to the CPU."
   " guess  - atomic operations mode is configured based on underlying\n"
   "          transport capabilities. If one of active transports supports\n"
   "          the DEVICE atomic mode, the DEVICE mode is selected.\n"
   "          Otherwise the CPU mode is selected.",
   ucs_offsetof(ucp_context_config_t, atomic_mode), UCS_CONFIG_TYPE_ENUM(ucp_atomic_modes)},

  {"ADDRESS_DEBUG_INFO",
#if ENABLE_DEBUG_DATA
   "y",
#else
   "n",
#endif
   "Add debugging information to worker address.",
   ucs_offsetof(ucp_context_config_t, address_debug_info), UCS_CONFIG_TYPE_BOOL},

  {"MAX_WORKER_NAME", NULL, "",
   ucs_offsetof(ucp_context_config_t, max_worker_address_name),
   UCS_CONFIG_TYPE_UINT},

  {"MAX_WORKER_ADDRESS_NAME", UCS_PP_MAKE_STRING(UCP_WORKER_ADDRESS_NAME_MAX),
   "Maximal length of worker address name. Sent to remote peer as part of\n"
   "worker address if UCX_ADDRESS_DEBUG_INFO is set to 'yes'",
   ucs_offsetof(ucp_context_config_t, max_worker_address_name),
   UCS_CONFIG_TYPE_UINT},

  {"USE_MT_MUTEX", "n", "Use mutex for multithreading support in UCP.\n"
   "n      - Not use mutex for multithreading support in UCP (use spinlock by default).\n"
   "y      - Use mutex for multithreading support in UCP.",
   ucs_offsetof(ucp_context_config_t, use_mt_mutex), UCS_CONFIG_TYPE_BOOL},

  {"ADAPTIVE_PROGRESS", "y",
   "Enable adaptive progress mechanism, which turns on polling only on active\n"
   "transport interfaces.",
   ucs_offsetof(ucp_context_config_t, adaptive_progress), UCS_CONFIG_TYPE_BOOL},

  {"SEG_SIZE", "8192",
   "Size of a segment in the worker preregistered memory pool.",
   ucs_offsetof(ucp_context_config_t, seg_size), UCS_CONFIG_TYPE_MEMUNITS},

  {"TM_THRESH", "1024", /* TODO: calculate automatically */
   "Threshold for using tag matching offload capabilities.\n"
   "Smaller buffers will not be posted to the transport.",
   ucs_offsetof(ucp_context_config_t, tm_thresh), UCS_CONFIG_TYPE_MEMUNITS},

  {"TM_MAX_BB_SIZE", "1024", /* TODO: calculate automatically */
   "Maximal size for posting \"bounce buffer\" (UCX internal preregistered memory) for\n"
   "tag offload receives. When message arrives, it is copied into the user buffer (similar\n"
   "to eager protocol). The size values has to be equal or less than segment size.\n"
   "Also the value has to be bigger than UCX_TM_THRESH to take an effect." ,
   ucs_offsetof(ucp_context_config_t, tm_max_bb_size), UCS_CONFIG_TYPE_MEMUNITS},

  {"TM_FORCE_THRESH", "8192", /* TODO: calculate automatically */
   "Threshold for forcing tag matching offload mode. Every tag receive operation\n"
   "with buffer bigger than this threshold would force offloading of all uncompleted\n"
   "non-offloaded receive operations to the transport (e. g. operations with\n"
   "buffers below the UCX_TM_THRESH value). Offloading may be unsuccessful in certain\n"
   "cases (non-contig buffer, or sender wildcard).",
   ucs_offsetof(ucp_context_config_t, tm_force_thresh), UCS_CONFIG_TYPE_MEMUNITS},

  {"TM_SW_RNDV", "n",
   "Use software rendezvous protocol even when tag matching offload is enabled.\n"
   "In this case tag matching offload will be used for messages sent with eager\n"
   "protocol only. If the value is set to \"try\", the rendezvous protocol is\n"
   "selected automatically according to the performance characteristics.",
   ucs_offsetof(ucp_context_config_t, tm_sw_rndv), UCS_CONFIG_TYPE_TERNARY},

  {"NUM_EPS", "auto",
   "An optimization hint of how many endpoints would be created on this context.\n"
   "Does not affect semantics, but only transport selection criteria and the\n"
   "resulting performance.\n"
   " If set to a value different from \"auto\" it will override the value passed\n"
   "to ucp_init()",
   ucs_offsetof(ucp_context_config_t, estimated_num_eps), UCS_CONFIG_TYPE_ULUNITS},

  {"NUM_PPN", "auto",
   "An optimization hint for the number of processes expected to be launched\n"
   "on a single node. Does not affect semantics, only transport selection criteria\n"
   "and the resulting performance.",
   ucs_offsetof(ucp_context_config_t, estimated_num_ppn), UCS_CONFIG_TYPE_ULUNITS},

  {"RNDV_FRAG_MEM_TYPE", NULL, "",
   ucs_offsetof(ucp_context_config_t, rndv_frag_mem_types),
   UCS_CONFIG_TYPE_BITMAP(ucs_memory_type_names)},

  {"RNDV_FRAG_MEM_TYPES", "host,cuda",
   "Memory types of fragments used for RNDV pipeline protocol.\n"
   "Allowed memory types are: host, cuda, rocm, ze-host, ze-device",
   ucs_offsetof(ucp_context_config_t, rndv_frag_mem_types),
   UCS_CONFIG_TYPE_BITMAP(ucs_memory_type_names)},

  {"RNDV_PIPELINE_SEND_THRESH", "inf",
   "RNDV size threshold to enable sender side pipeline for mem type",
   ucs_offsetof(ucp_context_config_t, rndv_pipeline_send_thresh), UCS_CONFIG_TYPE_MEMUNITS},

  {"RNDV_PIPELINE_SHM_ENABLE", "y",
   "Use two stage pipeline rendezvous protocol for intra-node GPU to GPU transfers",
   ucs_offsetof(ucp_context_config_t, rndv_shm_ppln_enable), UCS_CONFIG_TYPE_BOOL},

  {"RNDV_PIPELINE_ERROR_HANDLING", "n",
   "Allow using error handling protocol in the rendezvous pipeline protocol\n"
   "even if invalidation workflow isn't supported",
   ucs_offsetof(ucp_context_config_t, rndv_errh_ppln_enable), UCS_CONFIG_TYPE_BOOL},

  {"FLUSH_WORKER_EPS", "y",
   "Enable flushing the worker by flushing its endpoints. Allows completing\n"
   "the flush operation in a bounded time even if there are new requests on\n"
   "another thread, or incoming active messages, but consumes more resources.",
   ucs_offsetof(ucp_context_config_t, flush_worker_eps), UCS_CONFIG_TYPE_BOOL},

  {"FENCE_MODE", "auto",
   "Fence mode used in ucp_worker_fence routine.\n"
   " weak     - use weak fence mode.\n"
   " strong   - use strong fence mode.\n"
   " auto     - automatically detect fence mode.\n"
   " ep_based - use endpoint-based fence mode.",
   ucs_offsetof(ucp_context_config_t, fence_mode),
   UCS_CONFIG_TYPE_ENUM(ucp_fence_modes)},

  {"UNIFIED_MODE", "n",
   "Enable various optimizations intended for homogeneous environment.\n"
   "Enabling this mode implies that the local transport resources/devices\n"
   "of all entities which connect to each other are the same.",
   ucs_offsetof(ucp_context_config_t, unified_mode), UCS_CONFIG_TYPE_BOOL},

  {"CM_USE_ALL_DEVICES", "y",
   "When creating client/server endpoints, use all available devices.\n"
   "If disabled, use only the one device on which the connection\n"
   "establishment is done",
   ucs_offsetof(ucp_context_config_t, cm_use_all_devices), UCS_CONFIG_TYPE_BOOL},

  {"LISTENER_BACKLOG", "auto",
   "'auto' means that each transport would use its maximal allowed value.\n"
   "If a value larger than what a transport supports is set, the backlog value\n"
   "would be cut to that maximal value.",
   ucs_offsetof(ucp_context_config_t, listener_backlog), UCS_CONFIG_TYPE_ULUNITS},

  {"PROTO_ENABLE", "y",
   "Enable new protocol selection logic",
   ucs_offsetof(ucp_context_config_t, proto_enable), UCS_CONFIG_TYPE_BOOL},

  {"PROTO_REQUEST_RESET", "n",
   "Experimental: forces reset of pending request when an endpoint has been\n"
   "connected, useful for testing purposes only",
   ucs_offsetof(ucp_context_config_t, proto_request_reset), UCS_CONFIG_TYPE_BOOL},

  {"KEEPALIVE_INTERVAL", "20s",
   "Time interval between keepalive rounds. Must be non-zero value.",
   ucs_offsetof(ucp_context_config_t, keepalive_interval),
   UCS_CONFIG_TYPE_TIME_UNITS},

  {"KEEPALIVE_NUM_EPS", "128",
   "Maximal number of endpoints to check on every keepalive round\n"
   "(inf - check all endpoints on every round, must be greater than 0)",
   ucs_offsetof(ucp_context_config_t, keepalive_num_eps), UCS_CONFIG_TYPE_UINT},

  {"DYNAMIC_TL_SWITCH_INTERVAL", "inf",
   "Time interval between dynamic transport switching rounds. Must be\n"
   "non-zero value. use 'inf' to disable this feature.",
   ucs_offsetof(ucp_context_config_t, dynamic_tl_switch_interval),
   UCS_CONFIG_TYPE_TIME_UNITS},

  {"DYNAMIC_TL_PROGRESS_FACTOR", "10",
   "Number of usage tracker rounds performed for each progress operation. Must be\n"
   "non-zero value.",
   ucs_offsetof(ucp_context_config_t, dynamic_tl_progress_factor),
   UCS_CONFIG_TYPE_TIME_UNITS},

  {"RESOLVE_REMOTE_EP_ID", "n",
   "Defines whether resolving remote endpoint ID is required or not when\n"
   "creating a local endpoint. 'auto' means resolving remote endpoint ID only\n"
   "in case of error handling and keepalive enabled.",
   ucs_offsetof(ucp_context_config_t, resolve_remote_ep_id),
   UCS_CONFIG_TYPE_ON_OFF_AUTO},

  {"PROTO_INDIRECT_ID", "auto",
   "Enable indirect IDs to object pointers (endpoint, request) in wire protocols.\n"
   "A value of 'auto' means to enable only if error handling is enabled on the\n"
   "endpoint.",
   ucs_offsetof(ucp_context_config_t, proto_indirect_id), UCS_CONFIG_TYPE_ON_OFF_AUTO},

  {"RNDV_PUT_FORCE_FLUSH", "n",
   "When using rendezvous put protocol, force using a flush operation to ensure\n"
   "remote data delivery before sending ATP message.\n"
   "If flush mode is not forced, and the underlying transport supports both active\n"
   "messages and put operations, the protocol will do {put,fence,ATP} on the same\n"
   "lane without waiting for remote completion.",
   ucs_offsetof(ucp_context_config_t, rndv_put_force_flush), UCS_CONFIG_TYPE_BOOL},

  {"SA_DATA_VERSION", "v2",
   "Defines the minimal header version the client will use for establishing\n"
   "client/server connection",
   ucs_offsetof(ucp_context_config_t, sa_client_min_hdr_version),
   UCS_CONFIG_TYPE_ENUM(ucp_object_versions)},

  {"RKEY_MPOOL_MAX_MD", "2",
   "Maximum number of UCP rkey MDs which can be unpacked into memory pool\n"
   "element. UCP rkeys containing larger number of MDs will be unpacked to\n"
   "dynamically allocated memory.",
   ucs_offsetof(ucp_context_config_t, rkey_mpool_max_md), UCS_CONFIG_TYPE_INT},

  {"ADDRESS_VERSION", "v1",
   "Defines UCP worker address format obtained with ucp_worker_get_address() or\n"
   "ucp_worker_query() routines.",
   ucs_offsetof(ucp_context_config_t, worker_addr_version),
   UCS_CONFIG_TYPE_ENUM(ucp_object_versions)},

  {"PROTO_INFO", "n",
   "Enable printing protocols information. The value is interpreted as follows:\n"
   " 'y'          : Print information for all protocols\n"
   " 'n'          : Do not print any protocol information\n"
   " glob_pattern : Print information for operations matching the glob pattern.\n"
   "                For example: '*tag*gpu*', '*put*fast*host*'",
   ucs_offsetof(ucp_context_config_t, proto_info), UCS_CONFIG_TYPE_STRING},

  {"RNDV_ALIGN_THRESH", "64kB",
   "If the rendezvous payload size is larger than this value, it could be split\n"
   "in order to optimize memory alignment",
   ucs_offsetof(ucp_context_config_t, rndv_align_thresh), UCS_CONFIG_TYPE_MEMUNITS},

  {"PROTO_INFO_DIR", "",
   "If non-empty, protocol selection information files will be written to this\n"
   "directory.",
   ucs_offsetof(ucp_context_config_t, proto_info_dir), UCS_CONFIG_TYPE_STRING},

  {"REG_NONBLOCK_MEM_TYPES", "",
   "Perform only non-blocking memory registration for these memory types.\n"
   "Non-blocking registration means that the page registration may be\n"
   "deferred until it is accessed by the CPU or a transport.",
   ucs_offsetof(ucp_context_config_t, reg_nb_mem_types),
   UCS_CONFIG_TYPE_BITMAP(ucs_memory_type_names)},

  {"PREFER_OFFLOAD", "y",
   "Prefer transports capable of remote memory access for RMA and AMO operations.\n"
   "The value is interpreted as follows:\n"
   " 'y' : Prefer transports with native RMA/AMO support (if available)\n"
   " 'n' : Select RMA/AMO lanes according to performance charasteristics",
   ucs_offsetof(ucp_context_config_t, prefer_offload), UCS_CONFIG_TYPE_BOOL},

  {"PROTO_OVERHEAD", "single:5ns,multi:10ns,rndv_offload:40ns,rndv_rtr:40ns,"
                     "rndv_rts:275ns,sw:40ns,rkey_ptr:0",
   "Protocol overhead", 0,
    UCS_CONFIG_TYPE_KEY_VALUE(UCS_CONFIG_TYPE_TIME,
        {"single", "overhead of single-lane protocol",
         ucs_offsetof(ucp_context_config_t, proto_overhead_single)},
        {"multi", "overhead of managing multiple lanes",
         ucs_offsetof(ucp_context_config_t, proto_overhead_multi)},
        {"rndv_offload", "overhead of rendezvous offload protocol",
         ucs_offsetof(ucp_context_config_t, proto_overhead_rndv_offload)},
        {"rndv_rtr", "overhead of rendezvous RTR protocol",
         ucs_offsetof(ucp_context_config_t, proto_overhead_rndv_rtr)},
        {"rndv_rts", "overhead of rendezvous RTS protocol",
         ucs_offsetof(ucp_context_config_t, proto_overhead_rndv_rts)},
        {"sw", "overhead of software emulation protocol",
         ucs_offsetof(ucp_context_config_t, proto_overhead_sw)},
        {"rkey_ptr", "overhead of the protocol copying from mapped remote "
                     "memory",
         ucs_offsetof(ucp_context_config_t, proto_overhead_rkey_ptr)},
        {NULL}
  )},

  {"GVA_ENABLE", "off",
   "Enable Global VA infrastructure. Setting to 'auto' will try to enable, "
   "but if error handling enabled will disable",
   ucs_offsetof(ucp_context_config_t, gva_enable), UCS_CONFIG_TYPE_ON_OFF_AUTO},

  {"GVA_MLOCK", "y",
   "Lock memory with mlock() when using global VA MR",
   ucs_offsetof(ucp_context_config_t, gva_mlock), UCS_CONFIG_TYPE_BOOL},

  {"GVA_PREFETCH", "y",
   "Prefetch memory when using global VA MR",
   ucs_offsetof(ucp_context_config_t, gva_prefetch), UCS_CONFIG_TYPE_BOOL},

  {"EXTRA_OP_ATTR_FLAGS", "",
   "Additional send/receive operation flags that are added for each request"
   "in addition to what is set explicitly by the user. \n"
   "Possible values are: no_imm_cmpl, fast_cmpl, force_imm_cmpl, multi_send.",
   ucs_offsetof(ucp_context_config_t, extra_op_attr_flags),
   UCS_CONFIG_TYPE_BITMAP(ucp_extra_op_attr_flags_names)},

  {"MAX_PRIORITY_EPS", "20",
   "Max number of prioritized endpoints. Does not affect semantics,\n"
   "but only transport selection criteria and resulting performance.",
   ucs_offsetof(ucp_context_config_t, max_priority_eps),
   UCS_CONFIG_TYPE_UINT},

<<<<<<< HEAD
   {"EP_ALLOW_ALL_TO_ALL", "n",
    "Change lanes selection logic to allow connect each local device to all "
    "remote devices.\nTakes effect only if PROTO_ENABLE=yes.",
    ucs_offsetof(ucp_context_config_t, ep_allow_all_to_all),
    UCS_CONFIG_TYPE_BOOL},
=======
  {"WIREUP_VIA_AM_LANE", "n",
   "Use AM lane to send wireup messages",
   ucs_offsetof(ucp_context_config_t, wireup_via_am_lane),
   UCS_CONFIG_TYPE_BOOL},
>>>>>>> dca08cf6

  {NULL}
};

static ucs_config_field_t ucp_config_table[] = {
  {"NET_DEVICES", UCP_RSC_CONFIG_ALL,
   "Specifies which network device(s) to use. The order is not meaningful.\n"
   "\"all\" would use all available devices.",
   ucs_offsetof(ucp_config_t, devices[UCT_DEVICE_TYPE_NET]), UCS_CONFIG_TYPE_STRING_ARRAY},

  {"SHM_DEVICES", UCP_RSC_CONFIG_ALL,
   "Specifies which intra-node device(s) to use. The order is not meaningful.\n"
   "\"all\" would use all available devices.",
   ucs_offsetof(ucp_config_t, devices[UCT_DEVICE_TYPE_SHM]), UCS_CONFIG_TYPE_STRING_ARRAY},

  {"ACC_DEVICES", UCP_RSC_CONFIG_ALL,
   "Specifies which accelerator device(s) to use. The order is not meaningful.\n"
   "\"all\" would use all available devices.",
   ucs_offsetof(ucp_config_t, devices[UCT_DEVICE_TYPE_ACC]), UCS_CONFIG_TYPE_STRING_ARRAY},

  {"SELF_DEVICES", UCP_RSC_CONFIG_ALL,
    "Specifies which loop-back device(s) to use. The order is not meaningful.\n"
    "\"all\" would use all available devices.",
    ucs_offsetof(ucp_config_t, devices[UCT_DEVICE_TYPE_SELF]), UCS_CONFIG_TYPE_STRING_ARRAY},

  {"TLS", UCP_RSC_CONFIG_ALL,
   "Comma-separated list of transports to use. The order is not meaningful.\n"
   " - all     : use all the available transports.\n"
   " - sm/shm  : all shared memory transports (mm, cma, knem).\n"
   " - mm      : shared memory transports - only memory mappers.\n"
   " - ugni    : ugni_smsg and ugni_rdma (uses ugni_udt for bootstrap).\n"
   " - ib      : all infiniband transports (rc/rc_mlx5, ud/ud_mlx5, dc_mlx5).\n"
   " - rc_v    : rc verbs (uses ud for bootstrap).\n"
   " - rc_x    : rc with accelerated verbs (uses ud_mlx5 for bootstrap).\n"
   " - rc      : rc_v and rc_x (preferably if available).\n"
   " - ud_v    : ud verbs.\n"
   " - ud_x    : ud with accelerated verbs.\n"
   " - ud      : ud_v and ud_x (preferably if available).\n"
   " - dc/dc_x : dc with accelerated verbs.\n"
   " - tcp     : sockets over TCP/IP.\n"
   " - cuda    : CUDA (NVIDIA GPU) memory support.\n"
   " - rocm    : ROCm (AMD GPU) memory support.\n"
   " - ze      : ZE (Intel GPU) memory support.\n"
   " Using a \\ prefix before a transport name treats it as an explicit transport name\n"
   " and disables aliasing.",
   ucs_offsetof(ucp_config_t, tls), UCS_CONFIG_TYPE_ALLOW_LIST},

  {"PROTOS", UCP_RSC_CONFIG_ALL,
   "Comma-separated list of glob patterns specifying protocols to use.\n"
   "The order is not meaningful.\n"
   "Each expression in the list may contain any of the following wildcard:\n"
   "  *     - matches any number of any characters including none.\n"
   "  ?     - matches any single character.\n"
   "  [abc] - matches one character given in the bracket.\n"
   "  [a-z] - matches one character from the range given in the bracket.",
   ucs_offsetof(ucp_config_t, protos), UCS_CONFIG_TYPE_ALLOW_LIST},

  {"ALLOC_PRIO", "md:sysv,md:posix,thp,md:*,mmap,heap",
   "Priority of memory allocation methods. Each item in the list can be either\n"
   "an allocation method (huge, thp, mmap, libc) or md:<NAME> which means to use the\n"
   "specified memory domain for allocation. NAME can be either a UCT component\n"
   "name, or a wildcard - '*' - which is equivalent to all UCT components.",
   ucs_offsetof(ucp_config_t, alloc_prio), UCS_CONFIG_TYPE_STRING_ARRAY},

  {"RNDV_FRAG_SIZE", "host:512K,cuda:4M",
   "Comma-separated list of memory types and associated fragment sizes.\n"
   "The memory types in the list is used for rendezvous bounce buffers.",
   ucs_offsetof(ucp_config_t, rndv_frag_sizes), UCS_CONFIG_TYPE_STRING_ARRAY},

  {"RNDV_FRAG_ALLOC_COUNT", "host:128,cuda:128",
   "Comma separated list of memory pool allocation granularity per memory type.",
   ucs_offsetof(ucp_config_t, rndv_frag_elems), UCS_CONFIG_TYPE_STRING_ARRAY},

  {"SOCKADDR_TLS_PRIORITY", "rdmacm,tcp,sockcm",
   "Priority of sockaddr transports for client/server connection establishment.\n"
   "The '*' wildcard expands to all the available sockaddr transports.",
   ucs_offsetof(ucp_config_t, sockaddr_cm_tls), UCS_CONFIG_TYPE_STRING_ARRAY},

  {"SOCKADDR_AUX_TLS", "",
   "The configuration parameter is deprecated. UCX_TLS should be used to\n"
   "specify the transport for client/server connection establishment.",
   UCS_CONFIG_DEPRECATED_FIELD_OFFSET, UCS_CONFIG_TYPE_DEPRECATED},

  {"WARN_INVALID_CONFIG", "y",
   "Issue a warning in case of invalid device and/or transport configuration.",
   ucs_offsetof(ucp_config_t, warn_invalid_config), UCS_CONFIG_TYPE_BOOL},

  {"RX_MPOOL_SIZES", "64,1kb",
   "List of worker mpool sizes separated by comma. The values must be power of 2\n"
   "Values larger than the maximum UCT transport segment size will be ignored.\n"
   "These pools are used for UCP AM and unexpected TAG messages. When assigning\n"
   "pool sizes, note that the data may be stored with some header.",
   ucs_offsetof(ucp_config_t, mpool_sizes), UCS_CONFIG_TYPE_ARRAY(memunit_sizes)},

  {"RCACHE_ENABLE", "try", "Use user space memory registration cache.",
   ucs_offsetof(ucp_config_t, enable_rcache), UCS_CONFIG_TYPE_TERNARY},

  {"", "RCACHE_PURGE_ON_FORK=y;RCACHE_MEM_PRIO=500;", NULL,
   ucs_offsetof(ucp_config_t, rcache_config),
   UCS_CONFIG_TYPE_TABLE(ucs_config_rcache_table)},

  {"", "", NULL,
   ucs_offsetof(ucp_config_t, ctx),
   UCS_CONFIG_TYPE_TABLE(ucp_context_config_table)},

  {"MAX_COMPONENT_MDS", "16",
   "Maximum number of memory domains per component to use.",
   ucs_offsetof(ucp_config_t, max_component_mds), UCS_CONFIG_TYPE_ULUNITS},

  {NULL}
};
UCS_CONFIG_DECLARE_TABLE(ucp_config_table, "UCP context", NULL, ucp_config_t)


static ucp_tl_alias_t ucp_tl_aliases[] = {
  { "mm",    { "posix", "sysv", "xpmem", NULL } }, /* for backward compatibility */
  { "sm",    { "posix", "sysv", "xpmem", "knem", "cma", NULL } },
  { "shm",   { "posix", "sysv", "xpmem", "knem", "cma", NULL } },
  { "ib",    { "rc_verbs", "ud_verbs", "rc_mlx5", "ud_mlx5", "dc_mlx5",
               "gga_mlx5", NULL } },
  { "ud_v",  { "ud_verbs", NULL } },
  { "ud_x",  { "ud_mlx5", NULL } },
  { "ud",    { "ud_mlx5", "ud_verbs", NULL } },
  { "rc_v",  { "rc_verbs", UCP_TL_AUX("ud_verbs"), NULL } },
  { "rc_x",  { "rc_mlx5", UCP_TL_AUX("ud_mlx5"), NULL } },
  { "rc",    { "rc_mlx5", UCP_TL_AUX("ud_mlx5"), "rc_verbs",
               UCP_TL_AUX("ud_verbs"), NULL } },
  { "dc",    { "dc_mlx5", UCP_TL_AUX("ud_mlx5"), NULL } },
  { "dc_x",  { "dc_mlx5", UCP_TL_AUX("ud_mlx5"), NULL } },
  { "ugni",  { "ugni_smsg", UCP_TL_AUX("ugni_udt"), "ugni_rdma", NULL } },
  { "cuda",  { "cuda_copy", "cuda_ipc", "gdr_copy", NULL } },
  { "rocm",  { "rocm_copy", "rocm_ipc", "rocm_gdr", NULL } },
  { "ze",    { "ze_copy", "ze_ipc", "ze_gdr", NULL } },
  { "gga",   { "gga_mlx5", NULL } },
  { NULL }
};


const char *ucp_feature_str[] = {
    [ucs_ilog2(UCP_FEATURE_TAG)]    = "UCP_FEATURE_TAG",
    [ucs_ilog2(UCP_FEATURE_RMA)]    = "UCP_FEATURE_RMA",
    [ucs_ilog2(UCP_FEATURE_AMO32)]  = "UCP_FEATURE_AMO32",
    [ucs_ilog2(UCP_FEATURE_AMO64)]  = "UCP_FEATURE_AMO64",
    [ucs_ilog2(UCP_FEATURE_WAKEUP)] = "UCP_FEATURE_WAKEUP",
    [ucs_ilog2(UCP_FEATURE_STREAM)] = "UCP_FEATURE_STREAM",
    [ucs_ilog2(UCP_FEATURE_AM)]     = "UCP_FEATURE_AM",
    NULL
};


const ucp_tl_bitmap_t ucp_tl_bitmap_max = {{UINT64_MAX, UINT64_MAX}};
const ucp_tl_bitmap_t ucp_tl_bitmap_min = {{0}};


ucs_status_t ucp_config_read(const char *env_prefix, const char *filename,
                             ucp_config_t **config_p)
{
    unsigned full_prefix_len = sizeof(UCS_DEFAULT_ENV_PREFIX);
    unsigned env_prefix_len  = 0;
    ucp_config_t *config;
    ucs_status_t status;

    config = ucs_malloc(sizeof(*config), "ucp config");
    if (config == NULL) {
        status = UCS_ERR_NO_MEMORY;
        goto err;
    }

    if (env_prefix != NULL) {
        env_prefix_len   = strlen(env_prefix);
        /* Extra one byte for underscore _ character */
        full_prefix_len += env_prefix_len + 1;
    }

    config->env_prefix = ucs_malloc(full_prefix_len, "ucp config");
    if (config->env_prefix == NULL) {
        status = UCS_ERR_NO_MEMORY;
        goto err_free_config;
    }

    if (env_prefix_len != 0) {
        ucs_snprintf_zero(config->env_prefix, full_prefix_len, "%s_%s",
                          env_prefix, UCS_DEFAULT_ENV_PREFIX);
    } else {
        ucs_snprintf_zero(config->env_prefix, full_prefix_len, "%s",
                          UCS_DEFAULT_ENV_PREFIX);
    }

    status = ucs_config_parser_fill_opts(config,
                                         UCS_CONFIG_GET_TABLE(ucp_config_table),
                                         config->env_prefix, 0);
    if (status != UCS_OK) {
        goto err_free_prefix;
    }

    ucs_list_head_init(&config->cached_key_list);

    *config_p = config;
    return UCS_OK;

err_free_prefix:
    ucs_free(config->env_prefix);
err_free_config:
    ucs_free(config);
err:
    return status;
}

static void ucp_cached_key_release(ucs_config_cached_key_t *key_val)
{
    ucs_assert(key_val != NULL);

    ucs_free(key_val->key);
    ucs_free(key_val->value);
    ucs_free(key_val);
}

static void ucp_cached_key_list_release(ucs_list_link_t *list)
{
    ucs_config_cached_key_t *key_val;

    while (!ucs_list_is_empty(list)) {
        key_val = ucs_list_extract_head(list, typeof(*key_val), list);
        ucp_cached_key_release(key_val);
    }
}

static ucs_status_t
ucp_config_cached_key_add(ucs_list_link_t *list,
                          const char *key, const char *value)
{
    ucs_config_cached_key_t *cached_key;

    cached_key = ucs_malloc(sizeof(*cached_key), "cached config key/value");
    if (cached_key == NULL) {
        goto err;
    }

    cached_key->key   = ucs_strdup(key, "cached config key");
    cached_key->value = ucs_strdup(value, "cached config value");
    cached_key->used  = 0;
    if ((cached_key->key == NULL) || (cached_key->value == NULL)) {
        goto err_free_key;
    }

    ucs_list_add_tail(list, &cached_key->list);
    return UCS_OK;

err_free_key:
    ucp_cached_key_release(cached_key);
err:
    return UCS_ERR_NO_MEMORY;
}

void ucp_config_release(ucp_config_t *config)
{
    ucp_cached_key_list_release(&config->cached_key_list);
    ucs_config_parser_release_opts(config, ucp_config_table);
    ucs_free(config->env_prefix);
    ucs_free(config);
}

ucs_status_t ucp_config_modify_internal(ucp_config_t *config, const char *name,
                                        const char *value)
{
    return ucs_config_parser_set_value(config, ucp_config_table, NULL, name,
                                       value);
}

ucs_status_t ucp_config_modify(ucp_config_t *config, const char *name,
                               const char *value)
{
    ucs_status_t status;

    status = ucp_config_modify_internal(config, name, value);
    if (status != UCS_ERR_NO_ELEM) {
        return status;
    }

    status = ucs_global_opts_set_value_modifiable(name, value);
    if (status != UCS_ERR_NO_ELEM) {
        return status;
    }

    return ucp_config_cached_key_add(&config->cached_key_list, name, value);
}

static
void ucp_config_print_cached_uct(const ucp_config_t *config, FILE *stream,
                                 const char *title,
                                 ucs_config_print_flags_t flags)
{
    ucs_config_cached_key_t *key_val;

    if (flags & UCS_CONFIG_PRINT_HEADER) {
        fprintf(stream, "\n");
        fprintf(stream, "#\n");
        fprintf(stream, "# Cached UCT %s\n", title);
        fprintf(stream, "#\n");
        fprintf(stream, "\n");
    }

    if (flags & UCS_CONFIG_PRINT_CONFIG) {
        ucs_list_for_each(key_val, &config->cached_key_list, list) {
            fprintf(stream, "%s=%s\n", key_val->key, key_val->value);
        }
    }

    if (flags & UCS_CONFIG_PRINT_HEADER) {
        fprintf(stream, "\n");
    }
}

void ucp_config_print(const ucp_config_t *config, FILE *stream,
                      const char *title, ucs_config_print_flags_t print_flags)
{
    ucs_config_parser_print_opts(stream, title, config, ucp_config_table, NULL,
                                 UCS_DEFAULT_ENV_PREFIX, print_flags, NULL);
    ucp_config_print_cached_uct(config, stream, title, print_flags);
}

void ucp_apply_uct_config_list(ucp_context_h context, void *config)
{
    ucs_config_cached_key_t *key_val;
    ucs_status_t status;

    ucs_list_for_each(key_val, &context->cached_key_list, list) {
        status = uct_config_modify(config, key_val->key, key_val->value);
        if (status == UCS_OK) {
            ucs_debug("apply UCT configuration %s=%s", key_val->key,
                      key_val->value);
            key_val->used = 1;
        }
    }
}

/* Search str in the array. If str_suffix is specified, search for
 * 'str:str_suffix' string.
 * @return bitmap of indexes in which the string appears in the array.
 */
static uint64_t ucp_str_array_search(const char **array, unsigned array_len,
                                     const char *str, const char *str_suffix)
{
    const size_t len = strlen(str);
    uint64_t result;
    const char *p;
    int i;

    result = 0;
    for (i = 0; i < array_len; ++i) {
        if (str_suffix == NULL) {
            if (!strcmp(array[i], str)) {
                result |= UCS_BIT(i);
            }
        } else if (!strncmp(array[i], str, len)) {
            p = array[i] + len;
            if ((*p == ':') && !strcmp(p + 1, str_suffix)) {
                result |= UCS_BIT(i);
            }
        }
    }

    return result;
}

static unsigned ucp_tl_alias_count(ucp_tl_alias_t *alias)
{
    unsigned count;
    for (count = 0; alias->tls[count] != NULL; ++count);
    return count;
}

static int ucp_tls_array_is_present(const char **tls, unsigned count,
                                    const char *tl_name, const char *str_suffix,
                                    uint64_t *tl_cfg_mask)
{
    uint64_t mask;

    mask          = ucp_str_array_search(tls, count, tl_name, str_suffix);
    *tl_cfg_mask |= mask;
    return (mask != 0);
}

static int
ucp_config_is_tl_name_present(const ucs_config_names_array_t *tl_array,
                              const char *tl_name, int is_alias,
                              const char *str_suffix, uint64_t *tl_cfg_mask)
{
    char strict_name[UCT_TL_NAME_MAX + 1];

    snprintf(strict_name, sizeof(strict_name), "\\%s", tl_name);

    return /* strict name, with leading \\ */
            (!is_alias &&
             (ucp_tls_array_is_present((const char**)tl_array->names,
                                       tl_array->count, strict_name, str_suffix,
                                       tl_cfg_mask))) ||
            /* plain transport name */
            (ucp_tls_array_is_present((const char**)tl_array->names,
                                      tl_array->count, tl_name, str_suffix,
                                      tl_cfg_mask));
}

static int ucp_is_resource_in_device_list(const uct_tl_resource_desc_t *resource,
                                          const ucs_config_names_array_t *devices,
                                          uint64_t *dev_cfg_mask,
                                          uct_device_type_t dev_type)
{
    uint64_t mask, exclusive_mask;

    /* go over the device list from the user and check (against the available resources)
     * which can be satisfied */
    ucs_assert_always(devices[dev_type].count <= 64); /* Using uint64_t bitmap */
    mask = ucp_str_array_search((const char**)devices[dev_type].names,
                                devices[dev_type].count, resource->dev_name,
                                NULL);
    if (!mask) {
        /* if the user's list is 'all', use all the available resources */
        mask = ucp_str_array_search((const char**)devices[dev_type].names,
                                    devices[dev_type].count, UCP_RSC_CONFIG_ALL,
                                    NULL);
    }

    /* warn if we got new device which appears more than once */
    exclusive_mask = mask & ~(*dev_cfg_mask);
    if (exclusive_mask && !ucs_is_pow2(exclusive_mask)) {
        ucs_warn("device '%s' is specified multiple times",
                 devices[dev_type].names[ucs_ilog2(exclusive_mask)]);
    }

    *dev_cfg_mask |= mask;
    return !!mask;
}

static int ucp_tls_alias_is_present(ucp_tl_alias_t *alias, const char *tl_name,
                                    const char *str_suffix)
{
    unsigned tl_alias_count = ucp_tl_alias_count(alias);
    uint64_t dummy_mask     = 0;

    return ucp_tls_array_is_present(alias->tls, tl_alias_count, tl_name,
                                    str_suffix, &dummy_mask);
}

static uint8_t
ucp_transports_list_search(const char *tl_name,
                           const ucs_config_names_array_t *tl_array,
                           uint64_t *tl_cfg_mask)
{
    uint8_t search_result = 0;
    uint64_t tmp_tl_cfg_mask;
    ucp_tl_alias_t *alias;

    if (ucp_config_is_tl_name_present(tl_array, tl_name, 0, NULL,
                                      tl_cfg_mask)) {
        /* UCX_TLS=[^]tl_name */
        search_result |= UCP_TRANSPORTS_LIST_SEARCH_RESULT_PRIMARY;
    }

    if (ucp_config_is_tl_name_present(tl_array, tl_name, 0, UCP_TL_AUX_SUFFIX,
                                      tl_cfg_mask)) {
        /* UCX_TLS=[^]tl_name:aux */
        search_result |= UCP_TRANSPORTS_LIST_SEARCH_RESULT_AUX_IN_MAIN;
    }

    for (alias = ucp_tl_aliases; alias->alias != NULL; ++alias) {
        tmp_tl_cfg_mask = 0;
        if (ucp_config_is_tl_name_present(tl_array, alias->alias, 1, NULL,
                                          &tmp_tl_cfg_mask)) {
            if (ucp_tls_alias_is_present(alias, tl_name, NULL)) {
                /* alias={tl_name}, UCX_TLS=[^]alias */
                *tl_cfg_mask  |= tmp_tl_cfg_mask;
                search_result |= UCP_TRANSPORTS_LIST_SEARCH_RESULT_PRIMARY;
            }

            if (ucp_tls_alias_is_present(alias, tl_name, UCP_TL_AUX_SUFFIX)) {
                /* alias={tl_name:aux}, UCX_TLS=[^]alias */
                *tl_cfg_mask  |= tmp_tl_cfg_mask;
                search_result |= UCP_TRANSPORTS_LIST_SEARCH_RESULT_AUX_IN_ALIAS;
            }
        }

        tmp_tl_cfg_mask = 0;
        if (ucp_config_is_tl_name_present(tl_array, alias->alias, 1,
                                          UCP_TL_AUX_SUFFIX,
                                          &tmp_tl_cfg_mask)) {
            if (ucp_tls_alias_is_present(alias, tl_name, NULL)) {
                /* alias={tl_name}, UCX_TLS=[^]alias:aux */
                *tl_cfg_mask  |= tmp_tl_cfg_mask;
                search_result |= UCP_TRANSPORTS_LIST_SEARCH_RESULT_AUX_IN_MAIN;
            }
        }
    }

    return search_result;
}

static int
ucp_is_resource_in_transports_list(const char *tl_name,
                                   const ucs_config_allow_list_t *allow_list,
                                   const ucs_string_set_t *aux_tls,
                                   uint8_t *rsc_flags, uint64_t *tl_cfg_mask)
{
    uint8_t search_result;

    if (allow_list->mode == UCS_CONFIG_ALLOW_LIST_ALLOW_ALL) {
        return 1;
    }

    ucs_assert(allow_list->array.count > 0);
    search_result = ucp_transports_list_search(tl_name, &allow_list->array,
                                               tl_cfg_mask);

    if (allow_list->mode == UCS_CONFIG_ALLOW_LIST_ALLOW) {
        /* Enable the transport, if UCX_TLS=tl_name, or alias={tl_name} and
         * UCX_TLS=alias. */
        if (search_result & UCP_TRANSPORTS_LIST_SEARCH_RESULT_PRIMARY) {
            return 1;
        }

        /* Enable the transport as an auxiliary, if UCX_TLS=tl_name:aux, or
         * alias={tl_name} and UCX_TLS=alias:aux, or alias={tl_name:aux} and
         * UCX_TLS=alias. */
        if (search_result & (UCP_TRANSPORTS_LIST_SEARCH_RESULT_AUX_IN_MAIN |
                             UCP_TRANSPORTS_LIST_SEARCH_RESULT_AUX_IN_ALIAS)) {
            *rsc_flags |= UCP_TL_RSC_FLAG_AUX;
            return 1;
        }

        return 0;
    }

    if (!ucs_string_set_contains(aux_tls, tl_name)) {
        /* Disable the transport which is not used as an auxiliary, if
         * UCX_TLS=^tl_name, or alias={tl_name} and UCX_TLS=^alias. */
        return !(search_result & UCP_TRANSPORTS_LIST_SEARCH_RESULT_PRIMARY);
    }

    /* Only explicit indication in the deny list can completely disable
     * transport which can be used as an auxiliary.
     * E.g: UCX_TLS=^tl_name,tl_name:aux, or alias={tl_name} and
     * UCX_TLS=^alias,alias:aux. */
    if (ucs_test_all_flags(search_result,
                           UCP_TRANSPORTS_LIST_SEARCH_RESULT_PRIMARY |
                           UCP_TRANSPORTS_LIST_SEARCH_RESULT_AUX_IN_MAIN)) {
        return 0;
    }

    /* If alias1={tl_name1, tl_name2:aux} and alias2={tl_name2}, then
     * UCX_TLS=^tl_name2 or UCX_TLS=^alias2 should not break the usage of
     * tl_name1 keeping tl_name2 enabled as auxiliary transport. */
    if (search_result & UCP_TRANSPORTS_LIST_SEARCH_RESULT_PRIMARY) {
        *rsc_flags |= UCP_TL_RSC_FLAG_AUX;
    }

    /* Enable the transport, if it is not in the deny list, or if it is only
     * presented as an auxiliary transport in the deny list. */
    return 1;
}

static int ucp_is_resource_enabled(const uct_tl_resource_desc_t *resource,
                                   const ucp_config_t *config,
                                   const ucs_string_set_t *aux_tls,
                                   uint8_t *rsc_flags, uint64_t dev_cfg_masks[],
                                   uint64_t *tl_cfg_mask)
{
    int device_enabled, tl_enabled;

    /* Find the enabled devices */
    device_enabled = ucp_is_resource_in_device_list(
            resource, config->devices, &dev_cfg_masks[resource->dev_type],
            resource->dev_type);


    /* Find the enabled UCTs */
    *rsc_flags = 0;
    tl_enabled = ucp_is_resource_in_transports_list(resource->tl_name,
                                                    &config->tls, aux_tls,
                                                    rsc_flags, tl_cfg_mask);

    ucs_trace(UCT_TL_RESOURCE_DESC_FMT " is %sabled",
              UCT_TL_RESOURCE_DESC_ARG(resource),
              (device_enabled && tl_enabled) ? "en" : "dis");
    return device_enabled && tl_enabled;
}

static int ucp_tl_resource_is_same_device(const uct_tl_resource_desc_t *resource1,
                                          const uct_tl_resource_desc_t *resource2)
{
    return !strcmp(resource1->dev_name, resource2->dev_name) ||
           ((resource1->sys_device != UCS_SYS_DEVICE_ID_UNKNOWN) &&
           (resource1->sys_device == resource2->sys_device));
}

static void ucp_add_tl_resource_if_enabled(
        ucp_context_h context, ucp_md_index_t md_index,
        const ucp_config_t *config, const ucs_string_set_t *aux_tls,
        const uct_tl_resource_desc_t *resource, unsigned *num_resources_p,
        uint64_t dev_cfg_masks[], uint64_t *tl_cfg_mask)
{
    uint8_t rsc_flags;
    ucp_rsc_index_t dev_index, i;

    if (ucp_is_resource_enabled(resource, config, aux_tls, &rsc_flags,
                                dev_cfg_masks, tl_cfg_mask)) {
        if ((resource->sys_device != UCS_SYS_DEVICE_ID_UNKNOWN) &&
            (resource->sys_device >= UCP_MAX_SYS_DEVICES)) {
            ucs_diag(UCT_TL_RESOURCE_DESC_FMT
                     " system device is %d, which exceeds the maximal "
                     "supported (%d), system locality may be ignored",
                     UCT_TL_RESOURCE_DESC_ARG(resource), resource->sys_device,
                     UCP_MAX_SYS_DEVICES);
        }
        context->tl_rscs[context->num_tls].tl_rsc       = *resource;
        context->tl_rscs[context->num_tls].md_index     = md_index;
        context->tl_rscs[context->num_tls].tl_name_csum =
                                  ucs_crc16_string(resource->tl_name);
        context->tl_rscs[context->num_tls].flags        = rsc_flags;

        dev_index = 0;
        for (i = 0; i < context->num_tls; ++i) {
            if (ucp_tl_resource_is_same_device(&context->tl_rscs[i].tl_rsc, resource)) {
                dev_index = context->tl_rscs[i].dev_index;
                break;
            } else {
                dev_index = ucs_max(context->tl_rscs[i].dev_index + 1, dev_index);
            }
        }
        context->tl_rscs[context->num_tls].dev_index = dev_index;

        ++context->num_tls;
        ++(*num_resources_p);
    }
}

static ucs_status_t
ucp_add_tl_resources(ucp_context_h context, ucp_md_index_t md_index,
                     const ucp_config_t *config,
                     const ucs_string_set_t *aux_tls, unsigned *num_resources_p,
                     ucs_string_set_t avail_devices[],
                     ucs_string_set_t *avail_tls, uint64_t dev_cfg_masks[],
                     uint64_t *tl_cfg_mask)
{
    ucp_tl_md_t *md = &context->tl_mds[md_index];
    uct_tl_resource_desc_t *tl_resources;
    ucp_tl_resource_desc_t *tmp;
    unsigned num_tl_resources;
    ucs_status_t status;
    ucp_rsc_index_t i;

    *num_resources_p = 0;

    /* check what are the available uct resources */
    status = uct_md_query_tl_resources(md->md, &tl_resources, &num_tl_resources);
    if (status != UCS_OK) {
        ucs_error("Failed to query resources: %s", ucs_status_string(status));
        goto out;
    }

    if (num_tl_resources == 0) {
        ucs_debug("No tl resources found for md %s", md->rsc.md_name);
        goto free_resources;
    }

    tmp = ucs_realloc(context->tl_rscs,
                      sizeof(*context->tl_rscs) *
                      (context->num_tls + num_tl_resources),
                      "ucp resources");
    if (tmp == NULL) {
        ucs_error("Failed to allocate resources");
        status = UCS_ERR_NO_MEMORY;
        goto free_resources;
    }

    /* print configuration */
    for (i = 0; i < config->tls.array.count; ++i) {
        ucs_trace("allowed transport %d : '%s'", i, config->tls.array.names[i]);
    }

    /* copy only the resources enabled by user configuration */
    context->tl_rscs = tmp;
    for (i = 0; i < num_tl_resources; ++i) {
        ucs_string_set_addf(&avail_devices[tl_resources[i].dev_type],
                            "'%s'(%s)", tl_resources[i].dev_name,
                            context->tl_cmpts[md->cmpt_index].attr.name);
        ucs_string_set_add(avail_tls, tl_resources[i].tl_name);
        ucp_add_tl_resource_if_enabled(context, md_index, config, aux_tls,
                                       &tl_resources[i], num_resources_p,
                                       dev_cfg_masks, tl_cfg_mask);
    }

    status = UCS_OK;
free_resources:
    uct_release_tl_resource_list(tl_resources);
out:
    return status;
}

static void ucp_get_aliases_set(ucs_string_set_t *avail_tls)
{
    ucp_tl_alias_t *alias;
    const char **tl_name;

    for (alias = ucp_tl_aliases; alias->alias != NULL; ++alias) {
        for (tl_name = alias->tls; *tl_name != NULL; ++tl_name) {
            if (ucs_string_set_contains(avail_tls, *tl_name)) {
                ucs_string_set_add(avail_tls, alias->alias);
                break;
            }
        }
    }
}

static void ucp_report_unavailable(const ucs_config_names_array_t* cfg,
                                   uint64_t mask, const char *title1,
                                   const char *title2,
                                   const ucs_string_set_t *avail_names)
{
    UCS_STRING_BUFFER_ONSTACK(avail_strb,   256);
    UCS_STRING_BUFFER_ONSTACK(unavail_strb, 256);
    unsigned i;
    int found;

    found = 0;
    for (i = 0; i < cfg->count; i++) {
        if (!(mask & UCS_BIT(i)) && strcmp(cfg->names[i], UCP_RSC_CONFIG_ALL) &&
            !ucs_string_set_contains(avail_names, cfg->names[i])) {
            ucs_string_buffer_appendf(&unavail_strb, "%s'%s'",
                                      found++ ? "," : "",
                                      cfg->names[i]);
        }
    }

    if (found) {
        ucs_string_set_print_sorted(avail_names, &avail_strb, ", ");
        ucs_warn("%s%s%s %s %s not available, please use one or more of: %s",
                 title1, title2,
                 (found > 1) ? "s" : "",
                 ucs_string_buffer_cstr(&unavail_strb),
                 (found > 1) ? "are" : "is",
                 ucs_string_buffer_cstr(&avail_strb));
    }
}

const char * ucp_find_tl_name_by_csum(ucp_context_t *context, uint16_t tl_name_csum)
{
    ucp_tl_resource_desc_t *rsc;

    for (rsc = context->tl_rscs; rsc < context->tl_rscs + context->num_tls; ++rsc) {
        if (rsc->tl_name_csum == tl_name_csum) {
            return rsc->tl_rsc.tl_name;
        }
    }
    return NULL;
}

static ucs_status_t ucp_check_tl_names(ucp_context_t *context)
{
    ucp_tl_resource_desc_t *rsc;
    const char *tl_name;

    /* Make sure there we don't have two different transports with same checksum. */
    for (rsc = context->tl_rscs; rsc < context->tl_rscs + context->num_tls; ++rsc) {
        tl_name = ucp_find_tl_name_by_csum(context, rsc->tl_name_csum);
        if ((tl_name != NULL) && strcmp(rsc->tl_rsc.tl_name, tl_name)) {
            ucs_error("Transports '%s' and '%s' have same checksum (0x%x), "
                      "please rename one of them to avoid collision",
                      rsc->tl_rsc.tl_name, tl_name, rsc->tl_name_csum);
            return UCS_ERR_ALREADY_EXISTS;
        }
    }
    return UCS_OK;
}

const char *ucp_tl_bitmap_str(ucp_context_h context,
                              const ucp_tl_bitmap_t *tl_bitmap, char *str,
                              size_t max_str_len)
{
    ucp_rsc_index_t i;
    char *p, *endp;

    p    = str;
    endp = str + max_str_len;

    UCS_STATIC_BITMAP_FOR_EACH_BIT(i, tl_bitmap) {
        ucs_snprintf_zero(p, endp - p, "%s ",
                          context->tl_rscs[i].tl_rsc.tl_name);
        p += strlen(p);
    }

    return str;
}

static void ucp_free_resources(ucp_context_t *context)
{
    ucp_rsc_index_t i;

    ucs_free(context->tl_rscs);
    for (i = 0; i < context->num_mds; ++i) {
        if (context->tl_mds[i].gva_mr != NULL) {
            uct_md_mem_dereg(context->tl_mds[i].md, context->tl_mds[i].gva_mr);
        }
        uct_md_close(context->tl_mds[i].md);
    }
    ucs_free(context->tl_mds);
    ucs_free(context->tl_cmpts);
}

static ucs_status_t ucp_check_resource_config(const ucp_config_t *config)
{
     if ((0 == config->devices[UCT_DEVICE_TYPE_NET].count) &&
         (0 == config->devices[UCT_DEVICE_TYPE_SHM].count) &&
         (0 == config->devices[UCT_DEVICE_TYPE_ACC].count) &&
         (0 == config->devices[UCT_DEVICE_TYPE_SELF].count)) {
         ucs_error("The device lists are empty. Please specify the devices you would like to use "
                   "or omit the UCX_*_DEVICES so that the default will be used.");
         return UCS_ERR_NO_ELEM;
     }

     if ((0 == config->tls.array.count) &&
         (config->tls.mode != UCS_CONFIG_ALLOW_LIST_ALLOW_ALL)) {
         ucs_error("The TLs list is empty. Please specify the transports you "
                   "would like to allow/forbid "
                   "or omit the UCX_TLS so that the default will be used.");
         return UCS_ERR_NO_ELEM;
     }

     return UCS_OK;
}

static ucs_status_t ucp_fill_tl_md(ucp_context_h context,
                                   ucp_rsc_index_t cmpt_index,
                                   const uct_md_resource_desc_t *md_rsc,
                                   ucp_tl_md_t *tl_md)
{
    uct_md_config_t *md_config;
    ucs_status_t status;

    /* Initialize tl_md structure */
    tl_md->cmpt_index = cmpt_index;
    tl_md->rsc        = *md_rsc;

    /* Read MD configuration */
    status = uct_md_config_read(context->tl_cmpts[cmpt_index].cmpt, NULL, NULL,
                                &md_config);
    if (status != UCS_OK) {
        return status;
    }

    ucp_apply_uct_config_list(context, md_config);

    status = uct_md_open(context->tl_cmpts[cmpt_index].cmpt, md_rsc->md_name,
                         md_config, &tl_md->md);
    uct_config_release(md_config);
    if (status != UCS_OK) {
        return status;
    }

    VALGRIND_MAKE_MEM_UNDEFINED(&tl_md->attr, sizeof(tl_md->attr));
    tl_md->attr.field_mask = UINT64_MAX;
    /* Save MD attributes */
    status                 = uct_md_query_v2(tl_md->md, &tl_md->attr);
    if (status != UCS_OK) {
        uct_md_close(tl_md->md);
        return status;
    }

    tl_md->pack_flags_mask = (tl_md->attr.flags & UCT_MD_FLAG_INVALIDATE_RMA) ?
                             UCT_MD_MKEY_PACK_FLAG_INVALIDATE_RMA : 0;
    return UCS_OK;
}

static void ucp_resource_config_array_str(const ucs_config_names_array_t *array,
                                          const char *title, char *buf, size_t max)
{
    char *p, *endp;
    unsigned i;

    if (ucp_str_array_search((const char**)array->names, array->count,
                             UCP_RSC_CONFIG_ALL, NULL)) {
        strncpy(buf, "", max);
        return;
    }

    p    = buf;
    endp = buf + max;

    if (strlen(title)) {
        snprintf(p, endp - p, "%s:", title);
        p += strlen(p);
    }

    for (i = 0; i < array->count; ++i) {
        snprintf(p, endp - p, "%s%c", array->names[i],
                  (i == array->count - 1) ? ' ' : ',');
        p += strlen(p);
    }
}

static void ucp_resource_config_str(const ucp_config_t *config, char *buf,
                                    size_t max)
{
    int dev_type_idx;
    char *p, *endp, *devs_p;

    p    = buf;
    endp = buf + max;

    ucp_resource_config_array_str(&config->tls.array, "", p, endp - p);

    if (strlen(p)) {
        p += strlen(p);
        snprintf(p, endp - p, "on ");
        p += strlen(p);
    }

    devs_p = p;
    for (dev_type_idx = 0; dev_type_idx < UCT_DEVICE_TYPE_LAST; ++dev_type_idx) {
        ucp_resource_config_array_str(&config->devices[dev_type_idx],
                                      uct_device_type_names[dev_type_idx], p,
                                      endp - p);
        p += strlen(p);
    }

    if (devs_p == p) {
        snprintf(p, endp - p, "all devices");
    }
}

static void ucp_fill_sockaddr_cms_prio_list(ucp_context_h context,
                                            const char **sockaddr_cm_names,
                                            ucp_rsc_index_t num_sockaddr_cms)
{
    ucp_tl_bitmap_t cm_cmpts_bitmap = context->config.cm_cmpts_bitmap;
    ucp_tl_bitmap_t cm_cmpts_bitmap_safe;
    ucp_rsc_index_t cmpt_idx, cm_idx;

    memset(&context->config.cm_cmpt_idxs, UCP_NULL_RESOURCE, UCP_MAX_RESOURCES);
    context->config.num_cm_cmpts = 0;

    /* Parse the sockaddr CMs priority list */
    for (cm_idx = 0; cm_idx < num_sockaddr_cms; ++cm_idx) {
        /* go over the priority list and find the CM's cm_idx in the
         * sockaddr CMs bitmap. Save the cmpt_idx for the client/server usage
         * later */
        cm_cmpts_bitmap_safe = cm_cmpts_bitmap;
        UCS_STATIC_BITMAP_FOR_EACH_BIT(cmpt_idx, &cm_cmpts_bitmap_safe) {
            if (!strcmp(sockaddr_cm_names[cm_idx], "*") ||
                !strncmp(sockaddr_cm_names[cm_idx],
                         context->tl_cmpts[cmpt_idx].attr.name,
                         UCT_COMPONENT_NAME_MAX)) {
                context->config.cm_cmpt_idxs[context->config.num_cm_cmpts++] = cmpt_idx;
                UCS_STATIC_BITMAP_RESET(&cm_cmpts_bitmap, cmpt_idx);
            }
        }
    }
}

static void
ucp_fill_sockaddr_prio_list(ucp_context_h context, const ucp_config_t *config)
{
    const char **sockaddr_tl_names = (const char**)config->sockaddr_cm_tls.cm_tls;
    unsigned num_sockaddr_tls      = config->sockaddr_cm_tls.count;

    /* Check if a list of sockaddr transports/CMs has valid length */
    if (num_sockaddr_tls > UCP_MAX_RESOURCES) {
        ucs_warn("sockaddr transports or connection managers list is too long, "
                 "only first %d entries will be used", UCP_MAX_RESOURCES);
        num_sockaddr_tls = UCP_MAX_RESOURCES;
    }

    ucp_fill_sockaddr_cms_prio_list(context, sockaddr_tl_names,
                                    num_sockaddr_tls);
}

static ucs_status_t ucp_check_resources(ucp_context_h context,
                                        const ucp_config_t *config)
{
    char info_str[128];
    ucp_rsc_index_t tl_id;
    ucp_tl_resource_desc_t *resource;
    unsigned num_usable_tls;

    /* Error check: Make sure there is at least one transport that is not
     * auxiliary */
    num_usable_tls = 0;
    for (tl_id = 0; tl_id < context->num_tls; ++tl_id) {
        ucs_assert(context->tl_rscs != NULL);
        resource = &context->tl_rscs[tl_id];
        if (!(resource->flags & UCP_TL_RSC_FLAG_AUX)) {
            num_usable_tls++;
        }
    }

    if (num_usable_tls == 0) {
        ucp_resource_config_str(config, info_str, sizeof(info_str));
        ucs_error("no usable transports/devices (asked %s)", info_str);
        return UCS_ERR_NO_DEVICE;
    }

    /* Error check: Make sure there are not too many transports */
    if (context->num_tls >= UCP_MAX_RESOURCES) {
        ucs_error("exceeded transports/devices limit "
                  "(%u requested, up to %d are supported)",
                  context->num_tls, UCP_MAX_RESOURCES);
        return UCS_ERR_EXCEEDS_LIMIT;
    }

    return ucp_check_tl_names(context);
}

static ucs_status_t
ucp_add_component_resources(ucp_context_h context, ucp_rsc_index_t cmpt_index,
                            ucs_string_set_t avail_devices[],
                            ucs_string_set_t *avail_tls,
                            uint64_t dev_cfg_masks[], uint64_t *tl_cfg_mask,
                            const ucp_config_t *config,
                            const ucs_string_set_t *aux_tls)
{
    const ucp_tl_cmpt_t *tl_cmpt = &context->tl_cmpts[cmpt_index];
    size_t avail_mds             = config->max_component_mds;
    uct_component_attr_t uct_component_attr;
    unsigned num_tl_resources;
    ucs_status_t status;
    ucp_rsc_index_t i;
    unsigned md_index;
    uint64_t mem_type_mask;
    uint64_t mem_type_bitmap;
    ucs_memory_type_t mem_type;
    const uct_md_attr_v2_t *md_attr;

    /* List memory domain resources */
    uct_component_attr.field_mask   = UCT_COMPONENT_ATTR_FIELD_MD_RESOURCES |
                                      UCT_COMPONENT_ATTR_FIELD_NAME;
    uct_component_attr.md_resources =
                    ucs_alloca(tl_cmpt->attr.md_resource_count *
                               sizeof(*uct_component_attr.md_resources));
    status = uct_component_query(tl_cmpt->cmpt, &uct_component_attr);
    if (status != UCS_OK) {
        goto out;
    }

    /* Open all memory domains */
    mem_type_mask = UCS_BIT(UCS_MEMORY_TYPE_HOST);
    for (i = 0; i < tl_cmpt->attr.md_resource_count; ++i) {
        if (avail_mds == 0) {
            ucs_debug("only first %zu domains kept for component %s with %u "
                      "memory domains resources",
                      config->max_component_mds, uct_component_attr.name,
                      tl_cmpt->attr.md_resource_count);
            break;
        }

        md_index = context->num_mds;
        md_attr  = &context->tl_mds[md_index].attr;

        status = ucp_fill_tl_md(context, cmpt_index,
                                &uct_component_attr.md_resources[i],
                                &context->tl_mds[md_index]);
        if (status != UCS_OK) {
            continue;
        }

        /* Add communication resources of each MD */
        status = ucp_add_tl_resources(context, md_index, config, aux_tls,
                                      &num_tl_resources, avail_devices,
                                      avail_tls, dev_cfg_masks, tl_cfg_mask);
        if (status != UCS_OK) {
            uct_md_close(context->tl_mds[md_index].md);
            goto out;
        }

        if (num_tl_resources == 0) {
            /* If the MD does not have transport resources (device or sockaddr),
             * don't use it */
            ucs_debug("closing md %s because it has no selected transport resources",
                      context->tl_mds[md_index].rsc.md_name);
            uct_md_close(context->tl_mds[md_index].md);
            continue;
        }

        avail_mds--;

        /* List of memory type MDs */
        mem_type_bitmap = md_attr->detect_mem_types;
        if (~mem_type_mask & mem_type_bitmap) {
            context->mem_type_detect_mds[context->num_mem_type_detect_mds] = md_index;
            ++context->num_mem_type_detect_mds;
            mem_type_mask |= mem_type_bitmap;
        }

        ucs_memory_type_for_each(mem_type) {
            if (md_attr->flags & UCT_MD_FLAG_REG) {
                if ((context->config.ext.reg_nb_mem_types & UCS_BIT(mem_type)) &&
                    !(md_attr->reg_nonblock_mem_types & UCS_BIT(mem_type))) {
                    if (md_attr->reg_mem_types & UCS_BIT(mem_type)) {
                        /* Keep map of MDs supporting blocking registration
                         * if non-blocking registration is requested for the
                         * given memory type. In some cases blocking
                         * registration maybe required anyway (e.g. internal
                         * staging buffers for rndv pipeline protocols). */
                        context->reg_block_md_map[mem_type] |= UCS_BIT(md_index);
                    }
                    continue;
                }

                if (md_attr->reg_mem_types & UCS_BIT(mem_type)) {
                    context->reg_md_map[mem_type] |= UCS_BIT(md_index);
                }

                if (md_attr->cache_mem_types & UCS_BIT(mem_type)) {
                    context->cache_md_map[mem_type] |= UCS_BIT(md_index);
                }

                if ((context->config.ext.gva_enable != UCS_CONFIG_OFF) &&
                    (md_attr->gva_mem_types & UCS_BIT(mem_type))) {
                    context->gva_md_map[mem_type] |= UCS_BIT(md_index);
                }
            }
        }

        if (md_attr->flags & UCT_MD_FLAG_EXPORTED_MKEY) {
            context->export_md_map |= UCS_BIT(md_index);
        }

        if (md_attr->flags & UCT_MD_FLAG_REG_DMABUF) {
            context->dmabuf_reg_md_map |= UCS_BIT(md_index);
        }

        ucs_for_each_bit(mem_type, md_attr->dmabuf_mem_types) {
            /* In case of multiple providers, take the first one */
            if (context->dmabuf_mds[mem_type] == UCP_NULL_RESOURCE) {
                context->dmabuf_mds[mem_type] = md_index;
            }
        }

        ++context->num_mds;
    }

    context->mem_type_mask |= mem_type_mask;

    status = UCS_OK;
out:
    return status;
}

static ucs_status_t ucp_fill_aux_tls(ucs_string_set_t *aux_tls)
{
    ucp_tl_alias_t *alias;
    const char **alias_tl;
    const char *p;
    char buf[32];
    ucs_status_t status;

    for (alias = ucp_tl_aliases; alias->alias != NULL; ++alias) {
        for (alias_tl = alias->tls; *alias_tl != NULL; ++alias_tl) {
            p = strrchr(*alias_tl, ':');
            if ((p == NULL) || strcmp(p + 1, UCP_TL_AUX_SUFFIX)) {
                continue;
            }

            ucs_strncpy_safe(buf, *alias_tl, p - *alias_tl + 1);
            status = ucs_string_set_add(aux_tls, buf);
            if (status != UCS_OK) {
                return status;
            }
        }
    }

    return UCS_OK;
}

static void ucp_fill_resources_reg_md_map_update(ucp_context_h context)
{
    UCS_STRING_BUFFER_ONSTACK(strb, 256);
    ucs_memory_type_t mem_type;
    ucp_md_index_t md_index;

    /* If we have a dmabuf provider for a memory type, it means we can register
     * memory of this type with any md that supports dmabuf registration. */
    ucs_memory_type_for_each(mem_type) {
        if (context->dmabuf_mds[mem_type] != UCP_NULL_RESOURCE) {
            context->reg_md_map[mem_type] |= context->dmabuf_reg_md_map;
        }

        if (context->reg_md_map[mem_type] == 0) {
            ucs_debug("no memory domain supports registering %s memory",
                      ucs_memory_type_names[mem_type]);
            continue;
        }

        ucs_string_buffer_reset(&strb);
        ucs_for_each_bit(md_index, context->reg_md_map[mem_type]) {
            ucs_string_buffer_appendf(&strb, "%s, ",
                                      context->tl_mds[md_index].rsc.md_name);
        }
        ucs_string_buffer_rtrim(&strb, ", ");

        ucs_debug("register %s memory on: %s", ucs_memory_type_names[mem_type],
                  ucs_string_buffer_cstr(&strb));
    }
}

static ucs_status_t ucp_fill_resources(ucp_context_h context,
                                       const ucp_config_t *config)
{
    uint64_t dev_cfg_masks[UCT_DEVICE_TYPE_LAST] = {};
    uint64_t tl_cfg_mask                         = 0;
    ucs_string_set_t avail_devices[UCT_DEVICE_TYPE_LAST];
    ucs_string_set_t avail_tls;
    uct_component_h *uct_components;
    unsigned i, num_uct_components;
    uct_device_type_t dev_type;
    ucs_memory_type_t mem_type;
    ucs_status_t status;
    unsigned max_mds;
    ucs_string_set_t aux_tls;

    context->tl_cmpts                 = NULL;
    context->num_cmpts                = 0;
    context->tl_mds                   = NULL;
    context->num_mds                  = 0;
    context->tl_rscs                  = NULL;
    context->num_tls                  = 0;
    context->mem_type_mask            = 0;
    context->num_mem_type_detect_mds  = 0;
    context->export_md_map            = 0;

    ucs_memory_type_for_each(mem_type) {
        context->reg_md_map[mem_type]           = 0;
        context->reg_block_md_map[mem_type]     = 0;
        context->cache_md_map[mem_type]         = 0;
        context->gva_md_map[mem_type]           = 0;
        context->dmabuf_mds[mem_type]           = UCP_NULL_RESOURCE;
        context->alloc_md[mem_type].md_index    = UCP_NULL_RESOURCE;
        context->alloc_md[mem_type].sys_dev     = UCS_SYS_DEVICE_ID_UNKNOWN;
        context->alloc_md[mem_type].initialized = 0;
    }

    ucs_string_set_init(&avail_tls);
    UCS_STATIC_ASSERT(UCT_DEVICE_TYPE_NET == 0);
    for (dev_type = UCT_DEVICE_TYPE_NET; dev_type < UCT_DEVICE_TYPE_LAST; ++dev_type) {
        ucs_string_set_init(&avail_devices[dev_type]);
    }

    ucs_string_set_init(&aux_tls);
    status = ucp_fill_aux_tls(&aux_tls);
    if (status != UCS_OK) {
        goto out_cleanup_avail_devices;
    }

    status = ucp_check_resource_config(config);
    if (status != UCS_OK) {
        goto out_cleanup_avail_devices;
    }

    status = uct_query_components(&uct_components, &num_uct_components);
    if (status != UCS_OK) {
        goto out_cleanup_avail_devices;
    }

    if (num_uct_components > UCP_MAX_RESOURCES) {
        ucs_error("too many components: %u, max: %u", num_uct_components,
                  UCP_MAX_RESOURCES);
        status = UCS_ERR_EXCEEDS_LIMIT;
        goto out_release_components;
    }

    context->num_cmpts = num_uct_components;
    context->tl_cmpts  = ucs_calloc(context->num_cmpts,
                                    sizeof(*context->tl_cmpts), "ucp_tl_cmpts");
    if (context->tl_cmpts == NULL) {
        status = UCS_ERR_NO_MEMORY;
        goto out_release_components;
    }

    UCS_STATIC_BITMAP_RESET_ALL(&context->config.cm_cmpts_bitmap);

    max_mds = 0;
    for (i = 0; i < context->num_cmpts; ++i) {
        context->tl_cmpts[i].cmpt = uct_components[i];
        context->tl_cmpts[i].attr.field_mask =
                        UCT_COMPONENT_ATTR_FIELD_NAME              |
                        UCT_COMPONENT_ATTR_FIELD_MD_RESOURCE_COUNT |
                        UCT_COMPONENT_ATTR_FIELD_FLAGS;
        status = uct_component_query(context->tl_cmpts[i].cmpt,
                                     &context->tl_cmpts[i].attr);
        if (status != UCS_OK) {
            goto err_free_resources;
        }

        if (context->tl_cmpts[i].attr.flags & UCT_COMPONENT_FLAG_CM) {
            UCS_STATIC_BITMAP_SET(&context->config.cm_cmpts_bitmap, i);
        }

        max_mds += context->tl_cmpts[i].attr.md_resource_count;
    }

    /* Allocate actual array of MDs */
    context->tl_mds = ucs_calloc(max_mds, sizeof(*context->tl_mds),
                                 "ucp_tl_mds");
    if (context->tl_mds == NULL) {
        status = UCS_ERR_NO_MEMORY;
        goto err_free_resources;
    }

    /* Collect resources of each component */
    for (i = 0; i < context->num_cmpts; ++i) {
        status = ucp_add_component_resources(context, i, avail_devices,
                                             &avail_tls, dev_cfg_masks,
                                             &tl_cfg_mask, config, &aux_tls);
        if (status != UCS_OK) {
            goto err_free_resources;
        }
    }

    ucp_fill_resources_reg_md_map_update(context);

    /* If unified mode is enabled, initialize tl_bitmap to 0.
     * Then the worker will open all available transport resources and will
     * select only the best ones for each particular device.
     */
    UCS_STATIC_BITMAP_MASK(&context->tl_bitmap,
                           config->ctx.unified_mode ? 0 : context->num_tls);

    /* Warn about devices and transports which were specified explicitly in the
     * configuration, but are not available
     */
    if (config->warn_invalid_config) {
        UCS_STATIC_ASSERT(UCT_DEVICE_TYPE_NET == 0);
        for (dev_type = UCT_DEVICE_TYPE_NET; dev_type < UCT_DEVICE_TYPE_LAST; ++dev_type) {
            ucp_report_unavailable(&config->devices[dev_type],
                                   dev_cfg_masks[dev_type],
                                   uct_device_type_names[dev_type], " device",
                                   &avail_devices[dev_type]);
        }

        ucp_get_aliases_set(&avail_tls);

        if (config->tls.mode == UCS_CONFIG_ALLOW_LIST_ALLOW) {
            ucp_report_unavailable(&config->tls.array, tl_cfg_mask, "", "transport",
                                   &avail_tls);
        }
    }

    /* Validate context resources */
    status = ucp_check_resources(context, config);
    if (status != UCS_OK) {
        goto err_free_resources;
    }

    ucp_fill_sockaddr_prio_list(context, config);

out_release_components:
    uct_release_component_list(uct_components);
out_cleanup_avail_devices:
    UCS_STATIC_ASSERT(UCT_DEVICE_TYPE_NET == 0);
    for (dev_type = UCT_DEVICE_TYPE_NET; dev_type < UCT_DEVICE_TYPE_LAST; ++dev_type) {
        ucs_string_set_cleanup(&avail_devices[dev_type]);
    }
    ucs_string_set_cleanup(&avail_tls);
    ucs_string_set_cleanup(&aux_tls);
    return status;

err_free_resources:
    ucp_free_resources(context);
    goto out_release_components;
}

static void ucp_apply_params(ucp_context_h context, const ucp_params_t *params,
                             ucp_mt_type_t mt_type)
{
    static uint64_t context_counter = 0;

    context->config.features = UCP_PARAM_FIELD_VALUE(params, features, FEATURES,
                                                     0);
    if (!context->config.features) {
        ucs_warn("empty features set passed to ucp context create");
    }

    context->config.tag_sender_mask = UCP_PARAM_FIELD_VALUE(params,
                                                            tag_sender_mask,
                                                            TAG_SENDER_MASK, 0);

    context->config.request.size = UCP_PARAM_FIELD_VALUE(params, request_size,
                                                         REQUEST_SIZE, 0);

    context->config.request.init = UCP_PARAM_FIELD_VALUE(params, request_init,
                                                         REQUEST_INIT, NULL);

    context->config.request.cleanup = UCP_PARAM_FIELD_VALUE(params,
                                                            request_cleanup,
                                                            REQUEST_CLEANUP, NULL);

    context->config.est_num_eps = UCP_PARAM_FIELD_VALUE(params,
                                                        estimated_num_eps,
                                                        ESTIMATED_NUM_EPS, 1);

    context->config.est_num_ppn = UCP_PARAM_FIELD_VALUE(params,
                                                        estimated_num_ppn,
                                                        ESTIMATED_NUM_PPN, 1);

    if ((params->field_mask & UCP_PARAM_FIELD_MT_WORKERS_SHARED) &&
        params->mt_workers_shared) {
        context->mt_lock.mt_type = mt_type;
    } else {
        context->mt_lock.mt_type = UCP_MT_TYPE_NONE;
    }

    if ((params->field_mask & UCP_PARAM_FIELD_NAME) && (params->name != NULL)) {
        ucs_snprintf_zero(context->name, UCP_ENTITY_NAME_MAX, "%s",
                          params->name);
    } else {
        ucs_snprintf_zero(context->name, UCP_ENTITY_NAME_MAX, "ucp_context_%lu",
                          ucs_atomic_fadd64(&context_counter, 1));
    }
}

static ucs_status_t
ucp_fill_rndv_frag_config(const ucp_context_config_names_t *config,
                          const size_t *default_sizes, size_t *sizes)
{
    const char *mem_type_name, *size_str;
    char config_str[128];
    ucs_status_t status;
    ssize_t mem_type;
    unsigned i;

    ucs_memory_type_for_each(mem_type) {
        sizes[mem_type] = default_sizes[mem_type];
    }

    for (i = 0; i < config->count; ++i) {
        ucs_strncpy_safe(config_str, config->names[i], sizeof(config_str));
        ucs_string_split(config_str, ":", 2, &mem_type_name, &size_str);
        mem_type = ucs_string_find_in_list(mem_type_name, ucs_memory_type_names,
                                           0);
        if (mem_type < 0) {
            ucs_error("invalid memory type specifier: '%s'", mem_type_name);
            return UCS_ERR_INVALID_PARAM;
        }

        ucs_assert(mem_type < UCS_MEMORY_TYPE_LAST);
        status = ucs_str_to_memunits(size_str, &sizes[mem_type]);
        if (status != UCS_OK) {
            ucs_error("failed to parse size configuration: '%s'", size_str);
            return status;
        }
    }

    return UCS_OK;
}

static double ucp_context_get_protov1_memcpy_bw()
{
    return (ucs_arch_get_cpu_vendor() == UCS_CPU_VENDOR_AMD) ?
                   UCP_CPU_EST_BCOPY_BW_AMD_PROTOV1 :
                   UCP_CPU_EST_BCOPY_BW_DEFAULT_PROTOV1;
}

static int
ucp_dynamic_tl_switch_config_valid(const ucp_context_config_t *config)
{
    if (config->dynamic_tl_switch_interval == 0) {
        ucs_error("UCX_DYNAMIC_TL_SWITCH_INTERVAL must be > 0");
        return 0;
    }

    if (config->dynamic_tl_progress_factor == 0) {
        ucs_error("UCX_DYNAMIC_TL_PROGRESS_FACTOR must be > 0");
        return 0;
    }

    return 1;
}

static ucs_status_t ucp_fill_config(ucp_context_h context,
                                    const ucp_params_t *params,
                                    const ucp_config_t *config)
{
    unsigned i, num_alloc_methods, method;
    const char *method_name;
    ucp_proto_id_t proto_id;
    ucs_status_t status;
    int match;
    ucs_config_cached_key_t *key_val;

    ucp_apply_params(context, params,
                     config->ctx.use_mt_mutex ? UCP_MT_TYPE_MUTEX
                                              : UCP_MT_TYPE_SPINLOCK);

    status = ucs_config_parser_clone_opts(&config->ctx, &context->config.ext,
                                          ucp_context_config_table);
    if (status != UCS_OK) {
        goto err;
    }

    if (context->config.ext.estimated_num_eps != UCS_ULUNITS_AUTO) {
        /* num_eps was set via the env variable. Override current value */
        context->config.est_num_eps = context->config.ext.estimated_num_eps;
    }
    ucs_debug("estimated number of endpoints is %d",
              context->config.est_num_eps);

    if (context->config.ext.estimated_num_ppn != UCS_ULUNITS_AUTO) {
        /* num_ppn was set via the env variable. Override current value */
        context->config.est_num_ppn = context->config.ext.estimated_num_ppn;
    }
    ucs_debug("estimated number of endpoints per node is %d",
              context->config.est_num_ppn);

    if (UCS_CONFIG_DBL_IS_AUTO(context->config.ext.bcopy_bw)) {
        /* bcopy_bw wasn't set via the env variable. Calculate the value */
        if (context->config.ext.proto_enable) {
            context->config.ext.bcopy_bw = UCP_CPU_EST_BCOPY_BW_DEFAULT;
        } else {
            context->config.ext.bcopy_bw = ucp_context_get_protov1_memcpy_bw();
        }
    }
    ucs_debug("estimated bcopy bandwidth is %f", context->config.ext.bcopy_bw);

    if (config->protos.mode == UCS_CONFIG_ALLOW_LIST_ALLOW_ALL) {
        context->proto_bitmap = UCS_MASK(ucp_protocols_count());
    } else {
        for (proto_id = 0; proto_id < ucp_protocols_count(); ++proto_id) {
            match = ucs_config_names_search(&config->protos.array,
                                            ucp_proto_id_field(proto_id, name));
            if (((config->protos.mode == UCS_CONFIG_ALLOW_LIST_ALLOW) &&
                 (match >= 0)) ||
                ((config->protos.mode == UCS_CONFIG_ALLOW_LIST_NEGATE) &&
                 (match == -1))) {
                context->proto_bitmap |= UCS_BIT(proto_id);
            }
        }
    }

    if (context->config.ext.min_rndv_chunk_size == 0) {
        ucs_error("minimum chunk size for rendezvous protocol must be greater"
                  " than 0");
        return UCS_ERR_INVALID_PARAM;
    }

    /* Save environment prefix to later notify user for unused variables */
    context->config.env_prefix = ucs_strdup(config->env_prefix, "ucp config");
    if (context->config.env_prefix == NULL) {
        status = UCS_ERR_NO_MEMORY;
        goto err_free_config_ext;
    }

    /* Get allocation alignment from configuration, make sure it's valid */
    if (config->alloc_prio.count == 0) {
        ucs_error("No allocation methods specified - aborting");
        status = UCS_ERR_INVALID_PARAM;
        goto err_free_env_prefix;
    }

    num_alloc_methods = config->alloc_prio.count;
    context->config.num_alloc_methods = num_alloc_methods;

    /* Allocate an array to hold the allocation methods configuration */
    context->config.alloc_methods = ucs_calloc(num_alloc_methods,
                                               sizeof(*context->config.alloc_methods),
                                               "ucp_alloc_methods");
    if (context->config.alloc_methods == NULL) {
        status = UCS_ERR_NO_MEMORY;
        goto err_free_env_prefix;
    }

    /* Parse the allocation methods specified in the configuration */
    for (i = 0; i < num_alloc_methods; ++i) {
        method_name = config->alloc_prio.methods[i];
        if (!strncasecmp(method_name, "md:", 3)) {
            /* If the method name begins with 'md:', treat it as memory domain
             * component name.
             */
            context->config.alloc_methods[i].method = UCT_ALLOC_METHOD_MD;
            ucs_strncpy_zero(context->config.alloc_methods[i].cmpt_name,
                             method_name + 3, UCT_COMPONENT_NAME_MAX);
            ucs_debug("allocation method[%d] is md '%s'", i, method_name + 3);
        } else {
            /* Otherwise, this is specific allocation method name.
             */
            context->config.alloc_methods[i].method = UCT_ALLOC_METHOD_LAST;
            for (method = 0; method < UCT_ALLOC_METHOD_LAST; ++method) {
                if ((method != UCT_ALLOC_METHOD_MD) &&
                    !strcmp(method_name, uct_alloc_method_names[method]))
                {
                    /* Found the allocation method in the internal name list */
                    context->config.alloc_methods[i].method = (uct_alloc_method_t)method;
                    strcpy(context->config.alloc_methods[i].cmpt_name, "");
                    ucs_debug("allocation method[%d] is '%s'", i, method_name);
                    break;
                }
            }
            if (context->config.alloc_methods[i].method == UCT_ALLOC_METHOD_LAST) {
                ucs_error("Invalid allocation method: %s", method_name);
                status = UCS_ERR_INVALID_PARAM;
                goto err_free_alloc_methods;
            }
        }
    }

    status = ucp_fill_rndv_frag_config(&config->rndv_frag_sizes,
                                       ucp_rndv_frag_default_sizes,
                                       context->config.ext.rndv_frag_size);
    if (status != UCS_OK) {
        goto err_free_alloc_methods;
    }

    status = ucp_fill_rndv_frag_config(&config->rndv_frag_elems,
                                       ucp_rndv_frag_default_num_elems,
                                       context->config.ext.rndv_num_frags);
    if (status != UCS_OK) {
        goto err_free_alloc_methods;
    }

    /* Need to check TM_SEG_SIZE value if it is enabled only */
    if (context->config.ext.tm_max_bb_size > context->config.ext.tm_thresh) {
        if (context->config.ext.tm_max_bb_size < sizeof(ucp_request_hdr_t)) {
            /* In case of expected SW RNDV message, the header (ucp_request_hdr_t) is
             * scattered to UCP user buffer. Make sure that bounce buffer is used for
             * messages which can not fit SW RNDV hdr. */
            context->config.ext.tm_max_bb_size = sizeof(ucp_request_hdr_t);
            ucs_info("UCX_TM_MAX_BB_SIZE value: %zu, adjusted to: %zu",
                     context->config.ext.tm_max_bb_size, sizeof(ucp_request_hdr_t));
        }

        if (context->config.ext.tm_max_bb_size > context->config.ext.seg_size) {
            context->config.ext.tm_max_bb_size = context->config.ext.seg_size;
            ucs_info("Wrong UCX_TM_MAX_BB_SIZE value: %zu, adjusted to: %zu",
                     context->config.ext.tm_max_bb_size,
                     context->config.ext.seg_size);
        }
    }

    if (context->config.ext.keepalive_num_eps == 0) {
        ucs_error("UCX_KEEPALIVE_NUM_EPS value must be greater than 0");
        status = UCS_ERR_INVALID_PARAM;
        goto err_free_alloc_methods;
    }

    if (context->config.ext.keepalive_interval == 0) {
        ucs_error("UCX_KEEPALIVE_INTERVAL value must be greater than 0");
        status = UCS_ERR_INVALID_PARAM;
        goto err_free_alloc_methods;
    }

    if (!ucp_dynamic_tl_switch_config_valid(&context->config.ext)) {
        status = UCS_ERR_INVALID_PARAM;
        goto err_free_alloc_methods;
    }

    ucs_list_for_each(key_val, &config->cached_key_list, list) {
        status = ucp_config_cached_key_add(&context->cached_key_list,
                                           key_val->key, key_val->value);
        if (status != UCS_OK) {
            goto err_free_key_list;
        }
    }

    context->config.am_mpools.count = config->mpool_sizes.count;
    context->config.am_mpools.sizes = ucs_malloc(sizeof(size_t) *
                                                 config->mpool_sizes.count,
                                                 "am_mpool_sizes");
    if (context->config.am_mpools.sizes == NULL) {
        status = UCS_ERR_NO_MEMORY;
        goto err_free_key_list;
    }
    memcpy(context->config.am_mpools.sizes, config->mpool_sizes.memunits,
           config->mpool_sizes.count * sizeof(size_t));

    if ((context->config.ext.fence_mode == UCP_FENCE_MODE_EP_BASED) &&
        !context->config.ext.proto_enable) {
        ucs_error("UCX_FENCE_MODE=ep_based requires UCX_PROTO_ENABLE=y");
        status = UCS_ERR_INVALID_PARAM;
        goto err_free_key_list;
    } else if (context->config.ext.fence_mode == UCP_FENCE_MODE_AUTO) {
        if ((context->config.ext.max_rma_lanes > 1) ||
            context->config.ext.proto_enable) {
            context->config.worker_fence_mode = UCP_FENCE_MODE_STRONG;
        } else {
            context->config.worker_fence_mode = UCP_FENCE_MODE_WEAK;
        }
    } else {
        context->config.worker_fence_mode = context->config.ext.fence_mode;
    }

    context->config.progress_wrapper_enabled =
            ucs_log_is_enabled(UCS_LOG_LEVEL_TRACE_REQ) ||
            ucp_context_usage_tracker_enabled(context);

    /* allow all to all connectivity only for protov2 */
    context->config.ext.ep_allow_all_to_all =
            context->config.ext.ep_allow_all_to_all &&
            context->config.ext.proto_enable;

    return UCS_OK;

err_free_key_list:
    ucp_cached_key_list_release(&context->cached_key_list);
err_free_alloc_methods:
    ucs_free(context->config.alloc_methods);
err_free_env_prefix:
    ucs_free(context->config.env_prefix);
err_free_config_ext:
    ucs_config_parser_release_opts(&context->config.ext,
                                   ucp_context_config_table);
err:
    return status;
}

static void ucp_free_config(ucp_context_h context)
{
    ucs_free(context->config.am_mpools.sizes);
    ucp_cached_key_list_release(&context->cached_key_list);
    ucs_free(context->config.alloc_methods);
    ucs_free(context->config.env_prefix);
    ucs_config_parser_release_opts(&context->config.ext,
                                   ucp_context_config_table);
}

static void ucp_context_create_vfs(ucp_context_h context)
{
    ucs_vfs_obj_add_dir(NULL, context, "ucp/context/%s", context->name);
    ucs_vfs_obj_add_ro_file(context, ucs_vfs_show_memory_address, NULL, 0,
                            "memory_address");
}

static void
ucp_version_check(unsigned api_major_version, unsigned api_minor_version)
{
    UCS_STRING_BUFFER_ONSTACK(strb, 256);
    unsigned major_version, minor_version, release_number;
    ucs_log_level_t log_level;
    Dl_info dl_info;
    int ret;

    ucp_get_version(&major_version, &minor_version, &release_number);

    if ((major_version == api_major_version) &&
        (minor_version >= api_minor_version)) {
        /* API version is compatible: same major, same or higher minor */
        ucs_string_buffer_appendf(&strb, "Version %s",
                                  ucp_get_version_string());
        log_level = UCS_LOG_LEVEL_INFO;
    } else {
        ucs_string_buffer_appendf(
                &strb,
                "UCP API version is incompatible: required >= %d.%d, actual %s",
                api_major_version, api_minor_version, ucp_get_version_string());
        log_level = UCS_LOG_LEVEL_WARN;
    }

    if (ucs_log_is_enabled(log_level)) {
        ret = dladdr(ucp_init_version, &dl_info);
        if (ret != 0) {
            ucs_string_buffer_appendf(&strb, " (loaded from %s)",
                                      dl_info.dli_fname);
        }
        ucs_log(log_level, "%s", ucs_string_buffer_cstr(&strb));
    }
}

ucs_status_t ucp_init_version(unsigned api_major_version, unsigned api_minor_version,
                              const ucp_params_t *params, const ucp_config_t *config,
                              ucp_context_h *context_p)
{
    ucp_config_t *dfl_config = NULL;
    ucp_context_t *context;
    ucs_status_t status;

    ucp_version_check(api_major_version, api_minor_version);

    if (config == NULL) {
        status = ucp_config_read(NULL, NULL, &dfl_config);
        if (status != UCS_OK) {
            goto err;
        }
        config = dfl_config;
    }

    /* allocate a ucp context */
    context = ucs_calloc(1, sizeof(*context), "ucp context");
    if (context == NULL) {
        status = UCS_ERR_NO_MEMORY;
        goto err_release_dfl_config;
    }

    ucs_list_head_init(&context->cached_key_list);

    status = ucp_fill_config(context, params, config);
    if (status != UCS_OK) {
        goto err_free_ctx;
    }

    /* always init MT lock in context even though it is disabled by user,
     * because we need to use context lock to protect ucp_mem_ and ucp_rkey_
     * routines */
    UCP_THREAD_LOCK_INIT(&context->mt_lock);

    /* fill resources we should use */
    status = ucp_fill_resources(context, config);
    if (status != UCS_OK) {
        goto err_thread_lock_finalize;
    }

    context->uuid             = ucs_generate_uuid((uintptr_t)context);
    context->next_memh_reg_id = 0;

    if (config->enable_rcache != UCS_NO) {
        status = ucp_mem_rcache_init(context, &config->rcache_config);
        if (status != UCS_OK) {
            if (config->enable_rcache == UCS_YES) {
                ucs_error("could not create UCP registration cache: %s",
                          ucs_status_string(status));
                goto err_free_res;
            } else {
                ucs_diag("could not create UCP registration cache: %s",
                         ucs_status_string(status));
            }
        }
    } else {
        context->rcache = NULL;
        memset(&context->cache_md_map, 0, sizeof(context->cache_md_map));
    }

    if (dfl_config != NULL) {
        ucp_config_release(dfl_config);
    }

    ucp_context_create_vfs(context);

    ucs_debug("created ucp context %s %p [%d mds %d tls] features 0x%" PRIx64
              " tl bitmap " UCT_TL_BITMAP_FMT,
              context->name, context, context->num_mds, context->num_tls,
              context->config.features, UCT_TL_BITMAP_ARG(&context->tl_bitmap));

    *context_p = context;
    return UCS_OK;

err_free_res:
    ucp_free_resources(context);
err_thread_lock_finalize:
    UCP_THREAD_LOCK_FINALIZE(&context->mt_lock);
    ucp_free_config(context);
err_free_ctx:
    ucs_free(context);
err_release_dfl_config:
    if (dfl_config != NULL) {
        ucp_config_release(dfl_config);
    }
err:
    return status;
}

void ucp_cleanup(ucp_context_h context)
{
    ucs_vfs_obj_remove(context);
    ucp_mem_rcache_cleanup(context);
    ucp_free_resources(context);
    ucp_free_config(context);
    UCP_THREAD_LOCK_FINALIZE(&context->mt_lock);
    ucs_free(context);
}

void ucp_dump_payload(ucp_context_h context, char *buffer, size_t max,
                      const void *data, size_t length)
{
    size_t data_size = ucs_global_opts.log_data_size;
    char *p, *endp;
    size_t offset;

    if (data_size == 0) {
        return;
    }

    p    = buffer;
    endp = buffer + max;

    strncat(p, " : ", endp - p);
    p = p + strlen(p);

    offset = 0;
    while ((offset < length) && (offset < data_size) && (p < endp)) {
        snprintf(p, endp - p, "%02x", ((const uint8_t*)data)[offset]);
        p += strlen(p);
        ++offset;
    }
}

void ucp_context_uct_atomic_iface_flags(ucp_context_h context,
                                        ucp_tl_iface_atomic_flags_t *atomic)
{
    if (context->config.features & UCP_FEATURE_AMO32) {
        atomic->atomic32.op_flags  = UCP_ATOMIC_OP_MASK;
        atomic->atomic32.fop_flags = UCP_ATOMIC_FOP_MASK;
    } else {
        atomic->atomic32.op_flags  = 0;
        atomic->atomic32.fop_flags = 0;
    }

    if (context->config.features & UCP_FEATURE_AMO64) {
        atomic->atomic64.op_flags  = UCP_ATOMIC_OP_MASK;
        atomic->atomic64.fop_flags = UCP_ATOMIC_FOP_MASK;
    } else {
        atomic->atomic64.op_flags  = 0;
        atomic->atomic64.fop_flags = 0;
    }
}

ucs_status_t ucp_lib_query(ucp_lib_attr_t *attr)
{
    if (attr->field_mask & UCP_LIB_ATTR_FIELD_MAX_THREAD_LEVEL) {
#if ENABLE_MT
        attr->max_thread_level = UCS_THREAD_MODE_MULTI;
#else
        attr->max_thread_level = UCS_THREAD_MODE_SERIALIZED;
#endif
    }

    return UCS_OK;
}

ucs_status_t ucp_context_query(ucp_context_h context, ucp_context_attr_t *attr)
{
    if (attr->field_mask & UCP_ATTR_FIELD_REQUEST_SIZE) {
        attr->request_size = sizeof(ucp_request_t);
    }

    if (attr->field_mask & UCP_ATTR_FIELD_THREAD_MODE) {
        if (UCP_THREAD_IS_REQUIRED(&context->mt_lock)) {
            attr->thread_mode = UCS_THREAD_MODE_MULTI;
        } else {
            attr->thread_mode = UCS_THREAD_MODE_SINGLE;
        }
    }

    if (attr->field_mask & UCP_ATTR_FIELD_MEMORY_TYPES) {
        attr->memory_types = context->mem_type_mask;
    }

    if (attr->field_mask & UCP_ATTR_FIELD_NAME) {
        ucs_strncpy_safe(attr->name, context->name, UCP_ENTITY_NAME_MAX);
    }

    return UCS_OK;
}

void ucp_context_print_info(ucp_context_h context, FILE *stream)
{
    ucp_rsc_index_t cmpt_index, md_index, rsc_index;

    fprintf(stream, "#\n");
    fprintf(stream, "# UCP context\n");
    fprintf(stream, "#\n");

    for (cmpt_index = 0; cmpt_index < context->num_cmpts; ++cmpt_index) {
        fprintf(stream, "#     component %-2d :  %s\n",
                cmpt_index, context->tl_cmpts[cmpt_index].attr.name);
    }
    fprintf(stream, "#\n");

    for (md_index = 0; md_index < context->num_mds; ++md_index) {
        fprintf(stream, "#            md %-2d :  component %-2d %s \n",
                md_index, context->tl_mds[md_index].cmpt_index,
                context->tl_mds[md_index].rsc.md_name);
    }

    fprintf(stream, "#\n");

    for (rsc_index = 0; rsc_index < context->num_tls; ++rsc_index) {
        ucp_tl_resource_desc_t *rsc = &context->tl_rscs[rsc_index];
        fprintf(stream,
                "#      resource %-2d :  md %-2d dev %-2d flags "
                "%c- " UCT_TL_RESOURCE_DESC_FMT "\n",
                rsc_index, rsc->md_index, rsc->dev_index,
                (rsc->flags & UCP_TL_RSC_FLAG_AUX) ? 'a' : '-',
                UCT_TL_RESOURCE_DESC_ARG(&rsc->tl_rsc));
    }

    fprintf(stream, "#\n");
}

uct_md_h ucp_context_find_tl_md(ucp_context_h context, const char *md_name)
{
    ucp_rsc_index_t rsc_index;

    for (rsc_index = 0; rsc_index < context->num_mds; ++rsc_index) {
        if (strstr(context->tl_mds[rsc_index].rsc.md_name, md_name)) {
            return context->tl_mds[rsc_index].md;
        }
    }

    return NULL;
}

void ucp_memory_detect_slowpath(ucp_context_h context, const void *address,
                                size_t length, ucs_memory_info_t *mem_info)
{
    uct_md_mem_attr_t mem_attr;
    ucs_status_t status;
    ucp_tl_md_t *tl_md;
    ucp_md_index_t i;

    mem_attr.field_mask = UCT_MD_MEM_ATTR_FIELD_MEM_TYPE |
                          UCT_MD_MEM_ATTR_FIELD_BASE_ADDRESS |
                          UCT_MD_MEM_ATTR_FIELD_ALLOC_LENGTH |
                          UCT_MD_MEM_ATTR_FIELD_SYS_DEV;

    for (i = 0; i < context->num_mem_type_detect_mds; ++i) {
        tl_md  = &context->tl_mds[context->mem_type_detect_mds[i]];
        status = uct_md_mem_query(tl_md->md, address, length, &mem_attr);
        if (status != UCS_OK) {
            continue;
        }

        ucs_trace_req("address %p length %zu: md %s detected as type '%s' %s",
                      address, length, tl_md->rsc.md_name,
                      ucs_memory_type_names[mem_attr.mem_type],
                      ucs_topo_sys_device_get_name(mem_attr.sys_dev));
        mem_info->type         = mem_attr.mem_type;
        mem_info->sys_dev      = mem_attr.sys_dev;
        mem_info->base_address = mem_attr.base_address;
        mem_info->alloc_length = mem_attr.alloc_length;
        return;
    }

    /* Memory type not detected by any memtype MD - assume it is host memory */
    ucs_trace_req("address %p length %zu: not detected by any md (have: %d), "
                  "assuming host memory",
                  address, length, context->num_mem_type_detect_mds);
    ucs_memory_info_set_host(mem_info);
}

void ucp_context_memaccess_tl_bitmap(ucp_context_h context,
                                     ucs_memory_type_t mem_type,
                                     uint64_t md_reg_flags,
                                     ucp_tl_bitmap_t *tl_bitmap)
{
    const uct_md_attr_v2_t *md_attr;
    ucp_rsc_index_t rsc_index;
    ucp_md_index_t md_index;
    uint64_t mem_types;

    UCS_STATIC_BITMAP_RESET_ALL(tl_bitmap);
    UCS_STATIC_BITMAP_FOR_EACH_BIT(rsc_index, &context->tl_bitmap) {
        md_index = context->tl_rscs[rsc_index].md_index;
        md_attr  = &context->tl_mds[md_index].attr;
        if (md_attr->flags & md_reg_flags) {
            mem_types = md_attr->reg_mem_types;
        } else {
            mem_types = md_attr->access_mem_types;
        }
        if (mem_types & UCS_BIT(mem_type)) {
            UCS_STATIC_BITMAP_SET(tl_bitmap, rsc_index);
        }
    }
}

void
ucp_context_dev_tl_bitmap(ucp_context_h context, const char *dev_name,
                          ucp_tl_bitmap_t *tl_bitmap)
{
    ucp_rsc_index_t tl_idx;

    UCS_STATIC_BITMAP_RESET_ALL(tl_bitmap);
    UCS_STATIC_BITMAP_FOR_EACH_BIT(tl_idx, &context->tl_bitmap) {
        if (strcmp(context->tl_rscs[tl_idx].tl_rsc.dev_name, dev_name)) {
            continue;
        }

        UCS_STATIC_BITMAP_SET(tl_bitmap, tl_idx);
    }
}

void
ucp_context_dev_idx_tl_bitmap(ucp_context_h context, ucp_rsc_index_t dev_idx,
                              ucp_tl_bitmap_t *tl_bitmap)
{
    ucp_rsc_index_t tl_idx;

    UCS_STATIC_BITMAP_RESET_ALL(tl_bitmap);
    UCS_STATIC_BITMAP_FOR_EACH_BIT(tl_idx, &context->tl_bitmap) {
        if (context->tl_rscs[tl_idx].dev_index == dev_idx) {
            UCS_STATIC_BITMAP_SET(tl_bitmap, tl_idx);
        }
    }
}

void ucp_tl_bitmap_validate(const ucp_tl_bitmap_t *tl_bitmap,
                            const ucp_tl_bitmap_t *tl_bitmap_super)
{
    ucp_tl_bitmap_t b = UCS_STATIC_BITMAP_AND(*tl_bitmap,
                                              UCS_STATIC_BITMAP_NOT(
                                                      *tl_bitmap_super));
    ucs_assert_always(UCS_STATIC_BITMAP_IS_ZERO(b));
}

const char* ucp_context_cm_name(ucp_context_h context, ucp_rsc_index_t cm_idx)
{
    ucs_assert(cm_idx != UCP_NULL_RESOURCE);
    return context->tl_cmpts[context->config.cm_cmpt_idxs[cm_idx]].attr.name;
}

double ucp_tl_iface_latency_with_priority(ucp_context_h context,
                                          const ucs_linear_func_t *latency,
                                          int is_prioritized_ep)
{
    unsigned num_eps = context->config.est_num_eps;

    if (ucp_context_usage_tracker_enabled(context)) {
        if (is_prioritized_ep) {
            /* The number of priority endpoints is limited by
             * max_priority_eps */
            num_eps = ucs_min(num_eps, context->config.ext.max_priority_eps);
        } else if (latency->m > UCP_PROTO_PERF_EPSILON) {
            /* If the transport is not scalable, assume a high number of
             * endpoints */
            num_eps = ucs_max(num_eps, context->config.ext.max_priority_eps *
                                               UCP_CONTEXT_INFINITE_LAT_FACTOR);
        }
    }

    return ucs_linear_func_apply(*latency, num_eps);
}

UCS_F_CTOR void ucp_global_init(void)
{
    UCS_CONFIG_ADD_TABLE(ucp_config_table, &ucs_config_global_list);
}

UCS_F_DTOR static void ucp_global_cleanup(void)
{
    UCS_CONFIG_REMOVE_TABLE(ucp_config_table);
}<|MERGE_RESOLUTION|>--- conflicted
+++ resolved
@@ -556,18 +556,16 @@
    ucs_offsetof(ucp_context_config_t, max_priority_eps),
    UCS_CONFIG_TYPE_UINT},
 
-<<<<<<< HEAD
-   {"EP_ALLOW_ALL_TO_ALL", "n",
-    "Change lanes selection logic to allow connect each local device to all "
-    "remote devices.\nTakes effect only if PROTO_ENABLE=yes.",
-    ucs_offsetof(ucp_context_config_t, ep_allow_all_to_all),
-    UCS_CONFIG_TYPE_BOOL},
-=======
   {"WIREUP_VIA_AM_LANE", "n",
    "Use AM lane to send wireup messages",
    ucs_offsetof(ucp_context_config_t, wireup_via_am_lane),
    UCS_CONFIG_TYPE_BOOL},
->>>>>>> dca08cf6
+
+  {"EP_ALLOW_ALL_TO_ALL", "n",
+   "Change lanes selection logic to allow connect each local device to all "
+   "remote devices.\nTakes effect only if PROTO_ENABLE=yes.",
+   ucs_offsetof(ucp_context_config_t, ep_allow_all_to_all),
+   UCS_CONFIG_TYPE_BOOL},
 
   {NULL}
 };

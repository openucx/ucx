--- conflicted
+++ resolved
@@ -1419,7 +1419,6 @@
                 }
             }
 
-<<<<<<< HEAD
             if (md_attr->flags & UCT_MD_FLAG_EXPORTED_MKEY) {
                 ucs_memory_type_for_each(mem_type) {
                     if (md_attr->reg_mem_types & UCS_BIT(mem_type)) {
@@ -1428,7 +1427,6 @@
                 }
             }
 
-=======
             if (md_attr->flags & UCT_MD_FLAG_REG_DMABUF) {
                 context->dmabuf_reg_md_map |= UCS_BIT(md_index);
             }
@@ -1439,7 +1437,7 @@
                     context->dmabuf_mds[mem_type] = md_index;
                 }
             }
->>>>>>> ac16732c
+
             ++context->num_mds;
         } else {
             /* If the MD does not have transport resources (device or sockaddr),
@@ -1480,17 +1478,11 @@
     context->mem_type_mask            = 0;
     context->num_mem_type_detect_mds  = 0;
 
-<<<<<<< HEAD
-    for (i = 0; i < UCS_MEMORY_TYPE_LAST; ++i) {
-        context->reg_md_map[i]    = 0;
-        context->cache_md_map[i]  = 0;
-        context->export_md_map[i] = 0;
-=======
     for (mem_type = 0; mem_type < UCS_MEMORY_TYPE_LAST; ++mem_type) {
-        context->reg_md_map[mem_type]   = 0;
-        context->cache_md_map[mem_type] = 0;
-        context->dmabuf_mds[mem_type]   = UCP_NULL_RESOURCE;
->>>>>>> ac16732c
+        context->reg_md_map[mem_type]    = 0;
+        context->cache_md_map[mem_type]  = 0;
+        context->export_md_map[mem_type] = UCP_NULL_RESOURCE;
+        context->dmabuf_mds[mem_type]    = UCP_NULL_RESOURCE;
     }
 
     ucs_string_set_init(&avail_tls);

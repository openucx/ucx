--- conflicted
+++ resolved
@@ -283,7 +283,6 @@
     return ep->flags & UCP_EP_FLAG_INDIRECT_ID;
 }
 
-<<<<<<< HEAD
 static UCS_F_ALWAYS_INLINE double ucp_ep_get_usage_score(ucp_ep_h ep)
 {
     double score;
@@ -306,12 +305,12 @@
 {
     return ucp_context_usage_tracker_enabled(ep->worker->context) &&
            ucs_usage_tracker_is_promoted(ep->worker->usage_tracker.handle, ep);
-=======
+}
+
 static UCS_F_ALWAYS_INLINE int
 ucp_ep_config_err_mode_eq(ucp_ep_h ep, ucp_err_handling_mode_t err_mode)
 {
     return ucp_ep_config(ep)->key.err_mode == err_mode;
->>>>>>> 5e8c701a
 }
 
 #endif
--- conflicted
+++ resolved
@@ -59,7 +59,6 @@
 
 static unsigned ucp_listener_conn_request_progress(void *arg)
 {
-<<<<<<< HEAD
     ucp_listener_accept_t *accept = arg;
     ucp_ep_h ep;
     ucs_status_t status;
@@ -80,57 +79,8 @@
         if (status != UCS_OK) {
             ucp_ep_destroy_internal(ep);
             goto out;
-=======
-    ucp_listener_accept_t            *accept      = arg;
-    const ucp_wireup_sockaddr_priv_t *client_data = accept->wireup_data;
-    ucp_listener_h                   listener     = accept->listener;
-    ucp_unpacked_address_t           client_address;
-    ucp_ep_params_t                  params;
-    ucp_ep_h                         ep;
-    ucs_status_t                     status;
-
-    ucs_trace_func("listener=%p", listener);
-
-    status = ucp_address_unpack(client_data + 1, &client_address);
-    if (status != UCS_OK) {
-        goto out;
-    }
-
-    params.field_mask = UCP_EP_PARAM_FIELD_ERR_HANDLING_MODE;
-    params.err_mode   = client_data->err_mode;
-
-    if (client_data->is_full_addr) {
-        /* create endpoint to the worker address we got in the private data */
-        status = ucp_ep_create_to_worker_addr(listener->wiface.worker, &params,
-                                              &client_address,
-                                              UCP_EP_CREATE_AM_LANE, "listener",
-                                              &ep);
-        if (status == UCS_OK) {
-            ucp_ep_update_dest_ep_ptr(ep, client_data->ep_ptr);
-
-            /* send wireup request message, to connect the client to the server's new endpoint */
-            ucs_assert(!(ep->flags & UCP_EP_FLAG_CONNECT_REQ_QUEUED));
-            status = ucp_wireup_send_request(ep);
-            if (status != UCS_OK) {
-                ucp_ep_destroy_internal(ep);
-            }
-        }
-    } else {
-        status = ucp_ep_create_sockaddr_aux(listener->wiface.worker,
-                                            &params, &client_address, &ep);
-        if (status == UCS_OK) {
-            ucp_ep_update_dest_ep_ptr(ep, client_data->ep_ptr);
-            /* the listener's ep should be aware of the sent address from the client */
-            ep->flags |= UCP_EP_FLAG_LISTENER;
-
-            status = ucp_wireup_send_pre_request(ep);
-            if (status != UCS_OK) {
-                ucp_ep_destroy_internal(ep);
-            }
->>>>>>> 7b8a0118
-        }
-
-<<<<<<< HEAD
+        }
+
         if (accept->listener->accept_cb != NULL) {
             if (ep->flags & UCP_EP_FLAG_LISTENER) {
                 ep->flags &= ~UCP_EP_FLAG_USED;
@@ -141,31 +91,12 @@
                 ep->flags |= UCP_EP_FLAG_USED;
                 accept->listener->accept_cb(ep, accept->listener->arg);
             }
-=======
-    if ((status == UCS_OK) && (listener->cb != NULL)) {
-        if (ep->flags & UCP_EP_FLAG_LISTENER) {
-            ep->flags &= ~UCP_EP_FLAG_USED;
-            ucp_ep_ext_gen(ep)->listener = listener;
-        } else {
-            ep->flags |= UCP_EP_FLAG_USED;
-            listener->cb(ep, listener->arg);
->>>>>>> 7b8a0118
         }
     } else if (accept->listener->conn_cb != NULL) {
         accept->listener->conn_cb(accept->conn_request, accept->listener->arg);
     }
 
-<<<<<<< HEAD
-=======
-    ucs_free(client_address.address_list);
-
->>>>>>> 7b8a0118
 out:
-    if (status != UCS_OK) {
-        ucs_error("connection request failed on listener %p with status %s",
-                  listener, ucs_status_string(status));
-    }
-    ucs_free(accept->wireup_data);
     ucs_free(accept);
     return 1;
 }
@@ -204,23 +135,16 @@
                                    uct_conn_request_h conn_request,
                                    const void *conn_priv_data, size_t length)
 {
-<<<<<<< HEAD
+    ucp_listener_h listener                       = arg;
     const ucp_wireup_sockaddr_priv_t *client_data = conn_priv_data;
-    ucp_listener_h listener                       = arg;
     uct_worker_cb_id_t prog_id                    = UCS_CALLBACKQ_ID_NULL;
     ucp_listener_accept_t *accept;
     ucp_worker_h worker;
     ucs_status_t status;
-=======
-    ucp_listener_h        listener = arg;
-    ucp_listener_accept_t *accept;
-    uct_worker_cb_id_t    prog_id;
->>>>>>> 7b8a0118
 
     ucs_trace("listener %p: got connection request", listener);
 
     /* Defer wireup init and user's callback to be invoked from the main thread */
-<<<<<<< HEAD
     accept = ucs_malloc(sizeof(*accept), "ucp_listener_accept");
     ucs_assertv_always(accept != NULL,
                        "failed to allocate listener accept context");
@@ -247,23 +171,6 @@
     UCP_THREAD_CS_EXIT_CONDITIONAL(&worker->mt_lock);
 
     ucs_assertv_always(status == UCS_OK, "connection request can't be handled");
-=======
-    accept = ucs_malloc(sizeof(*accept), "ucp_listener accept");
-    if (accept == NULL) {
-        ucs_error("failed to allocate listener accept context");
-        return UCS_ERR_NO_MEMORY;
-    }
-
-    accept->listener    = listener;
-    accept->wireup_data = ucs_malloc(length, "ucp_listener accept wireup data");
-    if (accept->wireup_data == NULL) {
-        ucs_error("failed to allocate listener accept wireup context");
-        ucs_free(accept);
-        return UCS_ERR_NO_MEMORY;
-    }
-
-    memcpy(accept->wireup_data, conn_priv_data, length);
->>>>>>> 7b8a0118
 
     uct_worker_progress_register_safe(worker->uct,
                                       ucp_listener_conn_request_progress,
@@ -272,13 +179,7 @@
 
     /* If the worker supports the UCP_FEATURE_WAKEUP feature, signal the user so
      * that he can wake-up on this event */
-<<<<<<< HEAD
     ucp_worker_signal_internal(worker);
-=======
-    ucp_worker_signal_internal(listener->wiface.worker);
-
-    return UCS_OK;
->>>>>>> 7b8a0118
 }
 
 ucs_status_t ucp_listener_create(ucp_worker_h worker,
@@ -294,12 +195,6 @@
     ucp_tl_md_t *tl_md;
     char saddr_str[UCS_SOCKADDR_STRING_LEN];
 
-<<<<<<< HEAD
-=======
-    UCP_WORKER_THREAD_CS_ENTER_CONDITIONAL(worker);
-    UCS_ASYNC_BLOCK(&worker->async);
-
->>>>>>> 7b8a0118
     if (!(params->field_mask & UCP_LISTENER_PARAM_FIELD_SOCK_ADDR)) {
         ucs_error("Missing sockaddr for listener");
         return UCS_ERR_INVALID_PARAM;
@@ -314,7 +209,7 @@
         return UCS_ERR_INVALID_PARAM;
     }
 
-    UCP_THREAD_CS_ENTER_CONDITIONAL(&worker->mt_lock);
+    UCP_WORKER_THREAD_CS_ENTER_CONDITIONAL(worker);
     UCS_ASYNC_BLOCK(&worker->async);
 
     /* Go through all the available resources and for each one, check if the given

--- conflicted
+++ resolved
@@ -228,8 +228,6 @@
 static ucs_status_t
 ucp_ep_adjust_params(ucp_ep_h ep, const ucp_ep_params_t *params)
 {
-    ucs_status_t status = UCS_OK;
-
     /* handle a case where the existing endpoint is incomplete */
 
     if (params->field_mask & UCP_EP_PARAM_FIELD_ERR_HANDLING_MODE) {
@@ -240,18 +238,13 @@
         }
     }
 
-<<<<<<< HEAD
     if (params->field_mask & UCP_EP_PARAM_FIELD_ERR_HANDLER_CB) {
-        status = ucp_ep_setup_err_handler(ep, params->err_handler_cb);
-    }
-
-    if (params->field_mask & UCP_EP_PARAM_FIELD_USER_DATA) {
-        ep->user_data = params->user_data;
-    }
-
-=======
->>>>>>> 95558c5f
-    return status;
+        ucp_ep_setup_err_handler(ep, params->err_handler_cb);
+    }
+
+    ep->user_data = UCP_PARAM_VALUE(EP, params, user_data, USER_DATA, NULL);
+
+    return UCS_OK;
 }
 
 ucs_status_t ucp_ep_create_to_worker_addr(ucp_worker_h worker,
@@ -283,7 +276,6 @@
 
     ep = ucp_worker_ep_find(worker, dest_uuid);
     if (ep != NULL) {
-        status = ucp_ep_adjust_params(ep, params);
         goto out_free_address;
     }
 
@@ -387,12 +379,7 @@
         }
     }
 
-    ep->user_data = UCP_PARAM_VALUE(EP, params, user_data, USER_DATA, NULL);
-
-    /* Setup error handler */
-    if (params->field_mask & UCP_EP_PARAM_FIELD_ERR_HANDLER_CB) {
-        ucp_ep_setup_err_handler(ep, params->err_handler_cb);
-    }
+    status = ucp_ep_adjust_params(ep, params);
 
     *ep_p = ep;
 

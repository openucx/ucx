/**
* Copyright (c) NVIDIA CORPORATION & AFFILIATES, 2001-2020. ALL RIGHTS RESERVED.
* Copyright (C) Los Alamos National Security, LLC. 2019 ALL RIGHTS RESERVED.
*
* See file LICENSE for terms.
*/

#ifdef HAVE_CONFIG_H
#  include "config.h"
#endif

#include "ucp_ep.h"
#include "ucp_worker.h"
#include "ucp_am.h"
#include "ucp_rkey.h"
#include "ucp_ep.inl"
#include "ucp_request.inl"

#include <ucp/wireup/wireup_ep.h>
#include <ucp/wireup/wireup.h>
#include <ucp/wireup/wireup_cm.h>
#include <ucp/tag/eager.h>
#include <ucp/tag/offload.h>
#include <ucp/proto/proto_common.h>
#include <ucp/proto/proto_common.inl>
#include <ucp/proto/proto_debug.h>
#include <ucp/rndv/rndv.h>
#include <ucp/stream/stream.h>
#include <ucp/core/ucp_listener.h>
#include <ucp/rma/rma.inl>
#include <ucp/rma/rma.h>

#include <ucs/datastruct/queue.h>
#include <ucs/debug/memtrack_int.h>
#include <ucs/debug/log.h>
#include <ucs/debug/debug_int.h>
#include <ucs/sys/string.h>
#include <ucs/sys/sock.h>
#include <ucs/vfs/base/vfs_obj.h>
#include <string.h>

__KHASH_IMPL(ucp_ep_peer_mem_hash, kh_inline, uint64_t,
             ucp_ep_peer_mem_data_t, 1,
             kh_int64_hash_func, kh_int64_hash_equal);

typedef struct {
    double reg_growth;
    double reg_overhead;
    double overhead;
    double latency;
    size_t bw;
} ucp_ep_thresh_params_t;


/**
 * Argument for the setting UCP endpoint as failed
 */
typedef struct ucp_ep_set_failed_arg {
    ucp_ep_h         ucp_ep; /* UCP endpoint which is failed */
    ucp_lane_index_t lane; /* UCP endpoint lane which is failed  */
    ucs_status_t     status; /* Failure status */
} ucp_ep_set_failed_arg_t;


/**
 * Argument for discarding UCP endpoint's lanes
 */
typedef struct ucp_ep_discard_lanes_arg {
    uct_ep_t     failed_ep;
    unsigned     discard_counter; /* How many discarding operations on UCT
                                     lanes are in-progress if purging of
                                     the UCP endpoint is required */
    unsigned     destroy_counter; /* How many destroy operations on UCT
                                     will be called */
    ucs_status_t status; /* Completion status of operations after discarding is
                          * done */
    ucp_ep_h     ucp_ep; /* UCP endpoint which should be discarded */
} ucp_ep_discard_lanes_arg_t;


extern const ucp_request_send_proto_t ucp_stream_am_proto;
extern const ucp_request_send_proto_t ucp_am_proto;
extern const ucp_request_send_proto_t ucp_am_reply_proto;

#ifdef ENABLE_STATS
static ucs_stats_class_t ucp_ep_stats_class = {
    .name           = "ucp_ep",
    .num_counters   = UCP_EP_STAT_LAST,
    .class_id       = UCS_STATS_CLASS_ID_INVALID,
    .counter_names  = {
        [UCP_EP_STAT_TAG_TX_EAGER]      = "tx_eager",
        [UCP_EP_STAT_TAG_TX_EAGER_SYNC] = "tx_eager_sync",
        [UCP_EP_STAT_TAG_TX_RNDV]       = "tx_rndv"
    }
};
#endif

static ucs_status_t ucp_ep_failed_op(uct_ep_h ep);
static ssize_t ucp_ep_failed_bc_op(uct_ep_h ep);
static void ucp_ep_failed_destroy(uct_ep_h ep);

static uct_iface_t ucp_failed_tl_iface = {
    .ops = {
        .ep_put_short        = (uct_ep_put_short_func_t)ucp_ep_failed_op,
        .ep_put_bcopy        = (uct_ep_put_bcopy_func_t)ucp_ep_failed_bc_op,
        .ep_put_zcopy        = (uct_ep_put_zcopy_func_t)ucp_ep_failed_op,
        .ep_get_short        = (uct_ep_get_short_func_t)ucp_ep_failed_op,
        .ep_get_bcopy        = (uct_ep_get_bcopy_func_t)ucp_ep_failed_op,
        .ep_get_zcopy        = (uct_ep_get_zcopy_func_t)ucp_ep_failed_op,
        .ep_am_short         = (uct_ep_am_short_func_t)ucp_ep_failed_op,
        .ep_am_short_iov     = (uct_ep_am_short_iov_func_t)ucp_ep_failed_op,
        .ep_am_bcopy         = (uct_ep_am_bcopy_func_t)ucp_ep_failed_bc_op,
        .ep_am_zcopy         = (uct_ep_am_zcopy_func_t)ucp_ep_failed_op,
        .ep_atomic_cswap64   = (uct_ep_atomic_cswap64_func_t)ucp_ep_failed_op,
        .ep_atomic_cswap32   = (uct_ep_atomic_cswap32_func_t)ucp_ep_failed_op,
        .ep_atomic64_post    = (uct_ep_atomic64_post_func_t)ucp_ep_failed_op,
        .ep_atomic32_post    = (uct_ep_atomic32_post_func_t)ucp_ep_failed_op,
        .ep_atomic64_fetch   = (uct_ep_atomic64_fetch_func_t)ucp_ep_failed_op,
        .ep_atomic32_fetch   = (uct_ep_atomic32_fetch_func_t)ucp_ep_failed_op,
        .ep_tag_eager_short  = (uct_ep_tag_eager_short_func_t)ucp_ep_failed_op,
        .ep_tag_eager_bcopy  = (uct_ep_tag_eager_bcopy_func_t)ucp_ep_failed_op,
        .ep_tag_eager_zcopy  = (uct_ep_tag_eager_zcopy_func_t)ucp_ep_failed_op,
        .ep_tag_rndv_zcopy   = (uct_ep_tag_rndv_zcopy_func_t)ucp_ep_failed_op,
        .ep_tag_rndv_cancel  = (uct_ep_tag_rndv_cancel_func_t)ucp_ep_failed_op,
        .ep_tag_rndv_request = (uct_ep_tag_rndv_request_func_t)ucp_ep_failed_op,
        .ep_pending_add      = (uct_ep_pending_add_func_t)ucs_empty_function_return_busy,
        .ep_pending_purge    = (uct_ep_pending_purge_func_t)ucs_empty_function_return_success,
        .ep_flush            = (uct_ep_flush_func_t)ucp_ep_failed_op,
        .ep_fence            = (uct_ep_fence_func_t)ucp_ep_failed_op,
        .ep_check            = (uct_ep_check_func_t)ucs_empty_function_return_success,
        .ep_connect_to_ep    = (uct_ep_connect_to_ep_func_t)ucp_ep_failed_op,
        .ep_destroy          = ucp_ep_failed_destroy,
        .ep_get_address      = (uct_ep_get_address_func_t)ucp_ep_failed_op
    }
};

static ucp_ep_discard_lanes_arg_t ucp_failed_tl_ep_discard_arg = {
    .failed_ep = {.iface = &ucp_failed_tl_iface},
    .status    = UCS_ERR_CANCELED
};


int ucp_is_uct_ep_failed(uct_ep_h uct_ep)
{
    return uct_ep->iface->ops.ep_flush == (uct_ep_flush_func_t)ucp_ep_failed_op;
}

void ucp_ep_config_key_reset(ucp_ep_config_key_t *key)
{
    ucp_lane_index_t i;

    memset(key, 0, sizeof(*key));
    key->num_lanes        = 0;
    for (i = 0; i < UCP_MAX_LANES; ++i) {
        key->lanes[i].rsc_index    = UCP_NULL_RESOURCE;
        key->lanes[i].dst_md_index = UCP_NULL_RESOURCE;
        key->lanes[i].dst_sys_dev  = UCS_SYS_DEVICE_ID_UNKNOWN;
        key->lanes[i].path_index   = 0;
        key->lanes[i].lane_types   = 0;
        key->lanes[i].seg_size     = 0;
        key->lanes[i].addr_index   = UINT_MAX;
    }
    key->am_lane          = UCP_NULL_LANE;
    key->wireup_msg_lane  = UCP_NULL_LANE;
    key->cm_lane          = UCP_NULL_LANE;
    key->keepalive_lane   = UCP_NULL_LANE;
    key->rkey_ptr_lane    = UCP_NULL_LANE;
    key->tag_lane         = UCP_NULL_LANE;
    key->rma_bw_md_map    = 0;
    key->rma_md_map       = 0;
    key->reachable_md_map = 0;
    key->dst_md_cmpts     = NULL;
    key->err_mode         = UCP_ERR_HANDLING_MODE_NONE;
    key->flags            = 0;
    key->dst_version      = UCP_API_MINOR;
    memset(key->am_bw_lanes,  UCP_NULL_LANE, sizeof(key->am_bw_lanes));
    memset(key->rma_lanes,    UCP_NULL_LANE, sizeof(key->rma_lanes));
    memset(key->rma_bw_lanes, UCP_NULL_LANE, sizeof(key->rma_bw_lanes));
    memset(key->amo_lanes,    UCP_NULL_LANE, sizeof(key->amo_lanes));
}

static void ucp_ep_deallocate(ucp_ep_h ep)
{
    UCS_STATS_NODE_FREE(ep->stats);
    ucs_free(ep->ext->uct_eps);
    ucs_free(ep->ext);
    ucs_strided_alloc_put(&ep->worker->ep_alloc, ep);
}

static ucp_ep_h ucp_ep_allocate(ucp_worker_h worker, const char *peer_name)
{
    ucp_ep_h ep;
    ucp_lane_index_t lane;
    ucs_status_t status;

    ep = ucs_strided_alloc_get(&worker->ep_alloc, "ucp_ep");
    if (ep == NULL) {
        ucs_error("Failed to allocate ep");
        goto err;
    }

    ep->ext = ucs_malloc(sizeof(*ep->ext), "ucp_ep_ext");
    if (ep->ext == NULL) {
        ucs_error("failed to allocate ep extension");
        goto err_free_ep;
    }

    ep->ext->ep                           = ep;
    ep->refcount                          = 0;
    ep->cfg_index                         = UCP_WORKER_CFG_INDEX_NULL;
    ep->worker                            = worker;
    ep->am_lane                           = UCP_NULL_LANE;
    ep->flags                             = 0;
    ep->conn_sn                           = UCP_EP_MATCH_CONN_SN_MAX;
#if UCS_ENABLE_ASSERT
    ep->refcounts.create                  =
    ep->refcounts.flush                   =
    ep->refcounts.discard                 = 0;
#endif
    ep->ext->user_data                    = NULL;
    ep->ext->cm_idx                       = UCP_NULL_RESOURCE;
    ep->ext->local_ep_id                  = UCS_PTR_MAP_KEY_INVALID;
    ep->ext->remote_ep_id                 = UCS_PTR_MAP_KEY_INVALID;
    ep->ext->err_cb                       = NULL;
    ep->ext->close_req                    = NULL;
#if UCS_ENABLE_ASSERT
    ep->ext->ka_last_round                = 0;
#endif
    ep->ext->peer_mem                     = NULL;
    ep->ext->unflushed_lanes              = 0;
    ep->ext->fence_seq                    = 0;
    ep->ext->uct_eps                      = NULL;

    UCS_STATIC_ASSERT(sizeof(ep->ext->ep_match) >=
                      sizeof(ep->ext->flush_state));
    memset(&ep->ext->ep_match, 0, sizeof(ep->ext->ep_match));

    ucs_hlist_head_init(&ep->ext->proto_reqs);

    for (lane = 0; lane < UCP_MAX_FAST_PATH_LANES; ++lane) {
        ucp_ep_set_lane(ep, lane, NULL);
    }
#if ENABLE_DEBUG_DATA
    ucs_snprintf_zero(ep->peer_name, UCP_WORKER_ADDRESS_NAME_MAX, "%s",
                      peer_name);
#endif
    /* Create statistics */
    status = UCS_STATS_NODE_ALLOC(&ep->stats, &ucp_ep_stats_class,
                                  worker->stats, "-%p", ep);
    if (status != UCS_OK) {
        goto err_free_ep_ext;
    }

    return ep;

err_free_ep_ext:
    ucs_free(ep->ext);
err_free_ep:
    ucs_strided_alloc_put(&worker->ep_alloc, ep);
err:
    return NULL;
}

static int ucp_ep_shall_use_indirect_id(ucp_context_h context,
                                        unsigned ep_init_flags)
{
    return !(ep_init_flags & UCP_EP_INIT_FLAG_INTERNAL) &&
           ((context->config.ext.proto_indirect_id == UCS_CONFIG_ON) ||
            ((context->config.ext.proto_indirect_id == UCS_CONFIG_AUTO) &&
             (ep_init_flags & UCP_EP_INIT_ERR_MODE_PEER_FAILURE)));
}

void ucp_ep_peer_mem_destroy(ucp_context_h context,
                             ucp_ep_peer_mem_data_t *ppln_data)
{
    ucp_md_map_t md_map;
    ucs_status_t UCS_V_UNUSED status;

    md_map = (ppln_data->md_index == UCP_NULL_RESOURCE) ?
             0 : UCS_BIT(ppln_data->md_index);
    status = ucp_mem_rereg_mds(context, 0, NULL, 0, 0, NULL,
                               UCS_MEMORY_TYPE_UNKNOWN, NULL,
                               &ppln_data->uct_memh, &md_map);
    ucs_assertv(status == UCS_OK, "%s", ucs_status_string(status));

    ucp_rkey_destroy(ppln_data->rkey);
}

ucp_ep_peer_mem_data_t*
ucp_ep_peer_mem_get(ucp_context_h context, ucp_ep_h ep, uint64_t address,
                    size_t size, const void *rkey_buf,
                    ucs_memory_type_t local_mem_type,
                    ucp_md_index_t rkey_ptr_md_index)
{
    khash_t(ucp_ep_peer_mem_hash) *peer_mem = ep->ext->peer_mem;
    ucp_lane_index_t mem_type_rma_lane;
    ucp_ep_peer_mem_data_t *data;
    ucp_ep_h mem_type_ep;
    ucp_md_map_t md_map;
    unsigned rkey_index;
    khiter_t iter;
    ucs_status_t status;
    int ret;

    ucs_assert(local_mem_type != UCS_MEMORY_TYPE_UNKNOWN);

    if (ucs_unlikely(peer_mem == NULL)) {
        ep->ext->peer_mem = peer_mem = kh_init(ucp_ep_peer_mem_hash);
    }

    iter = kh_put(ucp_ep_peer_mem_hash, peer_mem, address, &ret);
    ucs_assert_always(ret != UCS_KH_PUT_FAILED);
    data = &kh_val(ep->ext->peer_mem, iter);

    if (ucs_likely(ret == UCS_KH_PUT_KEY_PRESENT)) {
        if (ucs_likely(size <= data->size)) {
            return data; /* found element with proper size */
        }
        ucp_ep_peer_mem_destroy(context, data);
    }

    data->size = size;
    ucp_ep_rkey_unpack_internal(ep, rkey_buf, 0, UCS_BIT(rkey_ptr_md_index), 0,
                                &data->rkey);
    rkey_index = ucs_bitmap2idx(data->rkey->md_map, rkey_ptr_md_index);
    status     = uct_rkey_ptr(data->rkey->tl_rkey[rkey_index].cmpt,
                              &data->rkey->tl_rkey[rkey_index].rkey, address,
                              &data->local_ptr);
    if (status != UCS_OK) {
        ucp_rkey_destroy(data->rkey);
        data->size = 0; /* Make sure hash element is updated next time */
        return NULL;
    }

    /* Register remote memory segment with memtype ep MD. Without
     * registration fetching data from GPU to CPU will be performance
     * inefficient. */
    mem_type_ep = ep->worker->mem_type_ep[local_mem_type];
    ucs_assert(mem_type_ep != NULL);

    md_map            = 0;
    mem_type_rma_lane = ucp_ep_config(mem_type_ep)->key.rma_bw_lanes[0];
    data->md_index    = ucp_ep_md_index(mem_type_ep, mem_type_rma_lane);
    status            = ucp_mem_rereg_mds(
                          ep->worker->context, UCS_BIT(data->md_index),
                          data->local_ptr, data->size,
                          UCT_MD_MEM_ACCESS_RMA | UCT_MD_MEM_FLAG_HIDE_ERRORS,
                          NULL, UCS_MEMORY_TYPE_HOST, NULL, &data->uct_memh,
                          &md_map);
    if (status != UCS_OK) {
        data->md_index = UCP_NULL_RESOURCE;
        data->uct_memh = NULL;
    } else {
        ucs_assertv(md_map == UCS_BIT(data->md_index),
                    "mdmap=0x%lx, md_index=%u", md_map, data->md_index);
    }

    return data;
}

ucs_status_t ucp_ep_create_base(ucp_worker_h worker, unsigned ep_init_flags,
                                const char *peer_name, const char *message,
                                ucp_ep_h *ep_p)
{
    ucs_status_t status;
    ucp_ep_h ep;

    ep = ucp_ep_allocate(worker, peer_name);
    if (ep == NULL) {
        status = UCS_ERR_NO_MEMORY;
        goto err;
    }

    ucp_stream_ep_init(ep);
    ucp_am_ep_init(ep);

    if (ucp_ep_shall_use_indirect_id(ep->worker->context, ep_init_flags)) {
        ucp_ep_update_flags(ep, UCP_EP_FLAG_INDIRECT_ID, 0);
    }

    status = UCS_PTR_MAP_PUT(ep, &worker->ep_map, ep,
                             ep->flags & UCP_EP_FLAG_INDIRECT_ID,
                             &ep->ext->local_ep_id);
    if ((status != UCS_OK) && (status != UCS_ERR_NO_PROGRESS)) {
        ucs_error("ep %p: failed to allocate ID: %s", ep,
                  ucs_status_string(status));
        goto err_ep_deallocate;
    }

    ucp_ep_flush_state_reset(ep);

    /* Create endpoint VFS node on demand to avoid memory bloat */
    ucs_vfs_obj_set_dirty(worker, ucp_worker_vfs_refresh);

    /* Insert new UCP endpoint to the UCP worker */
    if (ep_init_flags & UCP_EP_INIT_FLAG_INTERNAL) {
        ucp_ep_update_flags(ep, UCP_EP_FLAG_INTERNAL, 0);
        ucs_list_add_tail(&worker->internal_eps, &ep->ext->ep_list);
    } else {
        ucs_list_add_tail(&worker->all_eps, &ep->ext->ep_list);
        ucs_assert(ep->worker->num_all_eps < UINT_MAX);
        ++ep->worker->num_all_eps;
    }

    ucp_ep_refcount_add(ep, create);

    *ep_p = ep;
    ucs_debug("created ep %p to %s %s", ep, ucp_ep_peer_name(ep), message);
    return UCS_OK;

err_ep_deallocate:
    ucp_ep_deallocate(ep);
err:
    return status;
}

static int
ucp_ep_local_disconnect_progress_remove_filter(const ucs_callbackq_elem_t *elem,
                                               void *arg)
{
    ucp_ep_h ep = (ucp_ep_h)arg;
    ucp_request_t *req;

    if (elem->cb != ucp_ep_local_disconnect_progress) {
        return 0;
    }

    req = (ucp_request_t*)elem->arg;
    if (ep != req->send.ep) {
        return 0;
    }

    /* Expect that only EP flush request can be remained in the callback queue,
     * because reply UCP EP created for sending WIREUP_MSG/EP_REMOVED message is
     * not exposed to a user */
    ucs_assert(req->flags & UCP_REQUEST_FLAG_RELEASED);
    ucs_assert(req->send.uct.func == ucp_ep_flush_progress_pending);

    ucp_request_complete_send(req, req->status);
    return 1;
}

static unsigned ucp_ep_set_failed_progress(void *arg)
{
    ucp_ep_set_failed_arg_t *set_ep_failed_arg = arg;
    ucp_ep_h ucp_ep                            = set_ep_failed_arg->ucp_ep;
    ucp_worker_h worker                        = ucp_ep->worker;

    UCS_ASYNC_BLOCK(&worker->async);
    ucp_ep_set_failed(ucp_ep, set_ep_failed_arg->lane,
                      set_ep_failed_arg->status);
    UCS_ASYNC_UNBLOCK(&worker->async);

    ucs_free(set_ep_failed_arg);
    return 1;
}

static int ucp_ep_set_failed_remove_filter(const ucs_callbackq_elem_t *elem,
                                           void *arg)
{
    ucp_ep_set_failed_arg_t *set_ep_failed_arg = elem->arg;

    if ((elem->cb == ucp_ep_set_failed_progress) &&
        (set_ep_failed_arg->ucp_ep == arg)) {
        ucs_free(set_ep_failed_arg);
        return 1;
    }

    return 0;
}

static int ucp_ep_wireup_eps_progress_filter(const ucs_callbackq_elem_t *elem,
                                             void *arg)
{
    return (elem->cb == ucp_wireup_eps_progress) && (elem->arg == arg);
}

static int ucp_ep_remove_filter(const ucs_callbackq_elem_t *elem, void *arg)
{
    if (ucp_wireup_msg_ack_cb_pred(elem, arg) ||
        ucp_listener_accept_cb_remove_filter(elem, arg) ||
        ucp_ep_local_disconnect_progress_remove_filter(elem, arg) ||
        ucp_ep_set_failed_remove_filter(elem, arg) ||
        ucp_ep_wireup_eps_progress_filter(elem, arg)) {
        return 1;
    }

    return 0;
}

void ucp_ep_destroy_base(ucp_ep_h ep)
{
    ucp_worker_h worker = ep->worker;
    ucp_ep_peer_mem_data_t data;

    ucp_ep_refcount_field_assert(ep, refcount, ==, 0);
    ucp_ep_refcount_assert(ep, create, ==, 0);
    ucp_ep_refcount_assert(ep, flush, ==, 0);
    ucp_ep_refcount_assert(ep, discard, ==, 0);
    ucs_assert(ucs_hlist_is_empty(&ep->ext->proto_reqs));

    if (!(ep->flags & UCP_EP_FLAG_INTERNAL)) {
        ucs_assert(worker->num_all_eps > 0);
        --worker->num_all_eps;
    }

    ucp_worker_keepalive_remove_ep(ep);
    ucp_ep_release_id(ep);
    ucs_list_del(&ep->ext->ep_list);

    ucs_vfs_obj_remove(ep);
    ucs_callbackq_remove_oneshot(&worker->uct->progress_q, ep,
                                 ucp_ep_remove_filter, ep);
    UCS_STATS_NODE_FREE(ep->stats);
    if (ep->ext->peer_mem != NULL) {
        kh_foreach_value(ep->ext->peer_mem, data, {
            ucp_ep_peer_mem_destroy(worker->context, &data);
        });

        kh_destroy(ucp_ep_peer_mem_hash, ep->ext->peer_mem);
    }
    ucp_ep_deallocate(ep);
}

void ucp_ep_delete(ucp_ep_h ep)
{
    ucp_ep_refcount_assert(ep, create, ==, 1);
    ucp_ep_refcount_remove(ep, create);
}

void ucp_ep_flush_state_reset(ucp_ep_h ep)
{
    ucp_ep_flush_state_t *flush_state = &ep->ext->flush_state;

    ucs_assert(!(ep->flags & UCP_EP_FLAG_ON_MATCH_CTX));
    ucs_assert(!(ep->flags & UCP_EP_FLAG_FLUSH_STATE_VALID) ||
               ((flush_state->send_sn == 0) &&
                (flush_state->cmpl_sn == 0) &&
                ucs_hlist_is_empty(&flush_state->reqs)));

    flush_state->send_sn = 0;
    flush_state->cmpl_sn = 0;
    ucs_hlist_head_init(&flush_state->reqs);
    ucp_ep_update_flags(ep, UCP_EP_FLAG_FLUSH_STATE_VALID, 0);
}

void ucp_ep_flush_state_invalidate(ucp_ep_h ep)
{
    ucs_assert(ucs_hlist_is_empty(&ucp_ep_flush_state(ep)->reqs));
    ucp_ep_update_flags(ep, 0, UCP_EP_FLAG_FLUSH_STATE_VALID);
}

/* Since release function resets EP ID to @ref UCS_PTR_MAP_KEY_INVALID and PTR
 * MAP considers @ref UCS_PTR_MAP_KEY_INVALID as direct key, release EP ID is
 * re-entrant function */
void ucp_ep_release_id(ucp_ep_h ep)
{
    ucs_status_t status;

    /* Don't use ucp_ep_local_id() function here to avoid assertion failure,
     * because local_ep_id can be set to @ref UCS_PTR_MAP_KEY_INVALID */
    status = UCS_PTR_MAP_DEL(ep, &ep->worker->ep_map, ep->ext->local_ep_id);
    if ((status != UCS_OK) && (status != UCS_ERR_NO_PROGRESS)) {
        ucs_warn("ep %p local id 0x%" PRIxPTR ": ucs_ptr_map_del failed: %s",
                 ep, ucp_ep_local_id(ep), ucs_status_string(status));
    }

    ep->ext->local_ep_id = UCS_PTR_MAP_KEY_INVALID;
}

/* TODO: err_mode field could be part of flags */
void ucp_ep_config_key_set_err_mode(ucp_ep_config_key_t *key,
                                    unsigned ep_init_flags)
{
    key->err_mode = (ep_init_flags & UCP_EP_INIT_ERR_MODE_PEER_FAILURE) ?
                    UCP_ERR_HANDLING_MODE_PEER : UCP_ERR_HANDLING_MODE_NONE;
}

void ucp_ep_config_key_init_flags(ucp_ep_config_key_t *key,
                                  unsigned ep_init_flags)
{
    if (ucs_test_all_flags(ep_init_flags,
                           UCP_EP_INIT_CREATE_AM_LANE | UCP_EP_INIT_CM_PHASE)) {
        key->flags |= UCP_EP_CONFIG_KEY_FLAG_INTERMEDIATE;
    }
}

ucs_status_t
ucp_ep_config_err_mode_check_mismatch(ucp_ep_h ep,
                                      ucp_err_handling_mode_t err_mode)
{
    if (!ucp_ep_config_err_mode_eq(ep, err_mode)) {
        ucs_error("ep %p: asymmetric endpoint configuration is not supported,"
                  " error handling level mismatch (expected: %d, got: %d)",
                  ep, ucp_ep_config(ep)->key.err_mode, err_mode);
        return UCS_ERR_UNSUPPORTED;
    }

    return UCS_OK;
}


/* Handles a case where the existing endpoint is incomplete */
static ucs_status_t
ucp_ep_adjust_params(ucp_ep_h ep, const ucp_ep_params_t *params)
{
    ucs_status_t status;

    if (params->field_mask & UCP_EP_PARAM_FIELD_ERR_HANDLING_MODE) {
        status = ucp_ep_config_err_mode_check_mismatch(ep, params->err_mode);
        if (status != UCS_OK) {
            return status;
        }
    }

    if (params->field_mask & UCP_EP_PARAM_FIELD_ERR_HANDLER) {
        ep->ext->user_data = params->err_handler.arg;
        ep->ext->err_cb    = params->err_handler.cb;
    }

    if (params->field_mask & UCP_EP_PARAM_FIELD_USER_DATA) {
        /* user_data overrides err_handler.arg */
        ep->ext->user_data = params->user_data;
        ep->flags |= UCP_EP_FLAG_USER_DATA_PARAM;
    }

    return UCS_OK;
}

ucs_status_t ucp_ep_evaluate_perf(ucp_ep_h ep,
                                  const ucp_ep_evaluate_perf_param_t *param,
                                  ucp_ep_evaluate_perf_attr_t *attr)
{
    const ucp_worker_h worker               = ep->worker;
    const ucp_context_h context             = worker->context;
    const ucp_ep_config_key_t *key          = &ucp_ep_config(ep)->key;
    double max_bandwidth                    = 0;
    ucp_rsc_index_t max_bandwidth_rsc_index = 0;
    ucp_rsc_index_t rsc_index;
    double bandwidth;
    ucp_lane_index_t lane;
    ucp_worker_iface_t *wiface;
    uct_iface_attr_t *iface_attr;
    ucs_linear_func_t estimated_time;

    if (!ucs_test_all_flags(attr->field_mask,
                            UCP_EP_PERF_ATTR_FIELD_ESTIMATED_TIME &
                            UCP_EP_PERF_PARAM_FIELD_MESSAGE_SIZE)) {
        return UCS_ERR_INVALID_PARAM;
    }

    for (lane = 0; lane < ucp_ep_num_lanes(ep); ++lane) {
        if (lane == key->cm_lane) {
            /* Skip CM lanes for bandwidth calculation */
            continue;
        }

        rsc_index = key->lanes[lane].rsc_index;
        wiface    = worker->ifaces[rsc_index];
        bandwidth = ucp_tl_iface_bandwidth(context,
                                            &wiface->attr.bandwidth);
        if (bandwidth > max_bandwidth) {
            max_bandwidth           = bandwidth;
            max_bandwidth_rsc_index = rsc_index;
        }
    }

    iface_attr           = ucp_worker_iface_get_attr(worker,
                                                     max_bandwidth_rsc_index);
    estimated_time.c     = ucp_tl_iface_latency(context, &iface_attr->latency);
    estimated_time.m     = param->message_size / max_bandwidth;
    attr->estimated_time = estimated_time.c + estimated_time.m;

    return UCS_OK;
}

ucs_status_t ucp_worker_mem_type_eps_create(ucp_worker_h worker)
{
    ucp_context_h context = worker->context;
    unsigned pack_flags   = ucp_worker_default_address_pack_flags(worker);
    ucp_unpacked_address_t local_address;
    ucs_memory_type_t mem_type;
    ucs_status_t status;
    void *address_buffer;
    size_t address_length;
    ucp_tl_bitmap_t mem_access_tls;
    char ep_name[UCP_WORKER_ADDRESS_NAME_MAX];
    unsigned addr_indices[UCP_MAX_LANES];

    ucs_memory_type_for_each(mem_type) {
        ucp_context_memaccess_tl_bitmap(context, mem_type, 0, &mem_access_tls);
        if (UCP_MEM_IS_HOST(mem_type) ||
            UCS_STATIC_BITMAP_IS_ZERO(mem_access_tls)) {
            continue;
        }

        status = ucp_address_pack(worker, NULL, &mem_access_tls, pack_flags,
                                  context->config.ext.worker_addr_version, NULL,
                                  UINT_MAX, &address_length, &address_buffer);
        if (status != UCS_OK) {
            goto err_cleanup_eps;
        }

        status = ucp_address_unpack(worker, address_buffer, pack_flags,
                                    &local_address);
        if (status != UCS_OK) {
            goto err_free_address_buffer;
        }

        ucs_snprintf_zero(ep_name, UCP_WORKER_ADDRESS_NAME_MAX,
                          "mem_type_ep:%s", ucs_memory_type_names[mem_type]);

        /* create memtype UCP EPs after blocking async context, because they set
         * INTERNAL flag (setting EP flags is expected to be guarded) */
        UCS_ASYNC_BLOCK(&worker->async);
        status = ucp_ep_create_to_worker_addr(worker, &ucp_tl_bitmap_max,
                                              &local_address,
                                              UCP_EP_INIT_FLAG_MEM_TYPE |
                                              UCP_EP_INIT_FLAG_INTERNAL,
                                              ep_name, addr_indices,
                                              &worker->mem_type_ep[mem_type]);
        if (status != UCS_OK) {
            UCS_ASYNC_UNBLOCK(&worker->async);
            goto err_free_address_list;
        }

        UCS_ASYNC_UNBLOCK(&worker->async);

        ucs_free(local_address.address_list);
        ucs_free(address_buffer);
    }

    return UCS_OK;

err_free_address_list:
    ucs_free(local_address.address_list);
err_free_address_buffer:
    ucs_free(address_buffer);
err_cleanup_eps:
    ucp_worker_mem_type_eps_destroy(worker);
    return status;
}

void ucp_worker_mem_type_eps_destroy(ucp_worker_h worker)
{
    ucs_memory_type_t mem_type;
    ucp_ep_h ep;

    /* Destroy memtype UCP EPs after blocking async context, because cleanup
     * lanes set FAILED flag (setting EP flags is expected to be guarded) */
    UCS_ASYNC_BLOCK(&worker->async);

    ucs_memory_type_for_each(mem_type) {
        ep = worker->mem_type_ep[mem_type];
        if (ep == NULL) {
            continue;
        }

        ucs_debug("memtype ep %p: destroy", ep);
        ucs_assert(ep->flags & UCP_EP_FLAG_INTERNAL);

        ucp_ep_destroy_internal(ep);
        worker->mem_type_ep[mem_type] = NULL;
    }

    UCS_ASYNC_UNBLOCK(&worker->async);
}

static ucs_status_t ucp_ep_init_create_wireup(ucp_ep_h ep,
                                              unsigned ep_init_flags,
                                              ucp_wireup_ep_t **wireup_ep)
{
    ucp_ep_config_key_t key;
    uct_ep_h uct_ep;
    ucs_status_t status;
    ucp_worker_cfg_index_t cfg_index;

    ucs_assert(ep_init_flags & UCP_EP_INIT_CM_WIREUP_CLIENT);
    ucs_assert(ucp_worker_num_cm_cmpts(ep->worker) != 0);

    ucp_ep_config_key_reset(&key);
    ucp_ep_config_key_set_err_mode(&key, ep_init_flags);
    ucp_ep_config_key_init_flags(&key, ep_init_flags);

    key.num_lanes = 1;
    /* all operations will use the first lane, which is a stub endpoint before
     * reconfiguration */
    key.am_lane = 0;
    if (ucp_ep_init_flags_has_cm(ep_init_flags)) {
        key.cm_lane = 0;
        /* Send keepalive on wireup_ep (which will send on aux_ep) */
        if (ep_init_flags & UCP_EP_INIT_ERR_MODE_PEER_FAILURE) {
            key.keepalive_lane = 0;
        }
    } else {
        key.wireup_msg_lane = 0;
    }

    status = ucp_worker_get_ep_config(ep->worker, &key, ep_init_flags,
                                      &cfg_index);
    if (status != UCS_OK) {
        return status;
    }

    ucp_ep_set_cfg_index(ep, cfg_index);
    ep->am_lane = key.am_lane;
    if (!ucp_ep_has_cm_lane(ep)) {
        ucp_ep_update_flags(ep, UCP_EP_FLAG_CONNECT_REQ_QUEUED, 0);
    }

    status = ucp_wireup_ep_create(ep, &uct_ep);
    if (status != UCS_OK) {
        return status;
    }

    ucp_ep_set_lane(ep, 0, uct_ep);
    *wireup_ep = ucs_derived_of(ucp_ep_get_lane(ep, 0), ucp_wireup_ep_t);
    return UCS_OK;
}

ucs_status_t
ucp_ep_create_to_worker_addr(ucp_worker_h worker,
                             const ucp_tl_bitmap_t *local_tl_bitmap,
                             const ucp_unpacked_address_t *remote_address,
                             unsigned ep_init_flags, const char *message,
                             unsigned *addr_indices, ucp_ep_h *ep_p)
{
    ucp_tl_bitmap_t ep_tl_bitmap;
    ucs_status_t status;
    ucp_ep_h ep;
    int am_need_flush;

    /* allocate endpoint */
    status = ucp_ep_create_base(worker, ep_init_flags, remote_address->name,
                                message, &ep);
    if (status != UCS_OK) {
        goto err;
    }

    /* initialize transport endpoints */
    status = ucp_wireup_init_lanes(ep, ep_init_flags, local_tl_bitmap,
                                   remote_address, addr_indices,
                                   &am_need_flush);
    if (status != UCS_OK) {
        goto err_delete;
    }

    ucp_ep_get_tl_bitmap(&ucp_ep_config(ep)->key, &ep_tl_bitmap);
    ucp_tl_bitmap_validate(&ep_tl_bitmap, local_tl_bitmap);

    *ep_p = ep;
    return UCS_OK;

err_delete:
    ucp_ep_delete(ep);
err:
    return status;
}

static ucs_status_t ucp_ep_create_to_sock_addr(ucp_worker_h worker,
                                               const ucp_ep_params_t *params,
                                               ucp_ep_h *ep_p)
{
    char peer_name[UCS_SOCKADDR_STRING_LEN];
    ucp_wireup_ep_t *wireup_ep;
    ucs_status_t status;
    ucp_ep_h ep;
    unsigned ep_init_flags;

    if (!(params->field_mask & UCP_EP_PARAM_FIELD_SOCK_ADDR)) {
        ucs_error("destination socket address is missing");
        status = UCS_ERR_INVALID_PARAM;
        goto err;
    }

    UCP_CHECK_PARAM_NON_NULL(params->sockaddr.addr, status, goto err);

    /* allocate endpoint */
    ucs_sockaddr_str(params->sockaddr.addr, peer_name, sizeof(peer_name));
    ep_init_flags = ucp_ep_init_flags(worker, params);

    status = ucp_ep_create_base(worker, ep_init_flags, peer_name,
                                "from api call", &ep);
    if (status != UCS_OK) {
        goto err;
    }

    status = ucp_ep_init_create_wireup(ep, ep_init_flags, &wireup_ep);
    if (status != UCS_OK) {
        goto err_delete;
    }

    if (UCP_PARAM_VALUE(EP, params, flags, FLAGS, 0) &
        UCP_EP_PARAMS_FLAGS_SEND_CLIENT_ID) {
        wireup_ep->flags |= UCP_WIREUP_EP_FLAG_SEND_CLIENT_ID;
    }

    status = ucp_ep_adjust_params(ep, params);
    if (status != UCS_OK) {
        goto err_cleanup_lanes;
    }

    status = ucp_ep_client_cm_connect_start(ep, params);
    if (status != UCS_OK) {
        goto err_cleanup_lanes;
    }

    *ep_p = ep;
    return UCS_OK;

err_cleanup_lanes:
    ucp_ep_cleanup_lanes(ep);
err_delete:
    ucp_ep_delete(ep);
err:
    return status;
}

static ucs_status_t
ucp_sa_data_v1_unpack(const ucp_wireup_sockaddr_data_base_t *sa_data,
                      unsigned *ep_init_flags_p,
                      const void** worker_addr_p)
{
    const ucp_wireup_sockaddr_data_v1_t *sa_data_v1 =
            ucs_derived_of(sa_data, ucp_wireup_sockaddr_data_v1_t);

    if (sa_data_v1->addr_mode != UCP_WIREUP_SA_DATA_CM_ADDR) {
        ucs_error("sa_data_v1 contains unsupported address mode %u",
                  sa_data_v1->addr_mode);
        return UCS_ERR_UNSUPPORTED;
    }

    *ep_init_flags_p = (sa_data->header == UCP_ERR_HANDLING_MODE_PEER) ?
                       UCP_EP_INIT_ERR_MODE_PEER_FAILURE : 0;
    *worker_addr_p   = sa_data_v1 + 1;
    return UCS_OK;
}

static ucs_status_t
ucp_sa_data_v2_unpack(const ucp_wireup_sockaddr_data_base_t *sa_data,
                      unsigned *ep_init_flags_p,
                      const void** worker_addr_p)
{
    *ep_init_flags_p = (sa_data->header & UCP_SA_DATA_FLAG_ERR_MODE_PEER) ?
                       UCP_EP_INIT_ERR_MODE_PEER_FAILURE : 0;
    *worker_addr_p   = sa_data + 1;
    return UCS_OK;
}

static ucs_status_t
ucp_conn_request_unpack_sa_data(const ucp_conn_request_h conn_request,
                                unsigned *ep_init_flags_p,
                                const void** worker_addr_p)
{
    const ucp_wireup_sockaddr_data_base_t *sa_data =
            UCS_PTR_TYPE_OFFSET(conn_request, *conn_request);
    uint8_t sa_data_version                        =
            sa_data->header >> UCP_SA_DATA_HEADER_VERSION_SHIFT;

    switch (sa_data_version) {
    case UCP_OBJECT_VERSION_V1:
        return ucp_sa_data_v1_unpack(sa_data, ep_init_flags_p, worker_addr_p);
    case UCP_OBJECT_VERSION_V2:
        return ucp_sa_data_v2_unpack(sa_data, ep_init_flags_p, worker_addr_p);
    default:
        ucs_error("conn_request %p: unsupported sa_data version: %u",
                  conn_request, sa_data_version);
        return UCS_ERR_UNSUPPORTED;
    }
}

/**
 * Create an endpoint on the server side connected to the client endpoint.
 */
ucs_status_t ucp_ep_create_server_accept(ucp_worker_h worker,
                                         const ucp_conn_request_h conn_request,
                                         ucp_ep_h *ep_p)
{
    unsigned addr_flags = ucp_cm_address_pack_flags(worker);
    ucp_unpacked_address_t remote_addr;
    unsigned ep_init_flags;
    ucs_status_t status;
    const void *worker_addr;
    unsigned i;

    status = ucp_conn_request_unpack_sa_data(conn_request, &ep_init_flags,
                                             &worker_addr);
    if (status != UCS_OK) {
        UCS_ASYNC_BLOCK(&worker->async);
        conn_request->listener->conn_reqs--;
        UCS_ASYNC_UNBLOCK(&worker->async);
        return status;
    }

    if (ucp_address_is_am_only(worker_addr)) {
        ep_init_flags |= UCP_EP_INIT_CREATE_AM_LANE_ONLY;
    }

    /* coverity[overrun-local] */
    status = ucp_address_unpack(worker, worker_addr, addr_flags, &remote_addr);
    if (status != UCS_OK) {
        ucp_listener_reject(conn_request->listener, conn_request);
        return status;
    }

    for (i = 0; i < remote_addr.address_count; ++i) {
        remote_addr.address_list[i].dev_addr  = conn_request->remote_dev_addr;
        remote_addr.address_list[i].dev_index = 0; /* CM addr contains only 1
                                                      device */
    }

    status = ucp_ep_cm_server_create_connected(worker, ep_init_flags,
                                               &remote_addr, conn_request,
                                               ep_p);
    ucs_free(remote_addr.address_list);
    return status;
}

static ucs_status_t
ucp_ep_create_api_conn_request(ucp_worker_h worker,
                               const ucp_ep_params_t *params, ucp_ep_h *ep_p)
{
    ucp_conn_request_h conn_request = params->conn_request;
    ucp_ep_h           ep;
    ucs_status_t       status;

    status = ucp_ep_create_server_accept(worker, conn_request, &ep);
    if (status != UCS_OK) {
        return status;
    }

    status = ucp_ep_adjust_params(ep, params);
    if (status == UCS_OK) {
        *ep_p = ep;
    } else {
        ucp_ep_destroy_internal(ep);
    }

    return status;
}

static ucs_status_t
ucp_ep_create_api_to_worker_addr(ucp_worker_h worker,
                                 const ucp_ep_params_t *params, ucp_ep_h *ep_p)
{
    ucp_context_h context  = worker->context;
    unsigned ep_init_flags = ucp_ep_init_flags(worker, params);
    unsigned addr_indices[UCP_MAX_LANES];
    ucp_unpacked_address_t remote_address;
    ucp_ep_match_conn_sn_t conn_sn;
    ucs_status_t status;
    unsigned flags;
    ucp_ep_h ep;

    if (!(params->field_mask & UCP_EP_PARAM_FIELD_REMOTE_ADDRESS)) {
        status = UCS_ERR_INVALID_PARAM;
        ucs_error("remote worker address is missing");
        goto out;
    }

    UCP_CHECK_PARAM_NON_NULL(params->address, status, goto out);

    status = ucp_address_unpack(worker, params->address,
                                ucp_worker_default_address_pack_flags(worker),
                                &remote_address);
    if (status != UCS_OK) {
        goto out;
    }

    /* Check if there is already an unconnected internal endpoint to the same
     * destination address.
     * In case of loopback connection, search the hash table for an endpoint with
     * even/odd matching, so that every 2 endpoints connected to the local worker
     * with be paired to each other.
     * Note that if a loopback endpoint had the UCP_EP_PARAMS_FLAGS_NO_LOOPBACK
     * flag set, it will not be added to ep_match as an unexpected ep. Because
     * dest_ep_ptr will be initialized, a WIREUP_REQUEST (if sent) will have
     * dst_ep != 0. So, ucp_wireup_request() will not create an unexpected ep
     * in ep_match.
     */
    conn_sn = ucp_ep_match_get_sn(worker, remote_address.uuid);
    ep      = ucp_ep_match_retrieve(worker, remote_address.uuid,
                                    conn_sn ^
                                    (remote_address.uuid == worker->uuid),
                                    UCS_CONN_MATCH_QUEUE_UNEXP);
    if (ep != NULL) {
        status = ucp_ep_adjust_params(ep, params);
        if (status != UCS_OK) {
            goto err_destroy_ep;
        }

        ucp_stream_ep_activate(ep);
        goto out_resolve_remote_id;
    }

    status = ucp_ep_create_to_worker_addr(worker, &ucp_tl_bitmap_max,
                                          &remote_address, ep_init_flags,
                                          "from api call", addr_indices, &ep);
    if (status != UCS_OK) {
        goto out_free_address;
    }

    status = ucp_ep_adjust_params(ep, params);
    if (status != UCS_OK) {
        goto err_destroy_ep;
    }

    ep->conn_sn = conn_sn;

    /*
     * If we are connecting to our own worker, and loopback is allowed, connect
     * the endpoint to itself by updating dest_ep_ptr.
     * Otherwise, add the new ep to the matching context as an expected endpoint,
     * waiting for connection request from the peer endpoint
     */
    flags = UCP_PARAM_VALUE(EP, params, flags, FLAGS, 0);
    if ((remote_address.uuid == worker->uuid) &&
        !(flags & UCP_EP_PARAMS_FLAGS_NO_LOOPBACK)) {
        ucp_ep_update_remote_id(ep, ucp_ep_local_id(ep));
    } else if (!ucp_ep_match_insert(worker, ep, remote_address.uuid, conn_sn,
                                    UCS_CONN_MATCH_QUEUE_EXP)) {
        if (context->config.features & UCP_FEATURE_STREAM) {
            status = UCS_ERR_EXCEEDS_LIMIT;
            ucs_error("worker %p: failed to create the endpoint without"
                      "connection matching and Stream API support", worker);
            goto err_destroy_ep;
        }
    }

    /* if needed, send initial wireup message */
    if (!(ep->flags & UCP_EP_FLAG_LOCAL_CONNECTED)) {
        ucs_assert(!(ep->flags & UCP_EP_FLAG_CONNECT_REQ_QUEUED));
        status = ucp_wireup_send_request(ep);
        if (status != UCS_OK) {
            goto out_free_address;
        }
    }

    status = UCS_OK;

out_resolve_remote_id:
    if ((context->config.ext.resolve_remote_ep_id == UCS_CONFIG_ON) ||
        ((context->config.ext.resolve_remote_ep_id == UCS_CONFIG_AUTO) &&
         (ep_init_flags & UCP_EP_INIT_ERR_MODE_PEER_FAILURE) &&
         ucp_worker_keepalive_is_enabled(worker))) {
        /* If resolving remote ID forced by configuration or PEER_FAILURE
         * and keepalive were requested, resolve remote endpoint ID prior to
         * communicating with a peer to make sure that remote peer's endpoint
         * won't be changed during runtime */
        status = ucp_ep_resolve_remote_id(ep, ep->am_lane);
        if (ucs_unlikely(status != UCS_OK)) {
            goto out_free_address;
        }
    }
out_free_address:
    ucs_free(remote_address.address_list);
out:
    if (status == UCS_OK) {
        *ep_p = ep;
    }
    return status;

err_destroy_ep:
    ucp_ep_destroy_internal(ep);
    goto out_free_address;
}

static void ucp_ep_params_check_err_handling(ucp_ep_h ep,
                                             const ucp_ep_params_t *params)
{
    ucp_err_handling_mode_t err_mode =
            UCP_PARAM_VALUE(EP, params, err_mode, ERR_HANDLING_MODE,
                            UCP_ERR_HANDLING_MODE_NONE);

    if (err_mode == UCP_ERR_HANDLING_MODE_NONE) {
        return;
    }

    if (ucp_worker_keepalive_is_enabled(ep->worker) &&
        ucp_ep_use_indirect_id(ep)) {
        return;
    }

    ucs_diag("ep %p: creating endpoint with error handling but without "
             "keepalive and indirect id", ep);
}

ucs_status_t ucp_ep_create(ucp_worker_h worker, const ucp_ep_params_t *params,
                           ucp_ep_h *ep_p)
{
    ucp_ep_h ep    = NULL;
    unsigned flags = UCP_PARAM_VALUE(EP, params, flags, FLAGS, 0);
    ucs_status_t status;

    UCS_ASYNC_BLOCK(&worker->async);

    if (flags & UCP_EP_PARAMS_FLAGS_CLIENT_SERVER) {
        status = ucp_ep_create_to_sock_addr(worker, params, &ep);
    } else if (params->field_mask & UCP_EP_PARAM_FIELD_CONN_REQUEST) {
        status = ucp_ep_create_api_conn_request(worker, params, &ep);
    } else if (params->field_mask & UCP_EP_PARAM_FIELD_REMOTE_ADDRESS) {
        status = ucp_ep_create_api_to_worker_addr(worker, params, &ep);
    } else {
        status = UCS_ERR_INVALID_PARAM;
    }

    if (status == UCS_OK) {
#if ENABLE_DEBUG_DATA
        if ((params->field_mask & UCP_EP_PARAM_FIELD_NAME) &&
            (params->name != NULL)) {
            ucs_snprintf_zero(ep->name, UCP_ENTITY_NAME_MAX, "%s",
                              params->name);
        } else {
            ucs_snprintf_zero(ep->name, UCP_ENTITY_NAME_MAX, "%p", ep);
        }
#endif

        ucp_ep_params_check_err_handling(ep, params);
        ucp_ep_update_flags(ep, UCP_EP_FLAG_USED, 0);
        *ep_p = ep;
    } else {
        ++worker->counters.ep_creation_failures;
    }
    ++worker->counters.ep_creations;

    UCS_ASYNC_UNBLOCK(&worker->async);
    return status;
}

ucs_status_ptr_t ucp_ep_modify_nb(ucp_ep_h ep, const ucp_ep_params_t *params)
{
    ucp_worker_h worker = ep->worker;
    ucs_status_t status;

    if (params->field_mask & (UCP_EP_PARAM_FIELD_REMOTE_ADDRESS |
                              UCP_EP_PARAM_FIELD_SOCK_ADDR      |
                              UCP_EP_PARAM_FIELD_ERR_HANDLING_MODE)) {
        return UCS_STATUS_PTR(UCS_ERR_INVALID_PARAM);
    }

    UCS_ASYNC_BLOCK(&worker->async);

    status = ucp_ep_adjust_params(ep, params);

    UCS_ASYNC_UNBLOCK(&worker->async);

    return UCS_STATUS_PTR(status);
}

void ucp_ep_err_pending_purge(uct_pending_req_t *self, void *arg)
{
    ucp_request_t *req   = ucs_container_of(self, ucp_request_t, send.uct);
    ucs_status_t  status = UCS_PTR_STATUS(arg);

    /* TODO: check for context->config.ext.proto_enable when all protocols are
     *       implemented, such as flush, AM/RNDV, etc */
    if (req->flags & UCP_REQUEST_FLAG_PROTO_SEND) {
        ucp_proto_request_abort(req, status);
    } else {
        ucp_request_send_state_ff(req, status);
    }
}

void ucp_destroyed_ep_pending_purge(uct_pending_req_t *self, void *arg)
{
    ucs_bug("pending request %p (%s) on ep %p should have been flushed",
            self, ucs_debug_get_symbol_name(self->func), arg);
}

void
ucp_ep_purge_lanes(ucp_ep_h ep, uct_pending_purge_callback_t purge_cb,
                   void *purge_arg)
{
    ucp_lane_index_t lane;
    uct_ep_h uct_ep;

    for (lane = 0; lane < ucp_ep_num_lanes(ep); ++lane) {
        uct_ep = ucp_ep_get_lane_raw(ep, lane);
        if ((lane == ucp_ep_get_cm_lane(ep)) || (uct_ep == NULL)) {
            continue;
        }

        ucs_debug("ep %p: purge uct_ep[%d]=%p", ep, lane, uct_ep);
        uct_ep_pending_purge(uct_ep, purge_cb, purge_arg);
    }
}

void ucp_ep_destroy_internal(ucp_ep_h ep)
{
    ucs_debug("ep %p: destroy", ep);
    ucp_ep_cleanup_lanes(ep);
    ucp_ep_delete(ep);
}

static void ucp_ep_check_lanes(ucp_ep_h ep)
{
#if UCS_ENABLE_ASSERT
    uint8_t num_inprog       = ep->refcounts.discard + ep->refcounts.flush +
                               ep->refcounts.create;
    uint8_t num_failed_tl_ep = 0;
    ucp_lane_index_t lane;
    uct_ep_h uct_ep;

    for (lane = 0; lane < ucp_ep_num_lanes(ep); ++lane) {
        uct_ep = ucp_ep_get_lane_raw(ep, lane);
        if ((uct_ep != NULL) && ucp_is_uct_ep_failed(uct_ep)) {
            num_failed_tl_ep++;
        }
    }

    ucs_assert((num_failed_tl_ep == 0) ||
               (ucp_ep_num_lanes(ep) == num_failed_tl_ep));
    ucp_ep_refcount_field_assert(ep, refcount, ==, num_inprog);
#endif
}

static void
ucp_ep_set_lanes_failed(ucp_ep_h ep, uct_ep_h *uct_eps, uct_ep_h failed_ep)
{
    ucp_lane_index_t lane;
    uct_ep_h uct_ep;

    ucp_ep_check_lanes(ep);
    ucp_ep_release_id(ep);
    ucp_ep_update_flags(ep, UCP_EP_FLAG_FAILED, UCP_EP_FLAG_LOCAL_CONNECTED);

    for (lane = 0; lane < ucp_ep_num_lanes(ep); ++lane) {
        uct_ep        = ucp_ep_get_lane_raw(ep, lane);
        uct_eps[lane] = uct_ep;

        /* Set UCT EP to failed UCT EP to make sure if UCP EP won't be destroyed
         * due to some UCT EP discarding procedures are in-progress and UCP EP
         * may get some operation completions which could try to dereference its
         * lanes */
        ucp_ep_set_lane(ep, lane, failed_ep);
    }
}

void ucp_ep_unprogress_uct_ep(ucp_ep_h ep, uct_ep_h uct_ep,
                              ucp_rsc_index_t rsc_index)
{
    ucp_worker_h worker                 = ep->worker;
    ucp_context_h context               = worker->context;
    const ucp_context_config_t *ctx_cfg = &context->config.ext;
    ucp_worker_iface_t *wiface;

    if ((rsc_index == UCP_NULL_RESOURCE) || !ctx_cfg->adaptive_progress ||
        /* Do not unprogress an already failed lane */
        ucp_is_uct_ep_failed(uct_ep) || ucp_wireup_ep_test(uct_ep) ||
        ctx_cfg->proto_enable) {
        return;
    }

    wiface = ucp_worker_iface(worker, rsc_index);
    ucs_debug("ep %p: unprogress iface %p " UCT_TL_RESOURCE_DESC_FMT, ep,
              wiface->iface,
              UCT_TL_RESOURCE_DESC_ARG(&(context->tl_rscs[rsc_index].tl_rsc)));
    ucp_worker_iface_unprogress_ep(wiface);
}

static void ucp_ep_release_discard_arg(ucp_ep_discard_lanes_arg_t *arg)
{
    if ((arg->discard_counter == 0) && (arg->destroy_counter == 0)) {
        ucs_free(arg);
    }
}

static void ucp_ep_discard_lanes_callback(void *request, ucs_status_t status,
                                          void *user_data)
{
    ucp_ep_discard_lanes_arg_t *arg = (ucp_ep_discard_lanes_arg_t*)user_data;

    ucs_assert(arg != NULL);
    ucs_assert(arg->discard_counter > 0);

    if (--arg->discard_counter == 0) {
        ucp_ep_reqs_purge(arg->ucp_ep, arg->status);
    }

    ucp_ep_release_discard_arg(arg);
}

static ucs_status_t ucp_ep_failed_op(uct_ep_h ep)
{
    return ucs_container_of(ep, ucp_ep_discard_lanes_arg_t, failed_ep)->status;
}

static ssize_t ucp_ep_failed_bc_op(uct_ep_h ep)
{
    return ucs_container_of(ep, ucp_ep_discard_lanes_arg_t, failed_ep)->status;
}

static void ucp_ep_failed_destroy(uct_ep_h ep)
{
    ucp_ep_discard_lanes_arg_t *arg =
            ucs_container_of(ep, ucp_ep_discard_lanes_arg_t, failed_ep);

    if (arg == &ucp_failed_tl_ep_discard_arg) {
        return;
    }

    --arg->destroy_counter;
    ucp_ep_release_discard_arg(arg);
}

static void ucp_ep_discard_lanes(ucp_ep_h ep, ucs_status_t discard_status)
{
    unsigned ep_flush_flags         = (ucp_ep_config(ep)->key.err_mode ==
                                       UCP_ERR_HANDLING_MODE_NONE) ?
                                      UCT_FLUSH_FLAG_LOCAL :
                                      UCT_FLUSH_FLAG_CANCEL;
    uct_ep_h uct_eps[UCP_MAX_LANES] = { NULL };
    ucp_ep_discard_lanes_arg_t *discard_arg;
    ucs_status_t status;
    ucp_lane_index_t lane;
    uct_ep_h uct_ep;

    if (ep->flags & UCP_EP_FLAG_FAILED) {
        /* Avoid calling ucp_ep_discard_lanes_callback() that will purge UCP
         * endpoint's requests, if we already started discard and purge process
         * this endpoint. Doing so could complete send requests before UCT lanes
         * using them are flushed and destroyed. */
        return;
    }

    discard_arg = ucs_malloc(sizeof(*discard_arg), "discard_lanes_arg");
    if (discard_arg == NULL) {
        ucs_error("ep %p: failed to allocate memory for discarding lanes"
                  " argument", ep);
        ucp_ep_cleanup_lanes(ep); /* Just close all UCT endpoints */
        ucp_ep_reqs_purge(ep, discard_status);
        return;
    }

    discard_arg->failed_ep.iface = &ucp_failed_tl_iface;
    discard_arg->ucp_ep          = ep;
    discard_arg->status          = discard_status;
    discard_arg->discard_counter = 1;
    discard_arg->destroy_counter = ucp_ep_num_lanes(ep);

    ucs_debug("ep %p: discarding lanes", ep);
    ucp_ep_set_lanes_failed(ep, uct_eps, &discard_arg->failed_ep);
    for (lane = 0; lane < ucp_ep_num_lanes(ep); ++lane) {
        uct_ep = uct_eps[lane];
        if (uct_ep == NULL) {
            continue;
        }

        ucs_debug("ep %p: discard uct_ep[%d]=%p", ep, lane, uct_ep);
        status = ucp_worker_discard_uct_ep(ep, uct_ep,
                                           ucp_ep_get_rsc_index(ep, lane),
                                           ep_flush_flags,
                                           ucp_ep_err_pending_purge,
                                           UCS_STATUS_PTR(discard_status),
                                           ucp_ep_discard_lanes_callback,
                                           discard_arg);
        if (status == UCS_INPROGRESS) {
            ++discard_arg->discard_counter;
        }
    }

    ucp_ep_discard_lanes_callback(NULL, UCS_OK, discard_arg);
}

ucs_status_t
ucp_ep_set_failed(ucp_ep_h ucp_ep, ucp_lane_index_t lane, ucs_status_t status)
{
    UCS_STRING_BUFFER_ONSTACK(lane_info_strb, 64);
    ucp_ep_ext_t *ep_ext = ucp_ep->ext;
    ucp_err_handling_mode_t err_mode;
    ucs_log_level_t log_level;
    ucp_request_t *close_req;

    UCP_WORKER_THREAD_CS_CHECK_IS_BLOCKED(ucp_ep->worker);
    ucs_assert(UCS_STATUS_IS_ERR(status));
    ucs_assert(!ucs_async_is_from_async(&ucp_ep->worker->async));

    ucs_debug("ep %p: set_ep_failed status %s on lane[%d]=%p", ucp_ep,
              ucs_status_string(status), lane,
              (lane != UCP_NULL_LANE) ? ucp_ep_get_lane(ucp_ep, lane) : NULL);

    /* In case if this is a local failure we need to notify remote side */
    if (ucp_ep_is_cm_local_connected(ucp_ep)) {
        ucp_ep_cm_disconnect_cm_lane(ucp_ep);
    }

    /* set endpoint to failed to prevent wireup_ep switch */
    if (ucp_ep->flags & UCP_EP_FLAG_FAILED) {
        return UCS_OK;
    }

    ++ucp_ep->worker->counters.ep_failures;

    /* The EP can be closed from last completion callback */
    ucp_ep_discard_lanes(ucp_ep, status);
    ucp_stream_ep_cleanup(ucp_ep, status);

    if (ucp_ep->flags & UCP_EP_FLAG_USED) {
        if (ucp_ep->flags & UCP_EP_FLAG_CLOSED) {
            if (ep_ext->close_req != NULL) {
                /* Promote close operation to CANCEL in case of transport error,
                 * since the disconnect event may never arrive. */
                close_req                        = ep_ext->close_req;
                close_req->send.flush.uct_flags |= UCT_FLUSH_FLAG_CANCEL;
                ucp_ep_local_disconnect_progress(close_req);
            }
            return UCS_OK;
        } else if (ep_ext->err_cb == NULL) {
            /* Print error if user requested error handling support but did not
               install a valid error handling callback */
            err_mode  = ucp_ep_config(ucp_ep)->key.err_mode;
            log_level = (err_mode == UCP_ERR_HANDLING_MODE_NONE) ?
                                UCS_LOG_LEVEL_DIAG :
                                UCS_LOG_LEVEL_ERROR;

            ucp_ep_get_lane_info_str(ucp_ep, lane, &lane_info_strb);
            ucs_log(log_level,
                    "ep %p: error '%s' on %s will not be handled"
                    " since no error callback is installed",
                    ucp_ep, ucs_status_string(status),
                    ucs_string_buffer_cstr(&lane_info_strb));
            return UCS_ERR_UNSUPPORTED;
        } else {
            ucp_ep_invoke_err_cb(ucp_ep, status);
            return UCS_OK;
        }
    } else if (ucp_ep->flags & (UCP_EP_FLAG_INTERNAL | UCP_EP_FLAG_CLOSED)) {
        /* No additional actions are required, this is already closed EP or
         * an internal one for sending WIREUP/EP_REMOVED message to a peer.
         * So, close operation was already scheduled, this EP will be deleted
         * after all lanes will be discarded successfully */
        ucs_debug("ep %p: detected peer failure on internal endpoint", ucp_ep);
        return UCS_OK;
    } else {
        ucs_debug("ep %p: destroy endpoint which is not exposed to a user due"
                  " to peer failure", ucp_ep);
        ucp_ep_disconnected(ucp_ep, 1);
        return UCS_OK;
    }
}

void ucp_ep_set_failed_schedule(ucp_ep_h ucp_ep, ucp_lane_index_t lane,
                                ucs_status_t status)
{
    ucp_worker_h worker = ucp_ep->worker;
    ucp_ep_set_failed_arg_t *set_ep_failed_arg;

    UCP_WORKER_THREAD_CS_CHECK_IS_BLOCKED(worker);

    set_ep_failed_arg = ucs_malloc(sizeof(*set_ep_failed_arg),
                                   "set_ep_failed_arg");
    if (set_ep_failed_arg == NULL) {
        ucs_error("failed to allocate set_ep_failed argument");
        return;
    }

    set_ep_failed_arg->ucp_ep = ucp_ep;
    set_ep_failed_arg->lane   = lane;
    set_ep_failed_arg->status = status;

    ucs_callbackq_add_oneshot(&worker->uct->progress_q, ucp_ep,
                              ucp_ep_set_failed_progress, set_ep_failed_arg);

    /* If the worker supports the UCP_FEATURE_WAKEUP feature, signal the user so
     * that he can wake-up on this event */
    ucp_worker_signal_internal(worker);
}

static void
ucp_ep_config_activate_worker_ifaces(ucp_worker_h worker,
                                     ucp_worker_cfg_index_t cfg_index)
{
    ucp_ep_config_t *ep_config = ucp_worker_ep_config(worker, cfg_index);

    ucs_trace("activate wifaces worker %p ep config %u ep count %u", worker,
              cfg_index, ep_config->ep_count);
    if (ep_config->ep_count++ == 0) {
        ucp_wiface_process_for_each_lane(worker, ep_config,
                                         ep_config->proto_lane_map,
                                         ucp_worker_iface_progress_ep);
    }
}

static void
ucp_ep_config_deactivate_worker_ifaces(ucp_worker_h worker,
                                       ucp_worker_cfg_index_t cfg_index)
{
    ucp_ep_config_t *ep_config = ucp_worker_ep_config(worker, cfg_index);

    ucs_trace("deactivate wifaces worker %p ep config %u ep count %u", worker,
              cfg_index, ep_config->ep_count);
    ucs_assertv(ep_config->ep_count > 0, "worker %p ep config %u", worker,
                cfg_index);

    if (--ep_config->ep_count == 0) {
        ucp_wiface_process_for_each_lane(worker, ep_config,
                                         ep_config->proto_lane_map,
                                         ucp_worker_iface_unprogress_ep);
    }
}

void ucp_ep_cleanup_lanes(ucp_ep_h ep)
{
    uct_ep_h uct_eps[UCP_MAX_LANES] = { NULL };
    ucp_lane_index_t lane;
    uct_ep_h uct_ep;

    ucs_debug("ep %p: cleanup lanes", ep);

    ucp_ep_set_lanes_failed(ep, uct_eps,
                            &ucp_failed_tl_ep_discard_arg.failed_ep);

    for (lane = 0; lane < ucp_ep_num_lanes(ep); ++lane) {
        uct_ep = uct_eps[lane];
        if (uct_ep == NULL) {
            continue;
        }

        ucs_debug("ep %p: pending & destroy uct_ep[%d]=%p", ep, lane, uct_ep);
        uct_ep_pending_purge(uct_ep, ucp_destroyed_ep_pending_purge, ep);
        ucp_ep_unprogress_uct_ep(ep, uct_ep, ucp_ep_get_rsc_index(ep, lane));
        uct_ep_destroy(uct_ep);
    }

    ucp_ep_config_deactivate_worker_ifaces(ep->worker, ep->cfg_index);
}

void ucp_ep_disconnected(ucp_ep_h ep, int force)
{
    ucp_worker_h worker = ep->worker;

    UCP_WORKER_THREAD_CS_CHECK_IS_BLOCKED(worker);

    ucp_ep_cm_slow_cbq_cleanup(ep);

    ucp_stream_ep_cleanup(ep, UCS_ERR_CANCELED);
    ucp_am_ep_cleanup(ep);

    ucp_ep_update_flags(ep, 0, UCP_EP_FLAG_USED);

    if ((ep->flags & (UCP_EP_FLAG_CONNECT_REQ_QUEUED |
                      UCP_EP_FLAG_REMOTE_CONNECTED)) && !force) {
        /* Endpoints which have remote connection are destroyed only when the
         * worker is destroyed, to enable remote endpoints keep sending
         * TODO negotiate disconnect.
         */
        ucs_trace("not destroying ep %p because of connection from remote", ep);
        return;
    }

    ucp_ep_match_remove_ep(worker, ep);
    ucp_ep_destroy_internal(ep);
}

unsigned ucp_ep_local_disconnect_progress(void *arg)
{
    ucp_request_t *req         = arg;
    ucp_ep_h ep                = req->send.ep;
    ucs_async_context_t *async = &ep->worker->async; /* ep becomes invalid */

    ucs_assert(!(req->flags & UCP_REQUEST_FLAG_COMPLETED));

    UCS_ASYNC_BLOCK(async);
    ucs_debug("ep %p: disconnected with request %p, %s", ep, req,
              ucs_status_string(req->status));
    ucp_ep_disconnected(ep, req->send.flush.uct_flags & UCT_FLUSH_FLAG_CANCEL);
    UCS_ASYNC_UNBLOCK(async);

    /* Complete send request from here, to avoid releasing the request while
     * slow-path element is still pending */
    ucp_request_complete_send(req, req->status);

    return 0;
}

static void ucp_ep_set_close_request(ucp_ep_h ep, ucp_request_t *request,
                                     const char *debug_msg)
{
    ucs_assertv(ep->ext->close_req == NULL, "ep=%p: close_req=%p", ep,
                ep->ext->close_req);
    ucs_trace("ep %p: setting close request %p, %s", ep, request, debug_msg);
    ep->ext->close_req = request;
}

void ucp_ep_register_disconnect_progress(ucp_request_t *req)
{
    ucp_ep_h ep = req->send.ep;

    /* If a flush is completed from a pending/completion callback, we need to
     * schedule slow-path callback to release the endpoint later, since a UCT
     * endpoint cannot be released from pending/completion callback context.
     */
    ucs_trace("adding slow-path callback to destroy ep %p", ep);
    ucs_callbackq_add_oneshot(&ep->worker->uct->progress_q, ep,
                              ucp_ep_local_disconnect_progress, req);
}

static void ucp_ep_close_flushed_callback(ucp_request_t *req)
{
    ucp_ep_h ep                = req->send.ep;
    ucs_async_context_t *async = &ep->worker->async;

    /* in case of force close, schedule ucp_ep_local_disconnect_progress to
     * destroy the ep and all its lanes */
    if (req->send.flush.uct_flags & UCT_FLUSH_FLAG_CANCEL) {
        goto out;
    }

    UCS_ASYNC_BLOCK(async);

    ucs_debug("ep %p: flags 0x%x close flushed callback for request %p", ep,
              ep->flags, req);

    if (ucp_ep_is_cm_local_connected(ep)) {
        /* Now, when close flush is completed and we are still locally connected,
         * we have to notify remote side */
        ucp_ep_cm_disconnect_cm_lane(ep);
        if (ep->flags & UCP_EP_FLAG_REMOTE_CONNECTED) {
            /* Wait disconnect notification from remote side to complete this
             * request */
            ucp_ep_set_close_request(ep, req, "close flushed callback");
            UCS_ASYNC_UNBLOCK(async);
            return;
        }
    }
    UCS_ASYNC_UNBLOCK(async);

out:
    ucp_ep_register_disconnect_progress(req);
}

ucs_status_ptr_t ucp_ep_close_nb(ucp_ep_h ep, unsigned mode)
{
    const ucp_request_param_t param = {
        .op_attr_mask = UCP_OP_ATTR_FIELD_FLAGS,
        .flags        = (mode == UCP_EP_CLOSE_MODE_FORCE) ?
                        UCP_EP_CLOSE_FLAG_FORCE : 0
    };

    return ucp_ep_close_nbx(ep, &param);
}

ucs_status_ptr_t ucp_ep_close_nbx(ucp_ep_h ep, const ucp_request_param_t *param)
{
    ucp_worker_h  worker = ep->worker;
    void          *request = NULL;
    ucp_request_t *close_req;

    if ((ucp_request_param_flags(param) & UCP_EP_CLOSE_FLAG_FORCE) &&
        (ucp_ep_config(ep)->key.err_mode != UCP_ERR_HANDLING_MODE_PEER)) {
        return UCS_STATUS_PTR(UCS_ERR_INVALID_PARAM);
    }

    UCS_ASYNC_BLOCK(&worker->async);

    ucs_debug("ep %p flags 0x%x cfg_index %d: close_nbx(flags=0x%x)", ep,
              ep->flags, ep->cfg_index, ucp_request_param_flags(param));

    if (ep->flags & UCP_EP_FLAG_CLOSED) {
        ucs_error("ep %p has already been closed", ep);
        request = UCS_STATUS_PTR(UCS_ERR_NOT_CONNECTED);
        goto out;
    }

    ucp_ep_update_flags(ep, UCP_EP_FLAG_CLOSED, 0);

    if (ucp_request_param_flags(param) & UCP_EP_CLOSE_FLAG_FORCE) {
        ucp_ep_discard_lanes(ep, UCS_ERR_CANCELED);
        ucp_ep_disconnected(ep, 1);
    } else {
        request = ucp_ep_flush_internal(ep, 0, param, NULL,
                                        ucp_ep_close_flushed_callback, "close",
                                        UCT_FLUSH_FLAG_LOCAL);
        if (!UCS_PTR_IS_PTR(request)) {
            if (ucp_ep_is_cm_local_connected(ep)) {
                /* lanes already flushed, start disconnect on CM lane */
                ucp_ep_cm_disconnect_cm_lane(ep);
                close_req = ucp_ep_cm_close_request_get(ep, param);
                if (close_req != NULL) {
                    request = close_req + 1;
                    ucp_ep_set_close_request(ep, close_req, "close");
                } else {
                    request = UCS_STATUS_PTR(UCS_ERR_NO_MEMORY);
                }
            } else {
                ucp_ep_disconnected(ep, 0);
            }
        }
    }

    ++worker->counters.ep_closures;

out:
    UCS_ASYNC_UNBLOCK(&worker->async);
    return request;
}

ucs_status_ptr_t ucp_disconnect_nb(ucp_ep_h ep)
{
    return ucp_ep_close_nb(ep, UCP_EP_CLOSE_MODE_FLUSH);
}

void ucp_ep_destroy(ucp_ep_h ep)
{
    ucp_worker_h worker = ep->worker;
    ucs_status_ptr_t *request;
    ucs_status_t status;

    UCP_WORKER_THREAD_CS_ENTER_CONDITIONAL(worker);
    request = ucp_disconnect_nb(ep);
    if (request == NULL) {
        goto out;
    } else if (UCS_PTR_IS_ERR(request)) {
        ucs_warn("disconnect failed: %s",
                 ucs_status_string(UCS_PTR_STATUS(request)));
        goto out;
    } else {
        do {
            ucp_worker_progress(worker);
            status = ucp_request_check_status(request);
        } while (status == UCS_INPROGRESS);
        ucs_debug("ep_close request %p completed with status %s", request,
                  ucs_status_string(status));
        ucp_request_release(request);
    }

out:
    UCP_WORKER_THREAD_CS_EXIT_CONDITIONAL(worker);
    return;
}

ucp_lane_index_t ucp_ep_lookup_lane(ucp_ep_h ucp_ep, uct_ep_h uct_ep)
{
    ucp_lane_index_t lane;

    for (lane = 0; lane < ucp_ep_num_lanes(ucp_ep); ++lane) {
        if ((uct_ep == ucp_ep_get_lane(ucp_ep, lane)) ||
            ucp_wireup_ep_is_owner(ucp_ep_get_lane(ucp_ep, lane), uct_ep)) {
            return lane;
        }
    }

    return UCP_NULL_LANE;
}

static int ucp_ep_lane_is_dst_index_match(ucp_rsc_index_t dst_index1,
                                          ucp_rsc_index_t dst_index2)
{
    return (dst_index1 == UCP_NULL_RESOURCE) ||
           (dst_index2 == UCP_NULL_RESOURCE) || (dst_index1 == dst_index2);
}

int ucp_ep_config_lane_is_peer_match(const ucp_ep_config_key_t *key1,
                                     ucp_lane_index_t lane1,
                                     const ucp_ep_config_key_t *key2,
                                     ucp_lane_index_t lane2)
{
    const ucp_ep_config_key_lane_t *config_lane1 = &key1->lanes[lane1];
    const ucp_ep_config_key_lane_t *config_lane2 = &key2->lanes[lane2];

    return (config_lane1->rsc_index == config_lane2->rsc_index) &&
           (config_lane1->path_index == config_lane2->path_index) &&
           ucp_ep_lane_is_dst_index_match(config_lane1->dst_md_index,
                                          config_lane2->dst_md_index);
}

ucp_lane_index_t
ucp_ep_config_find_match_lane(const ucp_ep_config_key_t *old_key,
                              ucp_lane_index_t old_lane,
                              const ucp_ep_config_key_t *new_key)
{
    ucp_lane_index_t new_lane;

    for (new_lane = 0; new_lane < new_key->num_lanes; ++new_lane) {
        if (ucp_ep_config_lane_is_peer_match(old_key, old_lane, new_key,
                                             new_lane)) {
            return new_lane;
        }
    }

    return UCP_NULL_LANE;
}

static ucp_lane_index_t ucp_ep_config_find_reusable_lane(
        const ucp_ep_config_key_t *old_key, const ucp_ep_config_key_t *new_key,
        ucp_ep_h ep, const ucp_unpacked_address_t *remote_address,
        const unsigned *addr_indices, ucp_lane_index_t old_lane)
{
    ucp_context_h context     = ep->worker->context;
    ucp_rsc_index_t rsc_index = old_key->lanes[old_lane].rsc_index;
    ucp_lane_index_t new_lane;
    unsigned addr_index;
    const ucp_address_entry_t *ae;

    if (old_lane == old_key->cm_lane) {
        return new_key->cm_lane;
    }

    new_lane = ucp_ep_config_find_match_lane(old_key, old_lane, new_key);
    if (new_lane == UCP_NULL_LANE) {
        /* No matching lane was found */
        return UCP_NULL_LANE;
    }

    /* Return matching lane in case it is not connected yet */
    if (!ucp_ep_is_local_connected(ep)) {
        return new_lane;
    }

    addr_index = addr_indices[new_lane];
    ae         = &remote_address->address_list[addr_index];

    /* Verify both lane and address have the same transport */
    ucs_assertv_always(context->tl_rscs[rsc_index].tl_name_csum ==
                               ae->tl_name_csum,
                       "lane=%u address=%u",
                       context->tl_rscs[rsc_index].tl_name_csum,
                       ae->tl_name_csum);

    return ucp_wireup_is_lane_connected(ep, old_lane, ae) ? new_lane :
                                                            UCP_NULL_LANE;
}

/* Go through the first configuration and check if the lanes selected
 * for this configuration could be used for the second configuration */
void ucp_ep_config_lanes_intersect(const ucp_ep_config_key_t *old_key,
                                   const ucp_ep_config_key_t *new_key,
                                   const ucp_ep_h ep,
                                   const ucp_unpacked_address_t *remote_address,
                                   const unsigned *addr_indices,
                                   ucp_lane_index_t *lane_map)
{
    ucp_lane_index_t old_lane;

<<<<<<< HEAD
    for (lane1_idx = 0; lane1_idx < key1->num_lanes; ++lane1_idx) {
        lane_map[lane1_idx] = ucp_ep_config_find_reusable_lane(key1, key2, ep,
                                                               remote_address,
                                                               addr_indices,
                                                               lane1_idx);
        ucs_info("ep %p: lane[%d] %d -> %d", ep, lane1_idx, lane1_idx, lane_map[lane1_idx]);
    }
}

static int ucp_ep_config_lane_is_equal(const ucp_ep_config_key_t *key1,
                                       const ucp_ep_config_key_t *key2,
                                       ucp_lane_index_t lane,
                                       unsigned flags)
=======
    for (old_lane = 0; old_lane < old_key->num_lanes; ++old_lane) {
        lane_map[old_lane] = ucp_ep_config_find_reusable_lane(
                old_key, new_key, ep, remote_address, addr_indices, old_lane);
    }
}

int ucp_ep_config_lane_is_equal(const ucp_ep_config_key_t *key1,
                                const ucp_ep_config_key_t *key2,
                                ucp_lane_index_t lane)
>>>>>>> c3b24929
{
    const ucp_ep_config_key_lane_t *config_lane1 = &key1->lanes[lane];
    const ucp_ep_config_key_lane_t *config_lane2 = &key2->lanes[lane];

    return (config_lane1->rsc_index == config_lane2->rsc_index) &&
           (config_lane1->path_index == config_lane2->path_index) &&
           (config_lane1->dst_md_index == config_lane2->dst_md_index) &&
           (config_lane1->dst_sys_dev == config_lane2->dst_sys_dev) &&
           (config_lane1->lane_types == config_lane2->lane_types) &&
           (config_lane1->seg_size == config_lane2->seg_size) &&
           ((flags & UCP_EP_CONFIG_CMP_IGNORE_ADDR_INDEX) ||
            (config_lane1->addr_index == config_lane2->addr_index));
}

int ucp_ep_config_is_equal2(const ucp_ep_config_key_t *key1,
                            const ucp_ep_config_key_t *key2, unsigned flags)
{
    ucp_lane_index_t lane;
    int i;

    if ((key1->num_lanes != key2->num_lanes) ||
        memcmp(key1->rma_lanes, key2->rma_lanes, sizeof(key1->rma_lanes)) ||
        memcmp(key1->am_bw_lanes, key2->am_bw_lanes,
               sizeof(key1->am_bw_lanes)) ||
        memcmp(key1->rma_bw_lanes, key2->rma_bw_lanes,
               sizeof(key1->rma_bw_lanes)) ||
        memcmp(key1->amo_lanes, key2->amo_lanes, sizeof(key1->amo_lanes)) ||
        (key1->rma_bw_md_map != key2->rma_bw_md_map) ||
        (key1->rma_md_map != key2->rma_md_map) ||
        (key1->reachable_md_map != key2->reachable_md_map) ||
        (key1->am_lane != key2->am_lane) ||
        (key1->tag_lane != key2->tag_lane) ||
        (key1->wireup_msg_lane != key2->wireup_msg_lane) ||
        (key1->cm_lane != key2->cm_lane) ||
        (key1->keepalive_lane != key2->keepalive_lane) ||
        (key1->rkey_ptr_lane != key2->rkey_ptr_lane) ||
        (key1->err_mode != key2->err_mode) ||
        (key1->flags != key2->flags) ||
        (key1->dst_version != key2->dst_version)) {
        return 0;
    }

    for (lane = 0; lane < key1->num_lanes; ++lane) {
        if (!ucp_ep_config_lane_is_equal(key1, key2, lane, flags)) {
            return 0;
        }
    }

    for (i = 0; i < ucs_popcount(key1->reachable_md_map); ++i) {
        if (key1->dst_md_cmpts[i] != key2->dst_md_cmpts[i]) {
            return 0;
        }
    }

    return 1;
}

int ucp_ep_config_is_equal(const ucp_ep_config_key_t *key1,
                           const ucp_ep_config_key_t *key2)
{
    return ucp_ep_config_is_equal2(key1, key2, 0);
}


void ucp_ep_config_name(ucp_worker_h worker, ucp_worker_cfg_index_t cfg_index,
                        ucs_string_buffer_t *strb)
{
    ucp_context_h context          = worker->context;
    const ucp_ep_config_key_t *key = &ucs_array_elem(&worker->ep_config,
                                                     cfg_index).key;

    if (!ucs_string_is_empty(context->name)) {
        ucs_string_buffer_appendf(strb, "%s ", context->name);
    }

    if (key->flags & UCP_EP_CONFIG_KEY_FLAG_SELF) {
        ucs_string_buffer_appendf(strb, "self ");
    } else if (key->flags & UCP_EP_CONFIG_KEY_FLAG_INTRA_NODE) {
        ucs_string_buffer_appendf(strb, "intra-node ");
    } else {
        ucs_string_buffer_appendf(strb, "inter-node ");
    }

    ucs_string_buffer_appendf(strb, "cfg#%d", cfg_index);
}

static ucs_status_t ucp_ep_config_calc_params(ucp_worker_h worker,
                                              const ucp_ep_config_t *config,
                                              const ucp_lane_index_t *lanes,
                                              ucp_ep_thresh_params_t *params,
                                              int eager)
{
    ucp_context_h context                = worker->context;
    uint8_t num_paths[UCP_MAX_RESOURCES] = {};
    ucp_md_map_t md_map                  = 0;
    ucp_lane_index_t lane;
    ucp_rsc_index_t rsc_index;
    ucp_md_index_t md_index;
    uct_md_attr_v2_t *md_attr;
    uct_iface_attr_t *iface_attr;
    ucp_worker_iface_t *wiface;
    uct_perf_attr_t perf_attr;
    ucs_status_t status;
    double bw;
    int i;

    memset(params, 0, sizeof(*params));

    for (i = 0; (i < UCP_MAX_LANES) && (lanes[i] != UCP_NULL_LANE); i++) {
        rsc_index = config->key.lanes[lanes[i]].rsc_index;
        ++num_paths[rsc_index];
    }

    for (i = 0; (i < UCP_MAX_LANES) && (lanes[i] != UCP_NULL_LANE); i++) {
        lane      = lanes[i];
        rsc_index = config->key.lanes[lane].rsc_index;
        if (rsc_index == UCP_NULL_RESOURCE) {
            continue;
        }

        md_index   = config->md_index[lane];
        iface_attr = ucp_worker_iface_get_attr(worker, rsc_index);

        if (!(md_map & UCS_BIT(md_index))) {
            md_map |= UCS_BIT(md_index);
            md_attr = &context->tl_mds[md_index].attr;
            if (md_attr->flags & UCT_MD_FLAG_REG) {
                if (context->rcache == NULL) {
                    params->reg_growth   += md_attr->reg_cost.m;
                    params->reg_overhead += md_attr->reg_cost.c;
                }
                params->overhead     += iface_attr->overhead;
                params->latency      += ucp_tl_iface_latency(context,
                                                             &iface_attr->latency);
            }
        }

        bw = ucp_tl_iface_bandwidth(context, &iface_attr->bandwidth) /
             num_paths[rsc_index];

        if (eager && (iface_attr->cap.am.max_bcopy > 0)) {
            /* Eager protocol has overhead for each fragment */
            perf_attr.field_mask = UCT_PERF_ATTR_FIELD_OPERATION |
                                   UCT_PERF_ATTR_FIELD_SEND_PRE_OVERHEAD |
                                   UCT_PERF_ATTR_FIELD_SEND_POST_OVERHEAD;
            perf_attr.operation  = UCT_EP_OP_AM_ZCOPY;

            wiface = ucp_worker_iface(worker, rsc_index);
            status = ucp_worker_iface_estimate_perf(wiface, &perf_attr);
            if (status != UCS_OK) {
                return status;
            }

            params->bw += 1.0 / ((1.0 / bw) + ((perf_attr.send_pre_overhead +
                                                perf_attr.send_post_overhead) /
                                               iface_attr->cap.am.max_bcopy));
        } else {
            params->bw += bw;
        }
    }

    if (context->rcache != NULL) {
        params->reg_overhead += 50.0e-9;
    }

    return UCS_OK;
}

static ucs_status_t
ucp_ep_config_calc_rndv_thresh(ucp_worker_t *worker,
                               const ucp_ep_config_t *config,
                               const ucp_lane_index_t *eager_lanes,
                               const ucp_lane_index_t *rndv_lanes,
                               int recv_reg_cost, size_t *thresh_p)
{
    ucp_context_h context = worker->context;
    double diff_percent   = 1.0 - context->config.ext.rndv_perf_diff / 100.0;
    ucp_ep_thresh_params_t eager_zcopy;
    ucp_ep_thresh_params_t rndv;
    double numerator, denominator;
    ucp_rsc_index_t eager_rsc_index;
    uct_iface_attr_t *eager_iface_attr;
    ucs_status_t status;
    double rts_latency;

    /* All formulas and descriptions are listed at
     * https://github.com/openucx/ucx/wiki/Rendezvous-Protocol-threshold-for-multilane-mode */

    status = ucp_ep_config_calc_params(worker, config, eager_lanes,
                                       &eager_zcopy, 1);
    if (status != UCS_OK) {
        return status;
    }

    status = ucp_ep_config_calc_params(worker, config, rndv_lanes, &rndv, 0);
    if (status != UCS_OK) {
        return status;
    }

    if ((eager_zcopy.bw == 0) || (rndv.bw == 0)) {
        goto fallback;
    }

    eager_rsc_index  = config->key.lanes[eager_lanes[0]].rsc_index;
    eager_iface_attr = ucp_worker_iface_get_attr(worker, eager_rsc_index);

    /* RTS/RTR latency is used from lanes[0] */
    rts_latency      = ucp_tl_iface_latency(context, &eager_iface_attr->latency);

    numerator = diff_percent * (rndv.reg_overhead * (1 + recv_reg_cost) +
                                (2 * rts_latency) + (2 * rndv.latency) +
                                (2 * eager_zcopy.overhead) + rndv.overhead) -
                eager_zcopy.reg_overhead - eager_zcopy.overhead;

    denominator = eager_zcopy.reg_growth +
                  1.0 / ucs_min(eager_zcopy.bw, context->config.ext.bcopy_bw) -
                  diff_percent *
                  (rndv.reg_growth * (1 + recv_reg_cost) + 1.0 / rndv.bw);

    if ((numerator <= 0) || (denominator <= 0)) {
        goto fallback;
    }

    *thresh_p = ucs_max(numerator / denominator,
                        eager_iface_attr->cap.am.max_bcopy);
    return UCS_OK;

fallback:
    *thresh_p = context->config.ext.rndv_thresh_fallback;
    return UCS_OK;

}

static size_t ucp_ep_thresh(size_t thresh_value, size_t min_value,
                            size_t max_value)
{
    size_t thresh;

    ucs_assert(min_value <= max_value);

    thresh = ucs_max(min_value, thresh_value);
    thresh = ucs_min(max_value, thresh);

    return thresh;
}

static ucs_status_t
ucp_ep_config_calc_rma_zcopy_thresh(ucp_worker_t *worker,
                                    const ucp_ep_config_t *config,
                                    const ucp_lane_index_t *rma_lanes,
                                    ssize_t *thresh_p)
{
    ucp_context_h context = worker->context;
    double bcopy_bw       = context->config.ext.bcopy_bw;
    ucp_ep_thresh_params_t rma;
    uct_md_attr_v2_t *md_attr;
    double numerator, denominator;
    double reg_overhead, reg_growth;
    ucs_status_t status;

    status = ucp_ep_config_calc_params(worker, config, rma_lanes, &rma, 0);
    if (status != UCS_OK) {
        return status;
    }

    if (rma.bw == 0) {
        goto fallback;
    }

    md_attr = &context->tl_mds[config->md_index[rma_lanes[0]]].attr;
    if (md_attr->flags & UCT_MD_FLAG_NEED_MEMH) {
        reg_overhead = rma.reg_overhead;
        reg_growth   = rma.reg_growth;
    } else {
        reg_overhead = 0;
        reg_growth   = 0;
    }

    numerator   = reg_overhead;
    denominator = (1 / bcopy_bw) - reg_growth;

    if (denominator <= 0) {
        goto fallback;
    }

    *thresh_p = numerator / denominator;
    return UCS_OK;

fallback:
    *thresh_p = SIZE_MAX;
    return UCS_OK;
}

static void ucp_ep_config_adjust_max_short(ssize_t *max_short,
                                           size_t thresh)
{
    *max_short = ucs_min((size_t)(*max_short + 1), thresh) - 1;
    ucs_assert(*max_short >= -1);
}

/* With tag offload, SW RNDV requests are temporarily stored in the receiver
 * user buffer when matched. Thus, minimum message size allowed to be sent with
 * RNDV protocol should be bigger than maximal possible SW RNDV request
 * (i.e. header plus packed keys size). */
size_t ucp_ep_tag_offload_min_rndv_thresh(ucp_context_h context,
                                          const ucp_ep_config_key_t *key)
{
    return sizeof(ucp_rndv_rts_hdr_t) +
           ucp_rkey_packed_size(context, key->rma_bw_md_map,
                                UCS_SYS_DEVICE_ID_UNKNOWN, 0);
}

static void ucp_ep_config_init_short_thresh(ucp_memtype_thresh_t *thresh)
{
    thresh->memtype_on  = -1;
    thresh->memtype_off = -1;
}

static ucs_status_t
ucp_ep_config_set_am_rndv_thresh(ucp_worker_h worker,
                                 uct_iface_attr_t *iface_attr,
                                 uct_md_attr_v2_t *md_attr,
                                 ucp_ep_config_t *config,
                                 size_t min_rndv_thresh, size_t max_rndv_thresh,
                                 ucp_rndv_thresh_t *thresh)
{
    ucp_context_h context = worker->context;
    size_t rndv_thresh, rndv_local_thresh, min_thresh;
    ucs_status_t status;

    ucs_assert(config->key.am_lane != UCP_NULL_LANE);
    ucs_assert(config->key.lanes[config->key.am_lane].rsc_index != UCP_NULL_RESOURCE);

    if (context->config.ext.rndv_inter_thresh == UCS_MEMUNITS_AUTO) {
        /* auto - Make UCX calculate the AM rndv threshold on its own.*/
        status = ucp_ep_config_calc_rndv_thresh(worker, config,
                                                config->key.am_bw_lanes,
                                                config->key.am_bw_lanes,
                                                0, &rndv_thresh);
        if (status != UCS_OK) {
            return status;
        }

        rndv_local_thresh = context->config.ext.rndv_send_nbr_thresh;
        ucs_trace("active message rendezvous threshold is %zu", rndv_thresh);
    } else {
        rndv_thresh       = context->config.ext.rndv_inter_thresh;
        rndv_local_thresh = context->config.ext.rndv_inter_thresh;
    }

    min_thresh     = ucs_max(iface_attr->cap.am.min_zcopy, min_rndv_thresh);
    thresh->remote = ucp_ep_thresh(rndv_thresh, min_thresh, max_rndv_thresh);
    thresh->local  = ucp_ep_thresh(rndv_local_thresh, min_thresh, max_rndv_thresh);

    ucs_trace("Active Message rndv threshold is %zu (fast local compl: %zu)",
              thresh->remote, thresh->local);

    return UCS_OK;
}

static void
ucp_ep_config_set_rndv_thresh(ucp_worker_t *worker, ucp_ep_config_t *config,
                              ucp_lane_index_t *lanes, size_t min_rndv_thresh,
                              size_t max_rndv_thresh, ucp_rndv_thresh_t *thresh)
{
    ucp_context_t *context = worker->context;
    ucp_lane_index_t lane  = lanes[0];
    ucp_rsc_index_t rsc_index;
    size_t rndv_thresh, rndv_local_thresh, min_thresh;
    uct_iface_attr_t *iface_attr;
    ucs_status_t status;

    if (lane == UCP_NULL_LANE) {
        goto out_not_supported;
    }

    rsc_index = config->key.lanes[lane].rsc_index;
    if (rsc_index == UCP_NULL_RESOURCE) {
        goto out_not_supported;
    }

    iface_attr = ucp_worker_iface_get_attr(worker, rsc_index);

    if (context->config.ext.rndv_inter_thresh == UCS_MEMUNITS_AUTO) {
        /* auto - Make UCX calculate the RMA (get_zcopy) rndv threshold on its own.*/
        status = ucp_ep_config_calc_rndv_thresh(worker, config,
                                                config->key.am_bw_lanes,
                                                lanes, 1, &rndv_thresh);
        if (status != UCS_OK) {
            goto out_not_supported;
        }

        rndv_local_thresh = context->config.ext.rndv_send_nbr_thresh;
    } else {
        rndv_thresh       = context->config.ext.rndv_inter_thresh;
        rndv_local_thresh = context->config.ext.rndv_inter_thresh;
    }

    min_thresh = ucs_max(iface_attr->cap.get.min_zcopy, min_rndv_thresh);

    /* TODO: need to check minimal PUT Zcopy */
    thresh->remote = ucp_ep_thresh(rndv_thresh, min_thresh, max_rndv_thresh);
    thresh->local  = ucp_ep_thresh(rndv_local_thresh, min_thresh, max_rndv_thresh);

    ucs_trace("rndv threshold is %zu (fast local compl: %zu)",
              thresh->remote, thresh->local);

    return;

out_not_supported:
    ucs_trace("rendezvous (get_zcopy) protocol is not supported");
}

static void ucp_ep_config_set_memtype_thresh(ucp_memtype_thresh_t *max_eager_short,
                                             ssize_t max_short, int num_mem_type_mds)
{
    if (!num_mem_type_mds) {
        max_eager_short->memtype_off = max_short;
    }

    max_eager_short->memtype_on = max_short;
}

/* Coverity assumes that mem_type_index could have value >= UCS_MEMORY_TYPE_LAST,
 * a caller of this function should suppress this false-positive warning */
static void
ucp_ep_config_rndv_zcopy_max_bw_update(ucp_context_t *context,
                                       const uct_md_attr_v2_t *md_attr,
                                       const uct_iface_attr_t *iface_attr,
                                       uint64_t cap_flag,
                                       double max_bw[UCS_MEMORY_TYPE_LAST])
{
    uint8_t mem_type_index;
    double bw;

    if (!(iface_attr->cap.flags & cap_flag)) {
        return;
    }

    bw = ucp_tl_iface_bandwidth(context, &iface_attr->bandwidth);
    ucs_for_each_bit(mem_type_index, md_attr->reg_mem_types) {
        ucs_assert(mem_type_index < UCS_MEMORY_TYPE_LAST);
        max_bw[mem_type_index] = ucs_max(max_bw[mem_type_index], bw);
    }
}

static void ucp_ep_config_rndv_zcopy_set(
        ucp_context_t *context, uint64_t cap_flag, ucp_lane_index_t lane,
        const uct_md_attr_v2_t *md_attr, const uct_iface_attr_t *iface_attr,
        double max_bw[UCS_MEMORY_TYPE_LAST],
        ucp_ep_rndv_zcopy_config_t *rndv_zcopy, ucp_lane_index_t *lanes_count_p)
{
    const double min_scale = 1. / context->config.ext.multi_lane_max_ratio;
    uint8_t mem_type_index;
    double scale;
    size_t min, max;

    if (!(iface_attr->cap.flags & cap_flag)) {
        return;
    }

    if (cap_flag == UCT_IFACE_FLAG_GET_ZCOPY) {
        min = iface_attr->cap.get.min_zcopy;
        max = iface_attr->cap.get.max_zcopy;
    } else {
        ucs_assert(cap_flag == UCT_IFACE_FLAG_PUT_ZCOPY);
        min = iface_attr->cap.put.min_zcopy;
        max = iface_attr->cap.put.max_zcopy;
    }

    ucs_for_each_bit(mem_type_index, md_attr->reg_mem_types) {
        ucs_assert(mem_type_index < UCS_MEMORY_TYPE_LAST);
        scale = ucp_tl_iface_bandwidth(context, &iface_attr->bandwidth) /
                max_bw[mem_type_index];
        if ((scale - min_scale) < -ucp_calc_epsilon(scale, min_scale)) {
            continue;
        }

        rndv_zcopy->min = ucs_max(rndv_zcopy->min, min);
        rndv_zcopy->max = ucs_min(rndv_zcopy->max, max);
        ucs_assert(*lanes_count_p < UCP_MAX_LANES);
        rndv_zcopy->lanes[(*lanes_count_p)++] = lane;
        rndv_zcopy->scale[lane]               = scale;
        break;
    }
}

void ucp_ep_config_rndv_zcopy_commit(ucp_lane_index_t lanes_count,
                                     ucp_ep_rndv_zcopy_config_t *rndv_zcopy)
{
    if (lanes_count == 0) {
        /* if there are no RNDV RMA BW lanes that support Zcopy operation, reset
         * min/max values to show that the scheme is unsupported */
        rndv_zcopy->min   = SIZE_MAX;
        rndv_zcopy->max   = 0;
        rndv_zcopy->split = 0;
    } else {
        rndv_zcopy->split = rndv_zcopy->min <= (rndv_zcopy->max / 2);
    }
}

static ssize_t
ucp_ep_config_max_short(ucp_context_t *context, uct_iface_attr_t *iface_attr,
                        uint64_t short_flag, size_t max_short, unsigned hdr_len,
                        size_t zcopy_thresh,
                        const ucp_rndv_thresh_t *rndv_thresh)
{
    ssize_t cfg_max_short;

    if (!(iface_attr->cap.flags & short_flag) ||
        ucp_context_usage_tracker_enabled(context)) {
        return -1;
    }

    cfg_max_short = max_short - hdr_len;

    if (context->config.ext.zcopy_thresh != UCS_MEMUNITS_AUTO) {
        /* Adjust max_short if zcopy_thresh is set externally */
        ucp_ep_config_adjust_max_short(&cfg_max_short, zcopy_thresh);
    }

    if ((rndv_thresh != NULL) &&
        (context->config.ext.rndv_inter_thresh != UCS_MEMUNITS_AUTO)) {
        /* Adjust max_short if rndv_inter_thresh is set externally. Note local and
         * remote threshold values are the same if set externally, so can
         * compare with just one of them. */
        ucs_assert(rndv_thresh->remote == rndv_thresh->local);
        ucp_ep_config_adjust_max_short(&cfg_max_short, rndv_thresh->remote);
    }

    return cfg_max_short;
}

static void
ucp_ep_config_init_attrs(ucp_worker_t *worker, ucp_rsc_index_t rsc_index,
                         ucp_ep_msg_config_t *config, size_t max_bcopy,
                         size_t max_zcopy, size_t max_iov, size_t max_hdr,
                         uint64_t bcopy_flag, uint64_t zcopy_flag,
                         size_t adjust_min_val, size_t max_seg_size)
{
    ucp_context_t *context = worker->context;
    const uct_md_attr_v2_t *md_attr;
    uct_iface_attr_t *iface_attr;
    size_t it;
    size_t zcopy_thresh;
    size_t mem_type_zcopy_thresh;
    int mem_type;

    iface_attr = ucp_worker_iface_get_attr(worker, rsc_index);

    if (iface_attr->cap.flags & bcopy_flag) {
        config->max_bcopy = ucs_min(max_bcopy, max_seg_size);
    } else {
        config->max_bcopy = SIZE_MAX;
    }

    md_attr = &context->tl_mds[context->tl_rscs[rsc_index].md_index].attr;
    if (!(iface_attr->cap.flags & zcopy_flag) ||
        ((md_attr->flags & UCT_MD_FLAG_NEED_MEMH) &&
         !(md_attr->flags & UCT_MD_FLAG_REG))) {
        return;
    }

    config->max_zcopy = ucs_min(max_zcopy, max_seg_size);
    config->max_hdr   = max_hdr;
    config->max_iov   = ucs_min(UCP_MAX_IOV, max_iov);

    if (context->config.ext.zcopy_thresh == UCS_MEMUNITS_AUTO) {
        config->zcopy_auto_thresh = 1;
        mem_type_zcopy_thresh     = 1;
        for (it = 0; it < UCP_MAX_IOV; ++it) {
            zcopy_thresh = ucp_ep_config_get_zcopy_auto_thresh(
                               it + 1, &md_attr->reg_cost, context,
                               ucp_tl_iface_bandwidth(context,
                                                      &iface_attr->bandwidth));
            zcopy_thresh = ucs_min(zcopy_thresh, adjust_min_val);
            config->sync_zcopy_thresh[it] = zcopy_thresh;
            config->zcopy_thresh[it]      = zcopy_thresh;
        }
    } else {
        config->zcopy_auto_thresh    = 0;
        config->sync_zcopy_thresh[0] = config->zcopy_thresh[0] =
                ucs_min(context->config.ext.zcopy_thresh, adjust_min_val);
        mem_type_zcopy_thresh        = config->zcopy_thresh[0];
    }

    ucs_memory_type_for_each(mem_type) {
        if (UCP_MEM_IS_HOST(mem_type)) {
            config->mem_type_zcopy_thresh[mem_type] = config->zcopy_thresh[0];
        } else if (md_attr->reg_mem_types & UCS_BIT(mem_type)) {
            config->mem_type_zcopy_thresh[mem_type] = mem_type_zcopy_thresh;
        }
    }
}

static ucs_status_t ucp_ep_config_key_copy(ucp_ep_config_key_t *dst,
                                           const ucp_ep_config_key_t *src)
{
    int num_md_cmpts;
    ucp_rsc_index_t *md_cmpts;

    num_md_cmpts = ucs_popcount(src->reachable_md_map);
    if (num_md_cmpts == 0) {
        md_cmpts = NULL;
        goto out;
    }

    md_cmpts = ucs_calloc(num_md_cmpts, sizeof(*dst->dst_md_cmpts),
                          "ucp_dst_md_cmpts");
    if (md_cmpts == NULL) {
        ucs_error("failed to allocate ucp ep dest component list");
        return UCS_ERR_NO_MEMORY;
    }

    memcpy(md_cmpts, src->dst_md_cmpts,
           num_md_cmpts * sizeof(*dst->dst_md_cmpts));
out:
    *dst              = *src;
    dst->dst_md_cmpts = md_cmpts;
    return UCS_OK;
}

ucs_status_t ucp_ep_config_init(ucp_worker_h worker, ucp_ep_config_t *config,
                                const ucp_ep_config_key_t *key)
{
    ucp_context_h context              = worker->context;
    ucp_lane_index_t tag_lanes[2]      = {UCP_NULL_LANE, UCP_NULL_LANE};
    ucp_lane_index_t rkey_ptr_lanes[2] = {UCP_NULL_LANE, UCP_NULL_LANE};
    ucp_lane_index_t get_zcopy_lane_count;
    ucp_lane_index_t put_zcopy_lane_count;
    ucp_ep_rma_config_t *rma_config;
    uct_iface_attr_t *iface_attr;
    uct_md_attr_v2_t *md_attr;
    const uct_component_attr_t *cmpt_attr;
    ucs_memory_type_t mem_type;
    ucp_rsc_index_t rsc_index;
    ucp_lane_index_t lane, i;
    size_t max_rndv_thresh, max_am_rndv_thresh;
    size_t min_rndv_thresh, min_am_rndv_thresh;
    size_t rma_zcopy_thresh;
    size_t am_max_eager_short;
    uint64_t short_am_cap_flag, short_tag_cap_flag;
    double get_zcopy_max_bw[UCS_MEMORY_TYPE_LAST];
    double put_zcopy_max_bw[UCS_MEMORY_TYPE_LAST];
    ucs_status_t status;
    ucp_md_index_t dst_md_index;
    size_t it;

    memset(config, 0, sizeof(*config));

    status = ucp_ep_config_key_copy(&config->key, key);
    if (status != UCS_OK) {
        goto err;
    }

    if (config->key.flags & UCP_EP_CONFIG_KEY_FLAG_INTERMEDIATE) {
        short_am_cap_flag  = 0;
        short_tag_cap_flag = 0;
    } else {
        short_am_cap_flag  = UCT_IFACE_FLAG_AM_SHORT;
        short_tag_cap_flag = UCT_IFACE_FLAG_TAG_EAGER_SHORT;
    }

    /* Default settings */
    for (it = 0; it < UCP_MAX_IOV; ++it) {
        config->am.zcopy_thresh[it]              = SIZE_MAX;
        config->am.sync_zcopy_thresh[it]         = SIZE_MAX;
        config->tag.eager.zcopy_thresh[it]       = SIZE_MAX;
        config->tag.eager.sync_zcopy_thresh[it]  = SIZE_MAX;
    }

    ucs_memory_type_for_each(mem_type) {
        config->am.mem_type_zcopy_thresh[mem_type]        = SIZE_MAX;
        config->tag.eager.mem_type_zcopy_thresh[mem_type] = SIZE_MAX;
    }

    config->tag.eager.zcopy_auto_thresh = 0;
    config->am.zcopy_auto_thresh        = 0;
    config->p2p_lanes                   = 0;
    config->uct_rkey_pack_flags         = 0;
    if (context->config.ext.bcopy_thresh == UCS_MEMUNITS_AUTO) {
        config->bcopy_thresh = 0;
    } else {
        config->bcopy_thresh = context->config.ext.bcopy_thresh;
    }
    config->tag.lane                    = UCP_NULL_LANE;
    config->tag.proto                   = &ucp_tag_eager_proto;
    config->tag.sync_proto              = &ucp_tag_eager_sync_proto;
    config->tag.rndv.rma_thresh.remote  = SIZE_MAX;
    config->tag.rndv.rma_thresh.local   = SIZE_MAX;
    config->tag.rndv.am_thresh          = config->tag.rndv.rma_thresh;
    config->rndv.rma_thresh             = config->tag.rndv.rma_thresh;
    config->rndv.am_thresh              = config->tag.rndv.am_thresh;
    /* use 1 instead of 0, since messages passed to RNDV PUT/GET Zcopy are always > 0
     * and make sure that multi-rail chunks are adjusted to not be 0-length */
    config->rndv.get_zcopy.min          = 1;
    config->rndv.get_zcopy.max          = SIZE_MAX;
    config->rndv.put_zcopy.min          = 1;
    config->rndv.put_zcopy.max          = SIZE_MAX;
    config->rndv.rkey_size              = ucp_rkey_packed_size(context,
                                                               config->key.rma_bw_md_map,
                                                               UCS_SYS_DEVICE_ID_UNKNOWN, 0);
    for (lane = 0; lane < UCP_MAX_LANES; ++lane) {
        config->rndv.get_zcopy.lanes[lane] =
                config->rndv.put_zcopy.lanes[lane] = UCP_NULL_LANE;
    }

    config->rndv.proto_rndv_rkey_skip_mds = 0;
    config->rndv.rkey_ptr_lane_dst_mds    = 0;
    config->stream.proto                  = &ucp_stream_am_proto;
    config->am_u.proto                    = &ucp_am_proto;
    config->am_u.reply_proto              = &ucp_am_reply_proto;

    ucp_ep_config_init_short_thresh(&config->tag.offload.max_eager_short);
    ucp_ep_config_init_short_thresh(&config->tag.max_eager_short);
    ucp_ep_config_init_short_thresh(&config->am_u.max_eager_short);
    ucp_ep_config_init_short_thresh(&config->am_u.max_reply_eager_short);

    for (lane = 0; lane < config->key.num_lanes; ++lane) {
        rsc_index = config->key.lanes[lane].rsc_index;
        if (rsc_index == UCP_NULL_RESOURCE) {
            config->md_index[lane] = UCP_NULL_RESOURCE;
            continue;
        }

        config->md_index[lane] = context->tl_rscs[rsc_index].md_index;
        if (ucp_ep_config_connect_p2p(worker, &config->key, rsc_index)) {
            config->p2p_lanes |= UCS_BIT(lane);
        } else if (config->key.err_mode == UCP_ERR_HANDLING_MODE_PEER) {
            config->uct_rkey_pack_flags |= UCT_MD_MKEY_PACK_FLAG_INVALIDATE_RMA;
        }

        cmpt_attr = ucp_cmpt_attr_by_md_index(context, config->md_index[lane]);
        if (cmpt_attr->flags & UCT_COMPONENT_FLAG_RKEY_PTR) {
            dst_md_index = config->key.lanes[lane].dst_md_index;
            if (lane == key->rkey_ptr_lane) {
                config->rndv.rkey_ptr_lane_dst_mds     = UCS_BIT(dst_md_index);
            } else {
                config->rndv.proto_rndv_rkey_skip_mds |= UCS_BIT(dst_md_index);
            }
        }
    }

    /* Memory domains of lanes that require registration and support AM_ZCOPY */
    for (i = 0; (i < config->key.num_lanes) &&
                (config->key.am_bw_lanes[i] != UCP_NULL_LANE);
         ++i) {
        lane = config->key.am_bw_lanes[i];
        if (config->md_index[lane] == UCP_NULL_RESOURCE) {
            continue;
        }

        md_attr = &context->tl_mds[config->md_index[lane]].attr;
        if (!ucs_test_all_flags(md_attr->flags,
                                UCT_MD_FLAG_REG | UCT_MD_FLAG_NEED_MEMH)) {
            continue;
        }

        rsc_index  = config->key.lanes[lane].rsc_index;
        iface_attr = ucp_worker_iface_get_attr(worker, rsc_index);
        if (iface_attr->cap.flags & UCT_IFACE_FLAG_AM_ZCOPY) {
            config->am_bw_prereg_md_map |= UCS_BIT(config->md_index[lane]);
        }
    }

    /* configuration for rndv */
    get_zcopy_lane_count = put_zcopy_lane_count = 0;

    ucs_memory_type_for_each(i) {
        get_zcopy_max_bw[i] = put_zcopy_max_bw[i] = 0;
    }

    for (i = 0; (i < config->key.num_lanes) &&
                (config->key.rma_bw_lanes[i] != UCP_NULL_LANE); ++i) {
        lane      = config->key.rma_bw_lanes[i];
        rsc_index = config->key.lanes[lane].rsc_index;
        if (rsc_index == UCP_NULL_RESOURCE) {
            continue;
        }

        md_attr    = &context->tl_mds[config->md_index[lane]].attr;
        iface_attr = ucp_worker_iface_get_attr(worker, rsc_index);

        /* GET Zcopy */
        /* coverity[overrun-buffer-val] */
        ucp_ep_config_rndv_zcopy_max_bw_update(context, md_attr, iface_attr,
                                               UCT_IFACE_FLAG_GET_ZCOPY,
                                               get_zcopy_max_bw);

        /* PUT Zcopy */
        /* coverity[overrun-buffer-val] */
        ucp_ep_config_rndv_zcopy_max_bw_update(context, md_attr, iface_attr,
                                               UCT_IFACE_FLAG_PUT_ZCOPY,
                                               put_zcopy_max_bw);
    }

    for (i = 0; (i < config->key.num_lanes) &&
                (config->key.rma_bw_lanes[i] != UCP_NULL_LANE); ++i) {
        lane      = config->key.rma_bw_lanes[i];
        rsc_index = config->key.lanes[lane].rsc_index;

        if (rsc_index != UCP_NULL_RESOURCE) {
            iface_attr = ucp_worker_iface_get_attr(worker, rsc_index);
            md_attr    = &context->tl_mds[config->md_index[lane]].attr;

            /* GET Zcopy */
            ucp_ep_config_rndv_zcopy_set(context, UCT_IFACE_FLAG_GET_ZCOPY,
                                         lane, md_attr, iface_attr,
                                         get_zcopy_max_bw,
                                         &config->rndv.get_zcopy,
                                         &get_zcopy_lane_count);

            /* PUT Zcopy */
            ucp_ep_config_rndv_zcopy_set(context, UCT_IFACE_FLAG_PUT_ZCOPY,
                                         lane, md_attr, iface_attr,
                                         put_zcopy_max_bw,
                                         &config->rndv.put_zcopy,
                                         &put_zcopy_lane_count);
        }
    }

    /* GET Zcopy */
    ucp_ep_config_rndv_zcopy_commit(get_zcopy_lane_count,
                                    &config->rndv.get_zcopy);

    /* PUT Zcopy */
    ucp_ep_config_rndv_zcopy_commit(put_zcopy_lane_count,
                                    &config->rndv.put_zcopy);

    /* Configuration for tag offload */
    if (config->key.tag_lane != UCP_NULL_LANE) {
        lane      = config->key.tag_lane;
        rsc_index = config->key.lanes[lane].rsc_index;
        if (rsc_index != UCP_NULL_RESOURCE) {
            iface_attr = ucp_worker_iface_get_attr(worker, rsc_index);
            ucp_ep_config_init_attrs(worker, rsc_index, &config->tag.eager,
                                     iface_attr->cap.tag.eager.max_bcopy,
                                     iface_attr->cap.tag.eager.max_zcopy,
                                     iface_attr->cap.tag.eager.max_iov, 0,
                                     UCT_IFACE_FLAG_TAG_EAGER_BCOPY,
                                     UCT_IFACE_FLAG_TAG_EAGER_ZCOPY,
                                     iface_attr->cap.tag.eager.max_bcopy,
                                     UINT_MAX);

            config->tag.offload.max_rndv_iov   = iface_attr->cap.tag.rndv.max_iov;
            config->tag.offload.max_rndv_zcopy = iface_attr->cap.tag.rndv.max_zcopy;
            config->tag.sync_proto             = &ucp_tag_offload_sync_proto;
            config->tag.proto                  = &ucp_tag_offload_proto;
            config->tag.lane                   = lane;
            max_rndv_thresh                    = iface_attr->cap.tag.eager.max_zcopy;
            max_am_rndv_thresh                 = iface_attr->cap.tag.eager.max_bcopy;
            min_rndv_thresh                    = ucp_ep_tag_offload_min_rndv_thresh(
                                                     context, &config->key);
            min_am_rndv_thresh                 = min_rndv_thresh;

            ucs_assertv_always(iface_attr->cap.tag.rndv.max_hdr >=
                               sizeof(ucp_tag_offload_unexp_rndv_hdr_t),
                               "rndv.max_hdr %zu, offload_unexp_rndv_hdr %zu",
                               iface_attr->cap.tag.rndv.max_hdr,
                               sizeof(ucp_tag_offload_unexp_rndv_hdr_t));

            /* Must have active messages for using rendezvous */
            if (config->key.am_lane != UCP_NULL_LANE) {
                tag_lanes[0] = lane;
                ucp_ep_config_set_rndv_thresh(worker, config, tag_lanes,
                                              min_rndv_thresh, max_rndv_thresh,
                                              &config->tag.rndv.rma_thresh);

                md_attr = &context->tl_mds[config->md_index[lane]].attr;
                status = ucp_ep_config_set_am_rndv_thresh(worker, iface_attr,
                        md_attr, config, min_am_rndv_thresh,
                        max_am_rndv_thresh, &config->tag.rndv.am_thresh);
                if (status != UCS_OK) {
                    goto err_free_dst_mds;
                }
            }

            config->tag.eager.max_short = ucp_ep_config_max_short(
                    worker->context, iface_attr, short_tag_cap_flag,
                    iface_attr->cap.tag.eager.max_short, 0,
                    config->tag.eager.zcopy_thresh[0],
                    &config->tag.rndv.am_thresh);

            /* Max Eager short has to be set after Zcopy and RNDV thresholds */
            ucp_ep_config_set_memtype_thresh(&config->tag.offload.max_eager_short,
                                             config->tag.eager.max_short,
                                             context->num_mem_type_detect_mds);
        }
    }

    /* Configuration for active messages */
    if (config->key.am_lane != UCP_NULL_LANE) {
        lane        = config->key.am_lane;
        rsc_index   = config->key.lanes[lane].rsc_index;
        if (rsc_index != UCP_NULL_RESOURCE) {
            iface_attr = ucp_worker_iface_get_attr(worker, rsc_index);
            md_attr    = &context->tl_mds[config->md_index[lane]].attr;
            ucp_ep_config_init_attrs(worker, rsc_index, &config->am,
                                     iface_attr->cap.am.max_bcopy,
                                     iface_attr->cap.am.max_zcopy,
                                     iface_attr->cap.am.max_iov,
                                     iface_attr->cap.am.max_hdr,
                                     UCT_IFACE_FLAG_AM_BCOPY,
                                     UCT_IFACE_FLAG_AM_ZCOPY, SIZE_MAX,
                                     config->key.lanes[lane].seg_size);

            /* Configuration stored in config->am is used by TAG, UCP AM and
             * STREAM protocol implementations, do not adjust max_short value by
             * zcopy and rndv thresholds. */
            config->am.max_short = ucp_ep_config_max_short(
                    worker->context, iface_attr, short_am_cap_flag,
                    iface_attr->cap.am.max_short, sizeof(ucp_eager_hdr_t),
                    SIZE_MAX, NULL);

            /* Calculate rendezvous thresholds which may be used by UCP AM
             * protocol. */
            if (config->key.rkey_ptr_lane != UCP_NULL_LANE) {
                rkey_ptr_lanes[0] = config->key.rkey_ptr_lane;
                ucp_ep_config_set_rndv_thresh(worker, config, rkey_ptr_lanes,
                                              iface_attr->cap.get.min_zcopy,
                                              SIZE_MAX,
                                              &config->rndv.rma_thresh);
            } else {
                ucp_ep_config_set_rndv_thresh(worker, config,
                                              config->key.rma_bw_lanes,
                                              iface_attr->cap.get.min_zcopy,
                                              SIZE_MAX,
                                              &config->rndv.rma_thresh);
            }

            status = ucp_ep_config_set_am_rndv_thresh(worker, iface_attr,
                    md_attr, config, iface_attr->cap.am.min_zcopy, SIZE_MAX,
                    &config->rndv.am_thresh);
            if (status != UCS_OK) {
                goto err_free_dst_mds;
            }

            am_max_eager_short = ucp_ep_config_max_short(
                    worker->context, iface_attr, short_am_cap_flag,
                    iface_attr->cap.am.max_short, sizeof(ucp_am_hdr_t),
                    config->am.zcopy_thresh[0], &config->rndv.am_thresh);

            if (iface_attr->cap.am.max_iov >= UCP_AM_SEND_SHORT_MIN_IOV) {
                ucp_ep_config_set_memtype_thresh(
                        &config->am_u.max_eager_short, am_max_eager_short,
                        context->num_mem_type_detect_mds);
            }

            /* All keys must fit in RNDV packet.
             * TODO remove some MDs if they don't
             */
            ucs_assertv_always(config->rndv.rkey_size <= config->am.max_bcopy,
                               "rkey_size %zu, am.max_bcopy %zu",
                               config->rndv.rkey_size, config->am.max_bcopy);

            if (!ucp_ep_config_key_has_tag_lane(&config->key)) {
                /* Tag offload is disabled, AM will be used for all
                 * tag-matching protocols */
                /* TODO: set threshold level based on all available lanes */

                config->tag.eager           = config->am;
                config->tag.eager.max_short = am_max_eager_short;
                config->tag.lane            = lane;
                config->tag.rndv.am_thresh  = config->rndv.am_thresh;
                config->tag.rndv.rma_thresh = config->rndv.rma_thresh;

                /* Max Eager short has to be set after Zcopy and RNDV thresholds */
                ucp_ep_config_set_memtype_thresh(&config->tag.max_eager_short,
                                                 config->tag.eager.max_short,
                                                 context->num_mem_type_detect_mds);
            }

            /* Calculate max short threshold for UCP AM short reply protocol */
            am_max_eager_short = ucp_ep_config_max_short(
                    worker->context, iface_attr, short_am_cap_flag,
                    iface_attr->cap.am.max_short,
                    sizeof(ucp_am_hdr_t) + sizeof(ucp_am_reply_ftr_t),
                    config->am.zcopy_thresh[0], &config->rndv.am_thresh);

            if (iface_attr->cap.am.max_iov >= UCP_AM_SEND_SHORT_MIN_IOV) {
                ucp_ep_config_set_memtype_thresh(
                        &config->am_u.max_reply_eager_short, am_max_eager_short,
                        context->num_mem_type_detect_mds);
            }
        } else {
            /* Stub endpoint */
            config->am.max_bcopy        = UCP_MIN_BCOPY;
            config->tag.eager.max_bcopy = UCP_MIN_BCOPY;
            config->tag.lane            = lane;
       }
    }

    memset(&config->rma, 0, sizeof(config->rma));

    status = ucp_ep_config_calc_rma_zcopy_thresh(worker, config,
                                                 config->key.rma_lanes,
                                                 &rma_zcopy_thresh);
    if (status != UCS_OK) {
        goto err_free_dst_mds;
    }

    /* Configuration for remote memory access */
    for (lane = 0; lane < config->key.num_lanes; ++lane) {
        rma_config                   = &config->rma[lane];
        rma_config->put_zcopy_thresh = SIZE_MAX;
        rma_config->get_zcopy_thresh = SIZE_MAX;
        rma_config->max_put_short    = -1;
        rma_config->max_get_short    = -1;
        rma_config->max_put_bcopy    = SIZE_MAX;
        rma_config->max_get_bcopy    = SIZE_MAX;

        if (ucp_ep_config_get_multi_lane_prio(config->key.rma_lanes, lane) == -1) {
            continue;
        }

        rsc_index  = config->key.lanes[lane].rsc_index;

        if (rsc_index != UCP_NULL_RESOURCE) {
            iface_attr = ucp_worker_iface_get_attr(worker, rsc_index);
            /* PUT */
            if (iface_attr->cap.flags & UCT_IFACE_FLAG_PUT_SHORT) {
                rma_config->max_put_short = iface_attr->cap.put.max_short;
            }
            if (iface_attr->cap.flags & UCT_IFACE_FLAG_PUT_ZCOPY) {
                rma_config->max_put_zcopy = iface_attr->cap.put.max_zcopy;
                if (context->config.ext.zcopy_thresh == UCS_MEMUNITS_AUTO) {
                    /* TODO: Use calculated value for PUT Zcopy threshold */
                    rma_config->put_zcopy_thresh = 16384;
                } else {
                    rma_config->put_zcopy_thresh = context->config.ext.zcopy_thresh;

                    ucp_ep_config_adjust_max_short(&rma_config->max_put_short,
                                                   rma_config->put_zcopy_thresh);
                }
                rma_config->put_zcopy_thresh = ucs_max(rma_config->put_zcopy_thresh,
                                                       iface_attr->cap.put.min_zcopy);
            }
            if (iface_attr->cap.flags & UCT_IFACE_FLAG_PUT_BCOPY) {
                rma_config->max_put_bcopy = ucs_min(iface_attr->cap.put.max_bcopy,
                                                    rma_config->put_zcopy_thresh);
            }

            /* GET */
            if (iface_attr->cap.flags & UCT_IFACE_FLAG_GET_SHORT) {
                rma_config->max_get_short = iface_attr->cap.get.max_short;
            }
            if (iface_attr->cap.flags & UCT_IFACE_FLAG_GET_ZCOPY) {
                rma_config->max_get_zcopy = iface_attr->cap.get.max_zcopy;
                if (context->config.ext.zcopy_thresh == UCS_MEMUNITS_AUTO) {
                    rma_config->get_zcopy_thresh = rma_zcopy_thresh;
                } else {
                    rma_config->get_zcopy_thresh = context->config.ext.zcopy_thresh;

                    ucp_ep_config_adjust_max_short(&rma_config->max_get_short,
                                                   rma_config->get_zcopy_thresh);
                }
                rma_config->get_zcopy_thresh = ucs_max(rma_config->get_zcopy_thresh,
                                                       iface_attr->cap.get.min_zcopy);
            }
            if (iface_attr->cap.flags & UCT_IFACE_FLAG_GET_BCOPY) {
                rma_config->max_get_bcopy = ucs_min(iface_attr->cap.get.max_bcopy,
                                                    rma_config->get_zcopy_thresh);
            }
        }
    }

    status = ucp_proto_select_init(&config->proto_select);
    if (status != UCS_OK) {
        goto err_free_dst_mds;
    }

    return UCS_OK;

err_free_dst_mds:
    ucs_free(config->key.dst_md_cmpts);
err:
    return status;
}

void ucp_ep_config_cleanup(ucp_worker_h worker, ucp_ep_config_t *config)
{
    ucp_proto_select_cleanup(&config->proto_select);
    ucs_free(config->key.dst_md_cmpts);
}

static int ucp_ep_is_short_lower_thresh(ssize_t max_short,
                                        size_t thresh)
{
    return ((max_short < 0) ||
            (((size_t)max_short + 1) < thresh));
}

static void ucp_ep_config_print_short(FILE *stream, const char *proto_name,
                                      ssize_t max_config_short)
{
    size_t max_short;

    if (max_config_short > 0) {
        max_short = max_config_short;
        ucs_assert(max_short <= SSIZE_MAX);
        fprintf(stream, "..<%s>..%zu", proto_name, max_short + 1);
    } else if (max_config_short == 0) {
        fprintf(stream, "..<%s>..0", proto_name);
    }
}

static void ucp_ep_config_print_proto_middle(FILE *stream,
                                             const char *proto_name,
                                             ssize_t max_config_short,
                                             size_t min_current_proto,
                                             size_t min_next_proto)
{
    if (ucp_ep_is_short_lower_thresh(max_config_short, min_next_proto) &&
        (min_current_proto < min_next_proto)) {
        fprintf(stream, "..<%s>..", proto_name);
        if (min_next_proto < SIZE_MAX) {
            fprintf(stream, "%zu", min_next_proto);
        }
    }
}

static void ucp_ep_config_print_proto_last(FILE *stream, const char *name,
                                           size_t min_proto)
{
    if (min_proto < SIZE_MAX) {
        fprintf(stream, "..<%s>..", name);
    }

    fprintf(stream, "(inf)\n");
}

static void
ucp_ep_config_print_proto(FILE *stream, const char *name,
                          ssize_t max_eager_short, size_t zcopy_thresh,
                          size_t rndv_rma_thresh, size_t rndv_am_thresh)
{
    size_t min_zcopy, min_rndv;

    min_rndv  = ucs_min(rndv_rma_thresh, rndv_am_thresh);
    min_zcopy = ucs_min(zcopy_thresh, min_rndv);

    fprintf(stream, "# %23s: 0", name);

    /* print eager short */
    ucp_ep_config_print_short(stream, "egr/short", max_eager_short);

    /* print eager bcopy */
    ucp_ep_config_print_proto_middle(stream, "egr/bcopy", max_eager_short, 0,
                                     min_zcopy);

    /* print eager zcopy */
    ucp_ep_config_print_proto_middle(stream, "egr/zcopy", max_eager_short,
                                     min_zcopy, min_rndv);

    /* print rendezvous */
    ucp_ep_config_print_proto_last(stream, "rndv", min_rndv);
}

static void ucp_ep_config_print_rma_proto(FILE *stream, const char *name,
                                          ucp_lane_index_t lane,
                                          ssize_t max_rma_short,
                                          size_t zcopy_thresh)
{
    fprintf(stream, "# %20s[%d]: 0", name, lane);

    /* print short */
    ucp_ep_config_print_short(stream, "short", max_rma_short);

    /* print bcopy */
    ucp_ep_config_print_proto_middle(stream, "bcopy", max_rma_short, 0,
                                     zcopy_thresh);

    /* print zcopy */
    ucp_ep_config_print_proto_last(stream, "zcopy", zcopy_thresh);
}

int ucp_ep_config_get_multi_lane_prio(const ucp_lane_index_t *lanes,
                                      ucp_lane_index_t lane)
{
    int prio;
    for (prio = 0; prio < UCP_MAX_LANES; ++prio) {
        if (lane == lanes[prio]) {
            return prio;
        }
    }
    return -1;
}

void ucp_ep_config_cm_lane_info_str(ucp_worker_h worker,
                                    const ucp_ep_config_key_t *key,
                                    ucp_lane_index_t lane,
                                    ucp_rsc_index_t cm_index,
                                    ucs_string_buffer_t *strbuf)
{
    ucs_string_buffer_appendf(strbuf, "lane[%d]: cm %s", lane,
                              (cm_index != UCP_NULL_RESOURCE) ?
                              ucp_context_cm_name(worker->context, cm_index) :
                              "<unknown>");
}

void ucp_ep_config_lane_info_str(ucp_worker_h worker,
                                 const ucp_ep_config_key_t *key,
                                 const unsigned *addr_indices,
                                 ucp_lane_index_t lane,
                                 ucp_rsc_index_t aux_rsc_index,
                                 ucs_string_buffer_t *strbuf)
{
    ucp_context_h context = worker->context;
    uct_tl_resource_desc_t *rsc;
    ucp_rsc_index_t rsc_index;
    ucp_md_index_t dst_md_index;
    ucp_md_index_t md_index;
    ucp_rsc_index_t cmpt_index;
    unsigned path_index;
    int prio;

    rsc_index  = key->lanes[lane].rsc_index;
    rsc        = &context->tl_rscs[rsc_index].tl_rsc;
    md_index   = context->tl_rscs[rsc_index].md_index;
    path_index = key->lanes[lane].path_index;

    ucs_string_buffer_appendf(strbuf,
       "lane[%d]: %2d:" UCT_TL_RESOURCE_DESC_FMT ".%u md[%d] %-*c-> ",
       lane, rsc_index, UCT_TL_RESOURCE_DESC_ARG(rsc), path_index, md_index,
       20 - (int)(strlen(rsc->dev_name) + strlen(rsc->tl_name) +
                       !!(md_index > 9)),
       ' ');

    if (addr_indices != NULL) {
        ucs_string_buffer_appendf(strbuf, "addr[%d].", addr_indices[lane]);
    }

    dst_md_index = key->lanes[lane].dst_md_index;
    cmpt_index   = ucp_ep_config_get_dst_md_cmpt(key, dst_md_index);
    ucs_string_buffer_appendf(
         strbuf, "md[%d]/%s/sysdev[%d] seg %zu", dst_md_index,
         context->tl_cmpts[cmpt_index].attr.name, key->lanes[lane].dst_sys_dev,
         key->lanes[lane].seg_size);

    prio = ucp_ep_config_get_multi_lane_prio(key->rma_bw_lanes, lane);
    if (prio != -1) {
        ucs_string_buffer_appendf(strbuf, " rma_bw#%d", prio);
    }

    prio = ucp_ep_config_get_multi_lane_prio(key->amo_lanes, lane);
    if (prio != -1) {
        ucs_string_buffer_appendf(strbuf, " amo#%d", prio);
    }

    if (key->am_lane == lane) {
        ucs_string_buffer_appendf(strbuf, " am");
    }

    if (key->rkey_ptr_lane == lane) {
        ucs_string_buffer_appendf(strbuf, " rkey_ptr");
    }

    prio = ucp_ep_config_get_multi_lane_prio(key->am_bw_lanes, lane);
    if (prio != -1) {
        ucs_string_buffer_appendf(strbuf, " am_bw#%d", prio);
    }

    if (lane == key->tag_lane) {
        ucs_string_buffer_appendf(strbuf, " tag_offload");
    }

    if (key->keepalive_lane == lane) {
        ucs_string_buffer_appendf(strbuf, " keepalive");
    }

    if (key->wireup_msg_lane == lane) {
        ucs_string_buffer_appendf(strbuf, " wireup");
        if (aux_rsc_index != UCP_NULL_RESOURCE) {
            ucs_string_buffer_appendf(strbuf, "{" UCT_TL_RESOURCE_DESC_FMT "}",
                     UCT_TL_RESOURCE_DESC_ARG(&context->tl_rscs[aux_rsc_index].tl_rsc));
        }
    }
}

static void ucp_ep_config_print(FILE *stream, ucp_worker_h worker,
                                const ucp_ep_h ep, const unsigned *addr_indices,
                                ucp_rsc_index_t aux_rsc_index)
{
    ucp_context_h context   = worker->context;
    ucp_ep_config_t *config = ucp_ep_config(ep);
    ucp_md_index_t md_index;
    ucp_lane_index_t lane;
    ucp_rsc_index_t cm_idx;

    for (lane = 0; lane < config->key.num_lanes; ++lane) {
        UCS_STRING_BUFFER_ONSTACK(strb, 128);
        if (lane == config->key.cm_lane) {
            cm_idx = ep->ext->cm_idx;
            ucp_ep_config_cm_lane_info_str(worker, &config->key, lane, cm_idx,
                                           &strb);
        } else {
            ucp_ep_config_lane_info_str(worker, &config->key, addr_indices,
                                        lane, aux_rsc_index, &strb);
        }
        fprintf(stream, "#                 %s\n", ucs_string_buffer_cstr(&strb));
    }

    if (worker->context->config.ext.proto_enable) {
        return;
    }

    fprintf(stream, "#\n");

    if (context->config.features & UCP_FEATURE_TAG) {
        ucp_ep_config_print_proto(stream, "tag_send",
                                  config->tag.eager.max_short,
                                  config->tag.eager.zcopy_thresh[0],
                                  config->tag.rndv.rma_thresh.remote,
                                  config->tag.rndv.am_thresh.remote);
        ucp_ep_config_print_proto(stream, "tag_send_nbr",
                                  config->tag.eager.max_short,
                                  /* disable zcopy */
                                  ucs_min(config->tag.rndv.rma_thresh.local,
                                          config->tag.rndv.am_thresh.local),
                                  config->tag.rndv.rma_thresh.local,
                                  config->tag.rndv.am_thresh.local);
        ucp_ep_config_print_proto(stream, "tag_send_sync",
                                  config->tag.eager.max_short,
                                  config->tag.eager.sync_zcopy_thresh[0],
                                  config->tag.rndv.rma_thresh.remote,
                                  config->tag.rndv.am_thresh.remote);
    }

    if (context->config.features & UCP_FEATURE_STREAM) {
        ucp_ep_config_print_proto(stream, "stream_send",
                                  config->am.max_short,
                                  config->am.zcopy_thresh[0],
                                  /* disable rndv */
                                  SIZE_MAX, SIZE_MAX);
    }

    if (context->config.features & UCP_FEATURE_AM) {
        ucp_ep_config_print_proto(stream, "am_send",
                                  config->am_u.max_eager_short.memtype_on,
                                  config->am.zcopy_thresh[0],
                                  config->rndv.rma_thresh.remote,
                                  config->rndv.am_thresh.remote);
    }

    if (context->config.features & UCP_FEATURE_RMA) {
        for (lane = 0; lane < config->key.num_lanes; ++lane) {
            if (ucp_ep_config_get_multi_lane_prio(config->key.rma_lanes,
                                                  lane) == -1) {
                continue;
            }
            ucp_ep_config_print_rma_proto(stream, "put", lane,
                                          config->rma[lane].max_put_short,
                                          config->rma[lane].put_zcopy_thresh);
            ucp_ep_config_print_rma_proto(stream, "get", lane,
                                          config->rma[lane].max_get_short,
                                          config->rma[lane].get_zcopy_thresh);
        }
    }

    if (context->config.features & (UCP_FEATURE_TAG | UCP_FEATURE_AM)) {
        fprintf(stream, "#\n");
        fprintf(stream, "# %23s: mds ", "rma_bw");
        ucs_for_each_bit(md_index, config->key.rma_bw_md_map) {
            fprintf(stream, "[%d] ", md_index);
        }

        fprintf(stream, "#\n");
        fprintf(stream, "# %23s: mds ", "rma");
        ucs_for_each_bit(md_index, config->key.rma_md_map) {
            fprintf(stream, "[%d] ", md_index);
        }
    }

    if (context->config.features & (UCP_FEATURE_TAG | UCP_FEATURE_AM)) {
        fprintf(stream, "rndv_rkey_size %zu\n", config->rndv.rkey_size);
    }
}

static void ucp_ep_print_info_internal(ucp_ep_h ep, const char *name,
                                       FILE *stream)
{
    ucp_worker_h worker     = ep->worker;
    ucp_ep_config_t *config = ucp_ep_config(ep);
    ucp_rsc_index_t aux_rsc_index;
    ucp_lane_index_t wireup_msg_lane;
    ucs_string_buffer_t strb;
    uct_ep_h wireup_ep;

    UCP_WORKER_THREAD_CS_ENTER_CONDITIONAL(worker);

    fprintf(stream, "#\n");
    fprintf(stream, "# UCP endpoint %s\n", name);
    fprintf(stream, "#\n");
    fprintf(stream, "#               peer: %s\n", ucp_ep_peer_name(ep));

    /* if there is a wireup lane, set aux_rsc_index to the stub ep resource */
    aux_rsc_index   = UCP_NULL_RESOURCE;
    wireup_msg_lane = config->key.wireup_msg_lane;
    if (wireup_msg_lane != UCP_NULL_LANE) {
        wireup_ep = ucp_ep_get_lane(ep, wireup_msg_lane);
        if (ucp_wireup_ep_test(wireup_ep)) {
            aux_rsc_index = ucp_wireup_ep_get_aux_rsc_index(wireup_ep);
        }
    }

    ucp_ep_config_print(stream, worker, ep, NULL, aux_rsc_index);
    fprintf(stream, "#\n");

    if (worker->context->config.ext.proto_enable) {
        ucs_string_buffer_init(&strb);
        ucp_proto_select_info(worker, ep->cfg_index, UCP_WORKER_CFG_INDEX_NULL,
                              &config->proto_select, 1, &strb);
        ucs_string_buffer_dump(&strb, "# ", stream);
        ucs_string_buffer_cleanup(&strb);
    }

    UCP_WORKER_THREAD_CS_EXIT_CONDITIONAL(worker);
}

void ucp_ep_print_info(ucp_ep_h ep, FILE *stream)
{
    return ucp_ep_print_info_internal(ep, "", stream);
}

void ucp_worker_mem_type_eps_print_info(ucp_worker_h worker, FILE *stream)
{
    ucs_memory_type_t mem_type;
    ucp_ep_h ep;

    ucs_memory_type_for_each(mem_type) {
        UCS_STRING_BUFFER_ONSTACK(strb, 128);

        ep = worker->mem_type_ep[mem_type];
        if (ep == NULL) {
            continue;
        }

        ucs_string_buffer_appendf(&strb, "for %s",
                                  ucs_memory_type_descs[mem_type]);
        ucp_ep_print_info_internal(ep, ucs_string_buffer_cstr(&strb), stream);
    }
}

size_t ucp_ep_config_get_zcopy_auto_thresh(size_t iovcnt,
                                           const ucs_linear_func_t *reg_cost,
                                           const ucp_context_h context,
                                           double bandwidth)
{
    double zcopy_thresh;
    double bcopy_bw = context->config.ext.bcopy_bw;

    zcopy_thresh = (iovcnt * reg_cost->c) /
                   ((1.0 / bcopy_bw) - (1.0 / bandwidth) - (iovcnt * reg_cost->m));

    if (zcopy_thresh < 0.0) {
        return SIZE_MAX;
    }

    return zcopy_thresh;
}

ucp_wireup_ep_t* ucp_ep_get_cm_wireup_ep(ucp_ep_h ep)
{
    ucp_lane_index_t lane;
    uct_ep_h uct_ep;

    if (ep->cfg_index == UCP_WORKER_CFG_INDEX_NULL) {
        return NULL;
    }

    lane = ucp_ep_get_cm_lane(ep);
    if (lane == UCP_NULL_LANE) {
        return NULL;
    }

    uct_ep = ucp_ep_get_lane(ep, lane);
    return (uct_ep != NULL) ? ucp_wireup_ep(uct_ep) : NULL;
}

uct_ep_h ucp_ep_get_cm_uct_ep(ucp_ep_h ep)
{
    ucp_lane_index_t lane;
    ucp_wireup_ep_t *wireup_ep;

    lane = ucp_ep_get_cm_lane(ep);
    if (lane == UCP_NULL_LANE) {
        return NULL;
    }

    if (ucp_ep_get_lane(ep, lane) == NULL) {
        return NULL;
    }

    wireup_ep = ucp_ep_get_cm_wireup_ep(ep);
    return (wireup_ep == NULL) ? ucp_ep_get_lane(ep, lane) :
                                 wireup_ep->super.uct_ep;
}

int ucp_ep_is_cm_local_connected(ucp_ep_h ep)
{
    return (ucp_ep_get_cm_uct_ep(ep) != NULL) &&
           (ep->flags & UCP_EP_FLAG_LOCAL_CONNECTED);
}

int ucp_ep_is_local_connected(ucp_ep_h ep)
{
    int is_local_connected = !!(ep->flags & UCP_EP_FLAG_LOCAL_CONNECTED);
    ucp_wireup_ep_t *wireup_ep;
    ucp_lane_index_t i;

    if (ucp_ep_has_cm_lane(ep)) {
        /* For CM case need to check all wireup lanes because transport lanes
         * can be not connected yet. */
        for (i = 0; is_local_connected && (i < ucp_ep_num_lanes(ep)); ++i) {
            wireup_ep          = ucp_wireup_ep(ucp_ep_get_lane(ep, i));
            is_local_connected = (wireup_ep == NULL) ||
                                 (wireup_ep->flags &
                                  UCP_WIREUP_EP_FLAG_LOCAL_CONNECTED);
        }
    }

    return is_local_connected;
}

void ucp_ep_get_tl_bitmap(const ucp_ep_config_key_t *key,
                          ucp_tl_bitmap_t *tl_bitmap)
{
    ucp_lane_index_t lane;
    ucp_rsc_index_t rsc_idx;

    UCS_STATIC_BITMAP_RESET_ALL(tl_bitmap);
    for (lane = 0; lane < key->num_lanes; ++lane) {
        if (lane == key->cm_lane) {
            continue;
        }

        rsc_idx = key->lanes[lane].rsc_index;
        if (rsc_idx == UCP_NULL_RESOURCE) {
            continue;
        }

        UCS_STATIC_BITMAP_SET(tl_bitmap, rsc_idx);
    }
}

void ucp_ep_get_lane_info_str(ucp_ep_h ucp_ep, ucp_lane_index_t lane,
                              ucs_string_buffer_t *lane_info_strb)
{
    ucp_rsc_index_t rsc_index;
    uct_tl_resource_desc_t *tl_rsc;

    if (lane == UCP_NULL_LANE) {
        ucs_string_buffer_appendf(lane_info_strb, "NULL lane");
    } else if (lane == ucp_ep_get_cm_lane(ucp_ep)) {
        ucs_string_buffer_appendf(lane_info_strb, "CM lane");
    } else {
        rsc_index = ucp_ep_get_rsc_index(ucp_ep, lane);
        tl_rsc    = &ucp_ep->worker->context->tl_rscs[rsc_index].tl_rsc;

        ucs_string_buffer_appendf(lane_info_strb,
                                  UCT_TL_RESOURCE_DESC_FMT,
                                  UCT_TL_RESOURCE_DESC_ARG(tl_rsc));
    }
}

void ucp_ep_invoke_err_cb(ucp_ep_h ep, ucs_status_t status)
{
    ucs_assert(ep->ext->err_cb != NULL);

    /* Do not invoke error handler if the EP has been closed by user, or error
     * callback already called */
    if ((ep->flags & (UCP_EP_FLAG_CLOSED | UCP_EP_FLAG_ERR_HANDLER_INVOKED))) {
        return;
    }

    ucs_assert(ep->flags & UCP_EP_FLAG_USED);
    ucs_debug("ep %p: calling user error callback %p with arg %p and status %s",
              ep, ep->ext->err_cb, ep->ext->user_data,
              ucs_status_string(status));
    ucp_ep_update_flags(ep, UCP_EP_FLAG_ERR_HANDLER_INVOKED, 0);
    ep->ext->err_cb(ep->ext->user_data, ep, status);
}

int ucp_ep_is_am_keepalive(ucp_ep_h ep, ucp_rsc_index_t rsc_index, int is_p2p)
{
    return /* Not a CM lane */
            (rsc_index != UCP_NULL_RESOURCE) &&
            /* Have a remote endpoint ID to send in the keepalive active message */
            (ep->flags & UCP_EP_FLAG_REMOTE_ID) &&
            /* Transport is not connected as point-to-point */
            !is_p2p &&
            /* Transport supports active messages */
            (ucp_worker_iface(ep->worker, rsc_index)->attr.cap.flags &
             UCT_IFACE_FLAG_AM_BCOPY);
}

ucs_status_t ucp_ep_do_uct_ep_am_keepalive(ucp_ep_h ucp_ep, uct_ep_h uct_ep,
                                           ucp_rsc_index_t rsc_idx)
{
    ucp_tl_bitmap_t tl_bitmap = UCS_STATIC_BITMAP_ZERO_INITIALIZER;
    ucs_status_t status;
    ssize_t packed_len;
    struct iovec wireup_msg_iov[2];
    ucp_wireup_msg_t wireup_msg;

    ucs_assert(!(ucp_ep->flags & UCP_EP_FLAG_FAILED));

    UCS_STATIC_BITMAP_SET(&tl_bitmap, rsc_idx);

    status = ucp_wireup_msg_prepare(ucp_ep, UCP_WIREUP_MSG_EP_CHECK,
                                    &tl_bitmap, NULL, &wireup_msg,
                                    &wireup_msg_iov[1].iov_base,
                                    &wireup_msg_iov[1].iov_len);
    if (status != UCS_OK) {
        return status;
    }

    wireup_msg_iov[0].iov_base = &wireup_msg;
    wireup_msg_iov[0].iov_len  = sizeof(wireup_msg);

    packed_len = uct_ep_am_bcopy(uct_ep, UCP_AM_ID_WIREUP,
                                 ucp_wireup_msg_pack, wireup_msg_iov,
                                 UCT_SEND_FLAG_PEER_CHECK);
    ucs_free(wireup_msg_iov[1].iov_base);
    return (packed_len > 0) ? UCS_OK : (ucs_status_t)packed_len;
}

static void ucp_ep_req_purge_send(ucp_request_t *req, ucs_status_t status)
{
    ucs_assertv(UCS_STATUS_IS_ERR(status), "req %p: status %s", req,
                ucs_status_string(status));

    if (ucp_request_memh_invalidate(req, status)) {
        return;
    }

    ucp_request_complete_and_dereg_send(req, status);
}

void ucp_ep_req_purge(ucp_ep_h ucp_ep, ucp_request_t *req,
                      ucs_status_t status, int recursive)
{
    ucp_trace_req(req, "purged with status %s (%d) on ep %p",
                  ucs_status_string(status), status, ucp_ep);

    /* RNDV GET/PUT Zcopy operations shouldn't be handled here, because they
     * don't allocate local request ID, so they are not added on a list of
     * tracked operations */
    ucs_assert((req->send.uct.func != ucp_rndv_progress_rma_get_zcopy) &&
               (req->send.uct.func != ucp_rndv_progress_rma_put_zcopy));

    /* Only send operations could have request ID allocated */
    if (!(req->flags &
          (UCP_REQUEST_FLAG_RECV_AM | UCP_REQUEST_FLAG_RECV_TAG |
           UCP_REQUEST_FLAG_RNDV_FRAG))) {
        ucp_send_request_id_release(req);
    }

    if (req->flags & (UCP_REQUEST_FLAG_SEND_AM | UCP_REQUEST_FLAG_SEND_TAG)) {
        ucs_assert(!(req->flags & UCP_REQUEST_FLAG_SUPER_VALID));
        ucs_assert(req->send.ep == ucp_ep);
        ucp_ep_req_purge_send(req, status);
    } else if (req->flags & UCP_REQUEST_FLAG_RECV_AM) {
        ucs_assert(!(req->flags & UCP_REQUEST_FLAG_SUPER_VALID));
        ucs_assert(recursive); /* Mustn't be directly contained in an EP list
                                * of tracking requests */
        ucp_datatype_iter_cleanup(&req->recv.dt_iter, 1, UCP_DT_MASK_ALL);
        ucp_request_complete_am_recv(req, status);
    } else if (req->flags & UCP_REQUEST_FLAG_RECV_TAG) {
        ucs_assert(!(req->flags & UCP_REQUEST_FLAG_SUPER_VALID));
        ucs_assert(recursive); /* Mustn't be directly contained in an EP list
                                * of tracking requests */
        ucp_datatype_iter_cleanup(&req->recv.dt_iter, 1, UCP_DT_MASK_ALL);
        ucp_request_complete_tag_recv(req, status);
    } else if (req->flags & UCP_REQUEST_FLAG_RNDV_FRAG) {
        ucs_assert(req->flags & UCP_REQUEST_FLAG_SUPER_VALID);
        ucs_assert(recursive); /* Mustn't be directly contained in an EP list
                                * of tracking requests */

        /* It means that purging started from a request responsible for sending
         * RTR, so a request is responsible for copying data from staging buffer
         * and it uses a receive part of a request */
        req->super_req->recv.remaining -= req->recv.dt_iter.length;
        if (req->super_req->recv.remaining == 0) {
            ucp_ep_req_purge(ucp_ep, ucp_request_get_super(req), status, 1);
        }

        ucp_request_put(req);
    } else if ((req->send.uct.func == ucp_rma_sw_proto.progress_get) ||
               (req->send.uct.func == ucp_amo_sw_proto.progress_fetch)) {
        /* Currently we don't support UCP EP request purging for proto mode */
        ucs_assert(!ucp_ep->worker->context->config.ext.proto_enable);
        ucs_assert(req->send.ep == ucp_ep);

        ucp_request_send_buffer_dereg(req);
        ucp_request_complete_send(req, status);
        ucp_ep_rma_remote_request_completed(ucp_ep);
    } else {
        ucs_assert(req->send.ep == ucp_ep);

        if (req->send.uct.func == ucp_proto_progress_rndv_rtr) {
            if (req->send.rndv.mdesc != NULL) {
                ucs_mpool_put_inline(req->send.rndv.mdesc);
            }
        } else {
            /* SW RMA/PUT and AMO/Post operations don't allocate local request ID
             * and don't need to be tracked, since they complete UCP request upon
             * sending all data to a peer. Receiving RMA/CMPL and AMO/REP packets
             * complete flush requests */
            ucs_assert((req->send.uct.func != ucp_rma_sw_proto.progress_put) &&
                       (req->send.uct.func != ucp_amo_sw_proto.progress_post));
        }

        ucp_ep_req_purge(ucp_ep, ucp_request_get_super(req), status, 1);
        ucp_request_put(req);
    }
}

void ucp_ep_reqs_purge(ucp_ep_h ucp_ep, ucs_status_t status)
{
    ucs_hlist_head_t *proto_reqs = &ucp_ep->ext->proto_reqs;
    ucp_ep_flush_state_t *flush_state;
    ucp_request_t *req;

    while (!ucs_hlist_is_empty(proto_reqs)) {
        req = ucs_hlist_head_elem(proto_reqs, ucp_request_t, send.list);
        if (ucp_ep->worker->context->config.ext.proto_enable) {
            ucp_proto_request_abort(req, status);
        } else {
            ucp_ep_req_purge(ucp_ep, req, status, 0);
        }
    }

    if (/* Flush state is already valid (i.e. EP doesn't exist on matching
         * context) and not invalidated yet */
        !(ucp_ep->flags & UCP_EP_FLAG_ON_MATCH_CTX)) {
        flush_state = ucp_ep_flush_state(ucp_ep);

        /* Adjust 'comp_sn' value to a value stored in 'send_sn' by emulating
         * remote completion of RMA operations because those uncompleted
         * uncompleted operations won't be completed anymore. This could be only
         * SW RMA/PUT or AMO/Post operations, because SW RMA/GET or AMO/Fetch
         * operations should already complete flush operations which are waiting
         * for completion packets */
        while (UCS_CIRCULAR_COMPARE32(flush_state->cmpl_sn, <,
                                      flush_state->send_sn)) {
            ucp_ep_rma_remote_request_completed(ucp_ep);
        }
    }
}

static ucs_status_t ucp_ep_query_transport(ucp_ep_h ep, ucp_ep_attr_t *attr)
{
    ucp_worker_h worker     = ep->worker;
    ucp_ep_config_t *config = ucp_ep_config(ep);
    const uct_tl_resource_desc_t *rsc;
    ucp_transport_entry_t *transport_entry;
    size_t device_limit;
    size_t transport_limit;
    ucp_lane_index_t lane_index;
    ucp_rsc_index_t cm_idx;
    ucp_rsc_index_t rsc_index;

    /* Compute field end offsets for each field in the ucp_transport_entry_t
     * structure. */
    transport_limit = ucs_offsetof(ucp_transport_entry_t, transport_name) +
                      sizeof(transport_entry->transport_name);
    device_limit    = ucs_offsetof(ucp_transport_entry_t, device_name) +
                      sizeof(transport_entry->device_name);

    for (lane_index = 0; lane_index < ucs_min(attr->transports.num_entries,
                                              config->key.num_lanes);
         lane_index++) {
        /* Since the caller may be using a different size ucp_transport_entry_t
         * structure definition than this code, array indexing cannot be used
         * when accessing array elements. The array element's offset must be computed
         * as 'lane_index' * attr->transports.entry_size and that offset added to the
         * array's base address. */
        transport_entry =
                UCS_PTR_BYTE_OFFSET(attr->transports.entries,
                                    lane_index * attr->transports.entry_size);

        /* Each field updated in the following block must have its ending offset
         * compared to attr->transports.entry_size before the field is 
         * updated. If the field's ending offset is greater than the 
         * attr->transports.entry_size value, the field cannot be updated because
         * that will cause a storage overlay.
         */
        if (lane_index == config->key.cm_lane) {
            cm_idx = ep->ext->cm_idx;
            if (transport_limit <= attr->transports.entry_size) {
                if (cm_idx == UCP_NULL_RESOURCE) {
                    transport_entry->transport_name = "<unknown>";
                } else {
                    transport_entry->transport_name =
                            ucp_context_cm_name(worker->context, cm_idx);
                }
            }
            if (device_limit <= attr->transports.entry_size) {
                transport_entry->device_name = "";
            }
        } else {
            rsc_index = config->key.lanes[lane_index].rsc_index;
            rsc       = &worker->context->tl_rscs[rsc_index].tl_rsc;
            if (transport_limit <= attr->transports.entry_size) {
                transport_entry->transport_name = rsc->tl_name;
            }
            if (device_limit <= attr->transports.entry_size) {
                transport_entry->device_name = rsc->dev_name;
            }
        }
    }

    /* Set the number of transport/device name pairs that actually exist */
    attr->transports.num_entries = lane_index;
    return UCS_OK;
}

ucs_status_t ucp_ep_query_sockaddr(ucp_ep_h ep, ucp_ep_attr_t *attr)
{
    uct_ep_h uct_cm_ep = ucp_ep_get_cm_uct_ep(ep);
    uct_ep_attr_t uct_cm_ep_attr;
    ucs_status_t status;

    if ((uct_cm_ep == NULL) || ucp_is_uct_ep_failed(uct_cm_ep)) {
        ucs_debug("ep %p: no cm", ep);
        return UCS_ERR_NOT_CONNECTED;
    }

    memset(&uct_cm_ep_attr, 0, sizeof(uct_ep_attr_t));

    if (attr->field_mask & UCP_EP_ATTR_FIELD_LOCAL_SOCKADDR) {
        uct_cm_ep_attr.field_mask |= UCT_EP_ATTR_FIELD_LOCAL_SOCKADDR;
    }

    if (attr->field_mask & UCP_EP_ATTR_FIELD_REMOTE_SOCKADDR) {
        uct_cm_ep_attr.field_mask |= UCT_EP_ATTR_FIELD_REMOTE_SOCKADDR;
    }

    status = uct_ep_query(uct_cm_ep, &uct_cm_ep_attr);
    if (status != UCS_OK) {
        return status;
    }

    if (attr->field_mask & UCP_EP_ATTR_FIELD_LOCAL_SOCKADDR) {
        status = ucs_sockaddr_copy((struct sockaddr*)&attr->local_sockaddr,
                                   (struct sockaddr*)&uct_cm_ep_attr.local_address);
        if (status != UCS_OK) {
            return status;
        }
    }

    if (attr->field_mask & UCP_EP_ATTR_FIELD_REMOTE_SOCKADDR) {
        status = ucs_sockaddr_copy((struct sockaddr*)&attr->remote_sockaddr,
                                   (struct sockaddr*)&uct_cm_ep_attr.remote_address);
        if (status != UCS_OK) {
            return status;
        }
    }

    return UCS_OK;
}

ucs_status_t ucp_ep_query(ucp_ep_h ep, ucp_ep_attr_t *attr)
{
    ucs_status_t status;

    if (attr->field_mask & UCP_EP_ATTR_FIELD_NAME) {
#if ENABLE_DEBUG_DATA
        ucs_strncpy_safe(attr->name, ep->name, UCP_ENTITY_NAME_MAX);
#else
        ucs_snprintf_zero(attr->name, UCP_ENTITY_NAME_MAX, "%p", ep);
#endif
    }

    if (attr->field_mask &
        (UCP_EP_ATTR_FIELD_LOCAL_SOCKADDR | UCP_EP_ATTR_FIELD_REMOTE_SOCKADDR)) {
        status = ucp_ep_query_sockaddr(ep, attr);
        if (status != UCS_OK) {
            return status;
        }
    }

    if (attr->field_mask & UCP_EP_ATTR_FIELD_TRANSPORTS) {
        status = ucp_ep_query_transport(ep, attr);
        if (status != UCS_OK) {
            return status;
        }
    }

    if (attr->field_mask & UCP_EP_ATTR_FIELD_USER_DATA) {
        attr->user_data = ep->flags & UCP_EP_FLAG_USER_DATA_PARAM ? ep->ext->user_data : NULL;
    }

    return UCS_OK;
}

ucs_status_t ucp_ep_realloc_lanes(ucp_ep_h ep, unsigned new_num_lanes)
{
    int num_slow_lanes   = new_num_lanes - UCP_MAX_FAST_PATH_LANES;
    ucp_ep_ext_t *ep_ext = ep->ext;
    ucp_lane_index_t lane;
    unsigned old_num_lanes;
    uct_ep_h *tmp;

    if (num_slow_lanes <= 0) {
        ucs_free(ep_ext->uct_eps);
        ep_ext->uct_eps = NULL;
        return UCS_OK;
    }

    tmp = ucs_realloc(ep_ext->uct_eps,
                      num_slow_lanes * sizeof(*ep_ext->uct_eps),
                      "ucp_slow_lanes");
    if (tmp == NULL) {
        return UCS_ERR_NO_MEMORY;
    }

    ep_ext->uct_eps = tmp;

    old_num_lanes = (ep->cfg_index != UCP_WORKER_CFG_INDEX_NULL) ?
                            ucp_ep_num_lanes(ep) :
                            0;

    for (lane = old_num_lanes; lane < new_num_lanes; ++lane) {
        ucp_ep_set_lane(ep, lane, NULL);
    }

    return UCS_OK;
}

static void
ucp_ep_select_short_init(ucp_worker_h worker, ucp_worker_cfg_index_t cfg_index,
                         unsigned feature_flag, ucp_operation_id_t op_id,
                         unsigned proto_flags, ucp_lane_index_t exp_lane,
                         ucp_memtype_thresh_t *max_eager_short)
{
    ucp_ep_config_t *ep_config = ucp_worker_ep_config(worker, cfg_index);
    ucp_proto_select_short_t proto_short;

    if (worker->context->config.features & feature_flag) {
        ucp_proto_select_short_init(worker, &ep_config->proto_select,
                                    cfg_index, UCP_WORKER_CFG_INDEX_NULL,
                                    op_id, proto_flags, &proto_short);

        /* Short protocol should be either disabled, or use expected lane */
        ucs_assertv((proto_short.max_length_host_mem < 0) ||
                    (proto_short.lane == exp_lane),
                    "max_length_host_mem %ld, lane %d",
                    proto_short.max_length_host_mem, proto_short.lane);
    } else {
        ucp_proto_select_short_disable(&proto_short);
    }

    max_eager_short->memtype_off = proto_short.max_length_unknown_mem;
    max_eager_short->memtype_on  = proto_short.max_length_host_mem;
}

static void ucp_ep_config_proto_init(ucp_worker_h worker,
                                     ucp_worker_cfg_index_t cfg_index)
{
    ucp_ep_config_t *ep_config = ucp_worker_ep_config(worker, cfg_index);
    ucp_ep_config_key_t *key   = &ep_config->key;
    ucp_memtype_thresh_t *tag_max_short;
    ucp_lane_index_t tag_exp_lane;
    unsigned tag_proto_flags;

    /* Do protocol init once per EP config and only for protov2 */
    if ((!worker->context->config.ext.proto_enable) ||
        (ep_config->proto_init_flags & UCP_EP_PROTO_INITIALIZED)) {
        return;
    }

    ep_config->proto_init_flags |= UCP_EP_PROTO_INITIALIZED;

    if (ucp_ep_config_key_has_tag_lane(key)) {
        tag_proto_flags = UCP_PROTO_FLAG_TAG_SHORT;
        tag_max_short   = &ep_config->tag.offload.max_eager_short;
        tag_exp_lane    = key->tag_lane;
    } else {
        tag_proto_flags = UCP_PROTO_FLAG_AM_SHORT;
        tag_max_short   = &ep_config->tag.max_eager_short;
        tag_exp_lane    = key->am_lane;
    }

    ucp_ep_select_short_init(worker, cfg_index,
                             UCP_FEATURE_TAG, UCP_OP_ID_TAG_SEND,
                             tag_proto_flags, tag_exp_lane, tag_max_short);

    ucp_ep_select_short_init(worker, cfg_index,
                             UCP_FEATURE_AM, UCP_OP_ID_AM_SEND,
                             UCP_PROTO_FLAG_AM_SHORT, key->am_lane,
                             &ep_config->am_u.max_eager_short);

    ucp_ep_select_short_init(worker, cfg_index,
                             UCP_FEATURE_AM, UCP_OP_ID_AM_SEND_REPLY,
                             UCP_PROTO_FLAG_AM_SHORT, key->am_lane,
                             &ep_config->am_u.max_reply_eager_short);
}

void ucp_ep_set_cfg_index(ucp_ep_h ep, ucp_worker_cfg_index_t cfg_index)
{
    if (ep->cfg_index != UCP_WORKER_CFG_INDEX_NULL) {
        ucp_ep_config_deactivate_worker_ifaces(ep->worker, ep->cfg_index);
    }

    ep->cfg_index = cfg_index;
    ucp_ep_config_activate_worker_ifaces(ep->worker, cfg_index);
    ucp_ep_config_proto_init(ep->worker, cfg_index);
}<|MERGE_RESOLUTION|>--- conflicted
+++ resolved
@@ -1932,31 +1932,17 @@
 {
     ucp_lane_index_t old_lane;
 
-<<<<<<< HEAD
-    for (lane1_idx = 0; lane1_idx < key1->num_lanes; ++lane1_idx) {
-        lane_map[lane1_idx] = ucp_ep_config_find_reusable_lane(key1, key2, ep,
-                                                               remote_address,
-                                                               addr_indices,
-                                                               lane1_idx);
-        ucs_info("ep %p: lane[%d] %d -> %d", ep, lane1_idx, lane1_idx, lane_map[lane1_idx]);
-    }
-}
-
-static int ucp_ep_config_lane_is_equal(const ucp_ep_config_key_t *key1,
-                                       const ucp_ep_config_key_t *key2,
-                                       ucp_lane_index_t lane,
-                                       unsigned flags)
-=======
     for (old_lane = 0; old_lane < old_key->num_lanes; ++old_lane) {
         lane_map[old_lane] = ucp_ep_config_find_reusable_lane(
                 old_key, new_key, ep, remote_address, addr_indices, old_lane);
+        ucs_info("ep %p: lane[%d] %d -> %d", ep, old_lane, old_lane,
+                 lane_map[old_lane]);
     }
 }
 
 int ucp_ep_config_lane_is_equal(const ucp_ep_config_key_t *key1,
                                 const ucp_ep_config_key_t *key2,
-                                ucp_lane_index_t lane)
->>>>>>> c3b24929
+                                ucp_lane_index_t lane, unsigned flags)
 {
     const ucp_ep_config_key_lane_t *config_lane1 = &key1->lanes[lane];
     const ucp_ep_config_key_lane_t *config_lane2 = &key2->lanes[lane];

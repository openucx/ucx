/**
* Copyright (c) NVIDIA CORPORATION & AFFILIATES, 2001-2020. ALL RIGHTS RESERVED.
* Copyright (C) Los Alamos National Security, LLC. 2019 ALL RIGHTS RESERVED.
*
* See file LICENSE for terms.
*/

#ifdef HAVE_CONFIG_H
#  include "config.h"
#endif

#include "ucp_ep.h"
#include "ucp_worker.h"
#include "ucp_am.h"
#include "ucp_rkey.h"
#include "ucp_ep.inl"
#include "ucp_request.inl"

#include <ucp/wireup/wireup_ep.h>
#include <ucp/wireup/wireup.h>
#include <ucp/wireup/wireup_cm.h>
#include <ucp/tag/eager.h>
#include <ucp/tag/offload.h>
#include <ucp/proto/proto_common.h>
#include <ucp/proto/proto_common.inl>
#include <ucp/proto/proto_debug.h>
#include <ucp/rndv/rndv.h>
#include <ucp/stream/stream.h>
#include <ucp/core/ucp_listener.h>
#include <ucp/rma/rma.inl>
#include <ucp/rma/rma.h>

#include <ucs/datastruct/queue.h>
#include <ucs/debug/memtrack_int.h>
#include <ucs/debug/log.h>
#include <ucs/debug/debug_int.h>
#include <ucs/sys/string.h>
#include <ucs/sys/sock.h>
#include <ucs/vfs/base/vfs_obj.h>
#include <string.h>

__KHASH_IMPL(ucp_ep_peer_mem_hash, kh_inline, uint64_t,
             ucp_ep_peer_mem_data_t, 1,
             kh_int64_hash_func, kh_int64_hash_equal);

typedef struct {
    double reg_growth;
    double reg_overhead;
    double overhead;
    double latency;
    size_t bw;
} ucp_ep_thresh_params_t;


/**
 * Argument for the setting UCP endpoint as failed
 */
typedef struct ucp_ep_set_failed_arg {
    ucp_ep_h         ucp_ep; /* UCP endpoint which is failed */
    ucp_lane_index_t lane; /* UCP endpoint lane which is failed  */
    ucs_status_t     status; /* Failure status */
} ucp_ep_set_failed_arg_t;


/**
 * Argument for discarding UCP endpoint's lanes
 */
typedef struct ucp_ep_discard_lanes_arg {
    uct_ep_t     failed_ep;
    unsigned     discard_counter; /* How many discarding operations on UCT
                                     lanes are in-progress if purging of
                                     the UCP endpoint is required */
    unsigned     destroy_counter; /* How many destroy operations on UCT
                                     will be called */
    ucs_status_t status; /* Completion status of operations after discarding is
                          * done */
    ucp_ep_h     ucp_ep; /* UCP endpoint which should be discarded */
} ucp_ep_discard_lanes_arg_t;


extern const ucp_request_send_proto_t ucp_stream_am_proto;
extern const ucp_request_send_proto_t ucp_am_proto;
extern const ucp_request_send_proto_t ucp_am_reply_proto;

#ifdef ENABLE_STATS
static ucs_stats_class_t ucp_ep_stats_class = {
    .name           = "ucp_ep",
    .num_counters   = UCP_EP_STAT_LAST,
    .class_id       = UCS_STATS_CLASS_ID_INVALID,
    .counter_names  = {
        [UCP_EP_STAT_TAG_TX_EAGER]      = "tx_eager",
        [UCP_EP_STAT_TAG_TX_EAGER_SYNC] = "tx_eager_sync",
        [UCP_EP_STAT_TAG_TX_RNDV]       = "tx_rndv"
    }
};
#endif

static ucs_status_t ucp_ep_failed_op(uct_ep_h ep);
static ssize_t ucp_ep_failed_bc_op(uct_ep_h ep);
static void ucp_ep_failed_destroy(uct_ep_h ep);

static uct_iface_t ucp_failed_tl_iface = {
    .ops = {
        .ep_put_short        = (uct_ep_put_short_func_t)ucp_ep_failed_op,
        .ep_put_bcopy        = (uct_ep_put_bcopy_func_t)ucp_ep_failed_bc_op,
        .ep_put_zcopy        = (uct_ep_put_zcopy_func_t)ucp_ep_failed_op,
        .ep_get_short        = (uct_ep_get_short_func_t)ucp_ep_failed_op,
        .ep_get_bcopy        = (uct_ep_get_bcopy_func_t)ucp_ep_failed_op,
        .ep_get_zcopy        = (uct_ep_get_zcopy_func_t)ucp_ep_failed_op,
        .ep_am_short         = (uct_ep_am_short_func_t)ucp_ep_failed_op,
        .ep_am_short_iov     = (uct_ep_am_short_iov_func_t)ucp_ep_failed_op,
        .ep_am_bcopy         = (uct_ep_am_bcopy_func_t)ucp_ep_failed_bc_op,
        .ep_am_zcopy         = (uct_ep_am_zcopy_func_t)ucp_ep_failed_op,
        .ep_atomic_cswap64   = (uct_ep_atomic_cswap64_func_t)ucp_ep_failed_op,
        .ep_atomic_cswap32   = (uct_ep_atomic_cswap32_func_t)ucp_ep_failed_op,
        .ep_atomic64_post    = (uct_ep_atomic64_post_func_t)ucp_ep_failed_op,
        .ep_atomic32_post    = (uct_ep_atomic32_post_func_t)ucp_ep_failed_op,
        .ep_atomic64_fetch   = (uct_ep_atomic64_fetch_func_t)ucp_ep_failed_op,
        .ep_atomic32_fetch   = (uct_ep_atomic32_fetch_func_t)ucp_ep_failed_op,
        .ep_tag_eager_short  = (uct_ep_tag_eager_short_func_t)ucp_ep_failed_op,
        .ep_tag_eager_bcopy  = (uct_ep_tag_eager_bcopy_func_t)ucp_ep_failed_op,
        .ep_tag_eager_zcopy  = (uct_ep_tag_eager_zcopy_func_t)ucp_ep_failed_op,
        .ep_tag_rndv_zcopy   = (uct_ep_tag_rndv_zcopy_func_t)ucp_ep_failed_op,
        .ep_tag_rndv_cancel  = (uct_ep_tag_rndv_cancel_func_t)ucp_ep_failed_op,
        .ep_tag_rndv_request = (uct_ep_tag_rndv_request_func_t)ucp_ep_failed_op,
        .ep_pending_add      = (uct_ep_pending_add_func_t)ucs_empty_function_return_busy,
        .ep_pending_purge    = (uct_ep_pending_purge_func_t)ucs_empty_function_return_success,
        .ep_flush            = (uct_ep_flush_func_t)ucp_ep_failed_op,
        .ep_fence            = (uct_ep_fence_func_t)ucp_ep_failed_op,
        .ep_check            = (uct_ep_check_func_t)ucs_empty_function_return_success,
        .ep_connect_to_ep    = (uct_ep_connect_to_ep_func_t)ucp_ep_failed_op,
        .ep_destroy          = ucp_ep_failed_destroy,
        .ep_get_address      = (uct_ep_get_address_func_t)ucp_ep_failed_op
    }
};

static ucp_ep_discard_lanes_arg_t ucp_failed_tl_ep_discard_arg = {
    .failed_ep = {.iface = &ucp_failed_tl_iface},
    .status    = UCS_ERR_CANCELED
};


int ucp_is_uct_ep_failed(uct_ep_h uct_ep)
{
    return uct_ep->iface->ops.ep_flush == (uct_ep_flush_func_t)ucp_ep_failed_op;
}

void ucp_ep_config_key_reset(ucp_ep_config_key_t *key)
{
    ucp_lane_index_t i;

    memset(key, 0, sizeof(*key));
    key->num_lanes        = 0;
    for (i = 0; i < UCP_MAX_LANES; ++i) {
        key->lanes[i].rsc_index    = UCP_NULL_RESOURCE;
        key->lanes[i].dst_md_index = UCP_NULL_RESOURCE;
        key->lanes[i].dst_sys_dev  = UCS_SYS_DEVICE_ID_UNKNOWN;
        key->lanes[i].path_index   = 0;
        key->lanes[i].lane_types   = 0;
        key->lanes[i].seg_size     = 0;
    }
    key->am_lane          = UCP_NULL_LANE;
    key->wireup_msg_lane  = UCP_NULL_LANE;
    key->cm_lane          = UCP_NULL_LANE;
    key->keepalive_lane   = UCP_NULL_LANE;
    key->rkey_ptr_lane    = UCP_NULL_LANE;
    key->tag_lane         = UCP_NULL_LANE;
    key->rma_bw_md_map    = 0;
    key->rma_md_map       = 0;
    key->reachable_md_map = 0;
    key->dst_md_cmpts     = NULL;
    key->err_mode         = UCP_ERR_HANDLING_MODE_NONE;
    key->flags            = 0;
    key->dst_version      = UCP_API_MINOR;
    memset(key->am_bw_lanes,  UCP_NULL_LANE, sizeof(key->am_bw_lanes));
    memset(key->rma_lanes,    UCP_NULL_LANE, sizeof(key->rma_lanes));
    memset(key->rma_bw_lanes, UCP_NULL_LANE, sizeof(key->rma_bw_lanes));
    memset(key->amo_lanes,    UCP_NULL_LANE, sizeof(key->amo_lanes));
}

static void ucp_ep_deallocate(ucp_ep_h ep)
{
    UCS_STATS_NODE_FREE(ep->stats);
    ucs_free(ep->ext->uct_eps);
    ucs_free(ep->ext);
    ucs_strided_alloc_put(&ep->worker->ep_alloc, ep);
}

static ucp_ep_h ucp_ep_allocate(ucp_worker_h worker, const char *peer_name)
{
    ucp_ep_h ep;
    ucp_lane_index_t lane;
    ucs_status_t status;

    ep = ucs_strided_alloc_get(&worker->ep_alloc, "ucp_ep");
    if (ep == NULL) {
        ucs_error("Failed to allocate ep");
        goto err;
    }

    ep->ext = ucs_malloc(sizeof(*ep->ext), "ucp_ep_ext");
    if (ep->ext == NULL) {
        ucs_error("failed to allocate ep extension");
        goto err_free_ep;
    }

    ep->ext->ep                           = ep;
    ep->refcount                          = 0;
    ep->cfg_index                         = UCP_WORKER_CFG_INDEX_NULL;
    ep->worker                            = worker;
    ep->am_lane                           = UCP_NULL_LANE;
    ep->flags                             = 0;
    ep->conn_sn                           = UCP_EP_MATCH_CONN_SN_MAX;
#if UCS_ENABLE_ASSERT
    ep->refcounts.create                  =
    ep->refcounts.flush                   =
    ep->refcounts.discard                 = 0;
#endif
    ep->ext->user_data                    = NULL;
    ep->ext->cm_idx                       = UCP_NULL_RESOURCE;
    ep->ext->local_ep_id                  = UCS_PTR_MAP_KEY_INVALID;
    ep->ext->remote_ep_id                 = UCS_PTR_MAP_KEY_INVALID;
    ep->ext->err_cb                       = NULL;
    ep->ext->close_req                    = NULL;
#if UCS_ENABLE_ASSERT
    ep->ext->ka_last_round                = 0;
#endif
    ep->ext->peer_mem                     = NULL;
    ep->ext->fence_seq                    = 0;
    ep->ext->uct_eps                      = NULL;
<<<<<<< HEAD
    UCS_STATIC_BITMAP_RESET_ALL(&ep->ext->unflushed_lanes);
=======
    ep->ext->flush_sys_dev_map            = 0;
>>>>>>> 881a4199

    UCS_STATIC_ASSERT(sizeof(ep->ext->ep_match) >=
                      sizeof(ep->ext->flush_state));
    memset(&ep->ext->ep_match, 0, sizeof(ep->ext->ep_match));

    ucs_hlist_head_init(&ep->ext->proto_reqs);

    for (lane = 0; lane < UCP_MAX_FAST_PATH_LANES; ++lane) {
        ucp_ep_set_lane(ep, lane, NULL);
    }
#if ENABLE_DEBUG_DATA
    ucs_snprintf_zero(ep->peer_name, UCP_WORKER_ADDRESS_NAME_MAX, "%s",
                      peer_name);
#endif
    /* Create statistics */
    status = UCS_STATS_NODE_ALLOC(&ep->stats, &ucp_ep_stats_class,
                                  worker->stats, "-%p", ep);
    if (status != UCS_OK) {
        goto err_free_ep_ext;
    }

    return ep;

err_free_ep_ext:
    ucs_free(ep->ext);
err_free_ep:
    ucs_strided_alloc_put(&worker->ep_alloc, ep);
err:
    return NULL;
}

static int ucp_ep_shall_use_indirect_id(ucp_context_h context,
                                        unsigned ep_init_flags)
{
    return !(ep_init_flags & UCP_EP_INIT_FLAG_INTERNAL) &&
           ((context->config.ext.proto_indirect_id == UCS_CONFIG_ON) ||
            ((context->config.ext.proto_indirect_id == UCS_CONFIG_AUTO) &&
             (ep_init_flags & UCP_EP_INIT_ERR_MODE_PEER_FAILURE)));
}

void ucp_ep_peer_mem_destroy(ucp_context_h context,
                             ucp_ep_peer_mem_data_t *ppln_data)
{
    ucp_md_map_t md_map;
    ucs_status_t UCS_V_UNUSED status;

    md_map = (ppln_data->md_index == UCP_NULL_RESOURCE) ?
             0 : UCS_BIT(ppln_data->md_index);
    status = ucp_mem_rereg_mds(context, 0, NULL, 0, 0, NULL,
                               UCS_MEMORY_TYPE_UNKNOWN, NULL,
                               &ppln_data->uct_memh, &md_map);
    ucs_assertv(status == UCS_OK, "%s", ucs_status_string(status));

    ucp_rkey_destroy(ppln_data->rkey);
}

ucp_ep_peer_mem_data_t*
ucp_ep_peer_mem_get(ucp_context_h context, ucp_ep_h ep, uint64_t address,
                    size_t size, const void *rkey_buf,
                    ucs_memory_type_t local_mem_type,
                    ucp_md_index_t rkey_ptr_md_index)
{
    khash_t(ucp_ep_peer_mem_hash) *peer_mem = ep->ext->peer_mem;
    ucp_lane_index_t mem_type_rma_lane;
    ucp_ep_peer_mem_data_t *data;
    ucp_ep_h mem_type_ep;
    ucp_md_map_t md_map;
    unsigned rkey_index;
    khiter_t iter;
    ucs_status_t status;
    int ret;

    ucs_assert(local_mem_type != UCS_MEMORY_TYPE_UNKNOWN);

    if (ucs_unlikely(peer_mem == NULL)) {
        ep->ext->peer_mem = peer_mem = kh_init(ucp_ep_peer_mem_hash);
    }

    iter = kh_put(ucp_ep_peer_mem_hash, peer_mem, address, &ret);
    ucs_assert_always(ret != UCS_KH_PUT_FAILED);
    data = &kh_val(ep->ext->peer_mem, iter);

    if (ucs_likely(ret == UCS_KH_PUT_KEY_PRESENT)) {
        if (ucs_likely(size <= data->size)) {
            return data; /* found element with proper size */
        }
        ucp_ep_peer_mem_destroy(context, data);
    }

    data->size = size;
    ucp_ep_rkey_unpack_internal(ep, rkey_buf, 0, UCS_BIT(rkey_ptr_md_index), 0,
                                UCS_SYS_DEVICE_ID_UNKNOWN, &data->rkey);
    rkey_index = ucs_bitmap2idx(data->rkey->md_map, rkey_ptr_md_index);
    status     = uct_rkey_ptr(data->rkey->tl_rkey[rkey_index].cmpt,
                              &data->rkey->tl_rkey[rkey_index].rkey, address,
                              &data->local_ptr);
    if (status != UCS_OK) {
        ucp_rkey_destroy(data->rkey);
        data->size = 0; /* Make sure hash element is updated next time */
        return NULL;
    }

    /* Register remote memory segment with memtype ep MD. Without
     * registration fetching data from GPU to CPU will be performance
     * inefficient. */
    mem_type_ep = ep->worker->mem_type_ep[local_mem_type];
    ucs_assert(mem_type_ep != NULL);

    md_map            = 0;
    mem_type_rma_lane = ucp_ep_config(mem_type_ep)->key.rma_bw_lanes[0];
    data->md_index    = ucp_ep_md_index(mem_type_ep, mem_type_rma_lane);
    status            = ucp_mem_rereg_mds(
                          ep->worker->context, UCS_BIT(data->md_index),
                          data->local_ptr, data->size,
                          UCT_MD_MEM_ACCESS_RMA | UCT_MD_MEM_FLAG_HIDE_ERRORS,
                          NULL, UCS_MEMORY_TYPE_HOST, NULL, &data->uct_memh,
                          &md_map);
    if (status != UCS_OK) {
        data->md_index = UCP_NULL_RESOURCE;
        data->uct_memh = NULL;
    } else {
        ucs_assertv(md_map == UCS_BIT(data->md_index),
                    "mdmap=0x%lx, md_index=%u", md_map, data->md_index);
    }

    return data;
}

ucs_status_t ucp_ep_create_base(ucp_worker_h worker, unsigned ep_init_flags,
                                const char *peer_name, const char *message,
                                ucp_ep_h *ep_p)
{
    ucs_status_t status;
    ucp_ep_h ep;

    ep = ucp_ep_allocate(worker, peer_name);
    if (ep == NULL) {
        status = UCS_ERR_NO_MEMORY;
        goto err;
    }

    ucp_stream_ep_init(ep);
    ucp_am_ep_init(ep);

    if (ucp_ep_shall_use_indirect_id(ep->worker->context, ep_init_flags)) {
        ucp_ep_update_flags(ep, UCP_EP_FLAG_INDIRECT_ID, 0);
    }

    status = UCS_PTR_MAP_PUT(ep, &worker->ep_map, ep,
                             ep->flags & UCP_EP_FLAG_INDIRECT_ID,
                             &ep->ext->local_ep_id);
    if ((status != UCS_OK) && (status != UCS_ERR_NO_PROGRESS)) {
        ucs_error("ep %p: failed to allocate ID: %s", ep,
                  ucs_status_string(status));
        goto err_ep_deallocate;
    }

    ucp_ep_flush_state_reset(ep);

    /* Create endpoint VFS node on demand to avoid memory bloat */
    ucs_vfs_obj_set_dirty(worker, ucp_worker_vfs_refresh);

    /* Insert new UCP endpoint to the UCP worker */
    if (ep_init_flags & UCP_EP_INIT_FLAG_INTERNAL) {
        ucp_ep_update_flags(ep, UCP_EP_FLAG_INTERNAL, 0);
        ucs_list_add_tail(&worker->internal_eps, &ep->ext->ep_list);
    } else {
        ucs_list_add_tail(&worker->all_eps, &ep->ext->ep_list);
        ucs_assert(ep->worker->num_all_eps < UINT_MAX);
        ++ep->worker->num_all_eps;
    }

    ucp_ep_refcount_add(ep, create);

    *ep_p = ep;
    ucs_debug("created ep %p to %s %s", ep, ucp_ep_peer_name(ep), message);
    return UCS_OK;

err_ep_deallocate:
    ucp_ep_deallocate(ep);
err:
    return status;
}

static int
ucp_ep_local_disconnect_progress_remove_filter(const ucs_callbackq_elem_t *elem,
                                               void *arg)
{
    ucp_ep_h ep = (ucp_ep_h)arg;
    ucp_request_t *req;

    if (elem->cb != ucp_ep_local_disconnect_progress) {
        return 0;
    }

    req = (ucp_request_t*)elem->arg;
    if (ep != req->send.ep) {
        return 0;
    }

    /* Expect that only EP flush request can be remained in the callback queue,
     * because reply UCP EP created for sending WIREUP_MSG/EP_REMOVED message is
     * not exposed to a user */
    ucs_assert(req->flags & UCP_REQUEST_FLAG_RELEASED);
    ucs_assert(req->send.uct.func == ucp_ep_flush_progress_pending);

    ucp_request_complete_send(req, req->status);
    return 1;
}

static unsigned ucp_ep_set_failed_progress(void *arg)
{
    ucp_ep_set_failed_arg_t *set_ep_failed_arg = arg;
    ucp_ep_h ucp_ep                            = set_ep_failed_arg->ucp_ep;
    ucp_worker_h worker                        = ucp_ep->worker;

    UCS_ASYNC_BLOCK(&worker->async);
    ucp_ep_set_failed(ucp_ep, set_ep_failed_arg->lane,
                      set_ep_failed_arg->status);
    UCS_ASYNC_UNBLOCK(&worker->async);

    ucs_free(set_ep_failed_arg);
    return 1;
}

static int ucp_ep_set_failed_remove_filter(const ucs_callbackq_elem_t *elem,
                                           void *arg)
{
    ucp_ep_set_failed_arg_t *set_ep_failed_arg = elem->arg;

    if ((elem->cb == ucp_ep_set_failed_progress) &&
        (set_ep_failed_arg->ucp_ep == arg)) {
        ucs_free(set_ep_failed_arg);
        return 1;
    }

    return 0;
}

static int ucp_ep_wireup_eps_progress_filter(const ucs_callbackq_elem_t *elem,
                                             void *arg)
{
    return (elem->cb == ucp_wireup_eps_progress) && (elem->arg == arg);
}

static int ucp_ep_remove_filter(const ucs_callbackq_elem_t *elem, void *arg)
{
    if (ucp_wireup_msg_ack_cb_pred(elem, arg) ||
        ucp_listener_accept_cb_remove_filter(elem, arg) ||
        ucp_ep_local_disconnect_progress_remove_filter(elem, arg) ||
        ucp_ep_set_failed_remove_filter(elem, arg) ||
        ucp_ep_wireup_eps_progress_filter(elem, arg)) {
        return 1;
    }

    return 0;
}

void ucp_ep_destroy_base(ucp_ep_h ep)
{
    ucp_worker_h worker = ep->worker;
    ucp_ep_peer_mem_data_t data;

    ucp_ep_refcount_field_assert(ep, refcount, ==, 0);
    ucp_ep_refcount_assert(ep, create, ==, 0);
    ucp_ep_refcount_assert(ep, flush, ==, 0);
    ucp_ep_refcount_assert(ep, discard, ==, 0);
    ucs_assert(ucs_hlist_is_empty(&ep->ext->proto_reqs));

    if (!(ep->flags & UCP_EP_FLAG_INTERNAL)) {
        ucs_assert(worker->num_all_eps > 0);
        --worker->num_all_eps;
    }

    ucp_worker_keepalive_remove_ep(ep);
    ucp_ep_release_id(ep);
    ucs_list_del(&ep->ext->ep_list);

    ucs_vfs_obj_remove(ep);
    ucs_callbackq_remove_oneshot(&worker->uct->progress_q, ep,
                                 ucp_ep_remove_filter, ep);
    UCS_STATS_NODE_FREE(ep->stats);
    if (ep->ext->peer_mem != NULL) {
        kh_foreach_value(ep->ext->peer_mem, data, {
            ucp_ep_peer_mem_destroy(worker->context, &data);
        });

        kh_destroy(ucp_ep_peer_mem_hash, ep->ext->peer_mem);
    }
    ucp_ep_deallocate(ep);
}

void ucp_ep_delete(ucp_ep_h ep)
{
    ucp_ep_refcount_assert(ep, create, ==, 1);
    ucp_ep_refcount_remove(ep, create);
}

void ucp_ep_flush_state_reset(ucp_ep_h ep)
{
    ucp_ep_flush_state_t *flush_state = &ep->ext->flush_state;

    ucs_assert(!(ep->flags & UCP_EP_FLAG_ON_MATCH_CTX));
    ucs_assert(!(ep->flags & UCP_EP_FLAG_FLUSH_STATE_VALID) ||
               ((flush_state->send_sn == 0) &&
                (flush_state->cmpl_sn == 0) &&
                ucs_hlist_is_empty(&flush_state->reqs)));

    flush_state->send_sn         = 0;
    flush_state->cmpl_sn         = 0;
    flush_state->mem_in_progress = 0;
    ucs_hlist_head_init(&flush_state->reqs);
    ucp_ep_update_flags(ep, UCP_EP_FLAG_FLUSH_STATE_VALID, 0);
}

void ucp_ep_flush_state_invalidate(ucp_ep_h ep)
{
    ucs_assert(ucs_hlist_is_empty(&ucp_ep_flush_state(ep)->reqs));
    ucp_ep_update_flags(ep, 0, UCP_EP_FLAG_FLUSH_STATE_VALID);
}

/* Since release function resets EP ID to @ref UCS_PTR_MAP_KEY_INVALID and PTR
 * MAP considers @ref UCS_PTR_MAP_KEY_INVALID as direct key, release EP ID is
 * re-entrant function */
void ucp_ep_release_id(ucp_ep_h ep)
{
    ucs_status_t status;

    /* Don't use ucp_ep_local_id() function here to avoid assertion failure,
     * because local_ep_id can be set to @ref UCS_PTR_MAP_KEY_INVALID */
    status = UCS_PTR_MAP_DEL(ep, &ep->worker->ep_map, ep->ext->local_ep_id);
    if ((status != UCS_OK) && (status != UCS_ERR_NO_PROGRESS)) {
        ucs_warn("ep %p local id 0x%" PRIxPTR ": ucs_ptr_map_del failed: %s",
                 ep, ucp_ep_local_id(ep), ucs_status_string(status));
    }

    ep->ext->local_ep_id = UCS_PTR_MAP_KEY_INVALID;
}

/* TODO: err_mode field could be part of flags */
void ucp_ep_config_key_set_err_mode(ucp_ep_config_key_t *key,
                                    unsigned ep_init_flags)
{
    key->err_mode = (ep_init_flags & UCP_EP_INIT_ERR_MODE_PEER_FAILURE) ?
                    UCP_ERR_HANDLING_MODE_PEER : UCP_ERR_HANDLING_MODE_NONE;
}

void ucp_ep_config_key_init_flags(ucp_ep_config_key_t *key,
                                  unsigned ep_init_flags)
{
    if (ucs_test_all_flags(ep_init_flags,
                           UCP_EP_INIT_CREATE_AM_LANE | UCP_EP_INIT_CM_PHASE)) {
        key->flags |= UCP_EP_CONFIG_KEY_FLAG_INTERMEDIATE;
    }
}

ucs_status_t
ucp_ep_config_err_mode_check_mismatch(ucp_ep_h ep,
                                      ucp_err_handling_mode_t err_mode)
{
    if (!ucp_ep_config_err_mode_eq(ep, err_mode)) {
        ucs_error("ep %p: asymmetric endpoint configuration is not supported,"
                  " error handling level mismatch (expected: %d, got: %d)",
                  ep, ucp_ep_config(ep)->key.err_mode, err_mode);
        return UCS_ERR_UNSUPPORTED;
    }

    return UCS_OK;
}


/* Handles a case where the existing endpoint is incomplete */
static ucs_status_t
ucp_ep_adjust_params(ucp_ep_h ep, const ucp_ep_params_t *params)
{
    ucs_status_t status;

    if (params->field_mask & UCP_EP_PARAM_FIELD_ERR_HANDLING_MODE) {
        status = ucp_ep_config_err_mode_check_mismatch(ep, params->err_mode);
        if (status != UCS_OK) {
            return status;
        }
    }

    if (params->field_mask & UCP_EP_PARAM_FIELD_ERR_HANDLER) {
        ep->ext->user_data = params->err_handler.arg;
        ep->ext->err_cb    = params->err_handler.cb;
    }

    if (params->field_mask & UCP_EP_PARAM_FIELD_USER_DATA) {
        /* user_data overrides err_handler.arg */
        ep->ext->user_data = params->user_data;
        ep->flags |= UCP_EP_FLAG_USER_DATA_PARAM;
    }

    return UCS_OK;
}

ucs_status_t ucp_ep_evaluate_perf(ucp_ep_h ep,
                                  const ucp_ep_evaluate_perf_param_t *param,
                                  ucp_ep_evaluate_perf_attr_t *attr)
{
    const ucp_worker_h worker               = ep->worker;
    const ucp_context_h context             = worker->context;
    const ucp_ep_config_key_t *key          = &ucp_ep_config(ep)->key;
    double max_bandwidth                    = 0;
    ucp_rsc_index_t max_bandwidth_rsc_index = 0;
    ucp_rsc_index_t rsc_index;
    double bandwidth;
    ucp_lane_index_t lane;
    ucp_worker_iface_t *wiface;
    uct_iface_attr_t *iface_attr;
    ucs_linear_func_t estimated_time;

    if (!ucs_test_all_flags(attr->field_mask,
                            UCP_EP_PERF_ATTR_FIELD_ESTIMATED_TIME &
                            UCP_EP_PERF_PARAM_FIELD_MESSAGE_SIZE)) {
        return UCS_ERR_INVALID_PARAM;
    }

    for (lane = 0; lane < ucp_ep_num_lanes(ep); ++lane) {
        if (lane == key->cm_lane) {
            /* Skip CM lanes for bandwidth calculation */
            continue;
        }

        rsc_index = key->lanes[lane].rsc_index;
        wiface    = worker->ifaces[rsc_index];
        bandwidth = ucp_tl_iface_bandwidth(context,
                                            &wiface->attr.bandwidth);
        if (bandwidth > max_bandwidth) {
            max_bandwidth           = bandwidth;
            max_bandwidth_rsc_index = rsc_index;
        }
    }

    iface_attr           = ucp_worker_iface_get_attr(worker,
                                                     max_bandwidth_rsc_index);
    estimated_time.c     = ucp_tl_iface_latency(context, &iface_attr->latency);
    estimated_time.m     = param->message_size / max_bandwidth;
    attr->estimated_time = estimated_time.c + estimated_time.m;

    return UCS_OK;
}

ucs_status_t ucp_worker_mem_type_eps_create(ucp_worker_h worker)
{
    ucp_context_h context = worker->context;
    unsigned pack_flags   = ucp_worker_default_address_pack_flags(worker);
    ucp_unpacked_address_t local_address;
    ucs_memory_type_t mem_type;
    ucs_status_t status;
    void *address_buffer;
    size_t address_length;
    ucp_tl_bitmap_t mem_access_tls;
    char ep_name[UCP_WORKER_ADDRESS_NAME_MAX];
    unsigned addr_indices[UCP_MAX_LANES];

    ucs_memory_type_for_each(mem_type) {
        ucp_context_memaccess_tl_bitmap(context, mem_type, 0, &mem_access_tls);
        if (UCP_MEM_IS_HOST(mem_type) ||
            UCS_STATIC_BITMAP_IS_ZERO(mem_access_tls)) {
            continue;
        }

        status = ucp_address_pack(worker, NULL, &mem_access_tls, pack_flags,
                                  context->config.ext.worker_addr_version, NULL,
                                  UINT_MAX, &address_length, &address_buffer);
        if (status != UCS_OK) {
            goto err_cleanup_eps;
        }

        status = ucp_address_unpack(worker, address_buffer, pack_flags,
                                    &local_address);
        if (status != UCS_OK) {
            goto err_free_address_buffer;
        }

        ucs_snprintf_zero(ep_name, UCP_WORKER_ADDRESS_NAME_MAX,
                          "mem_type_ep:%s", ucs_memory_type_names[mem_type]);

        /* create memtype UCP EPs after blocking async context, because they set
         * INTERNAL flag (setting EP flags is expected to be guarded) */
        UCS_ASYNC_BLOCK(&worker->async);
        status = ucp_ep_create_to_worker_addr(worker, &ucp_tl_bitmap_max,
                                              &local_address,
                                              UCP_EP_INIT_FLAG_MEM_TYPE |
                                              UCP_EP_INIT_FLAG_INTERNAL,
                                              ep_name, addr_indices,
                                              &worker->mem_type_ep[mem_type]);
        if (status != UCS_OK) {
            UCS_ASYNC_UNBLOCK(&worker->async);
            goto err_free_address_list;
        }

        UCS_ASYNC_UNBLOCK(&worker->async);

        ucs_free(local_address.address_list);
        ucs_free(address_buffer);
    }

    return UCS_OK;

err_free_address_list:
    ucs_free(local_address.address_list);
err_free_address_buffer:
    ucs_free(address_buffer);
err_cleanup_eps:
    ucp_worker_mem_type_eps_destroy(worker);
    return status;
}

void ucp_worker_mem_type_eps_destroy(ucp_worker_h worker)
{
    ucs_memory_type_t mem_type;
    ucp_ep_h ep;

    /* Destroy memtype UCP EPs after blocking async context, because cleanup
     * lanes set FAILED flag (setting EP flags is expected to be guarded) */
    UCS_ASYNC_BLOCK(&worker->async);

    ucs_memory_type_for_each(mem_type) {
        ep = worker->mem_type_ep[mem_type];
        if (ep == NULL) {
            continue;
        }

        ucs_debug("memtype ep %p: destroy", ep);
        ucs_assert(ep->flags & UCP_EP_FLAG_INTERNAL);

        ucp_ep_destroy_internal(ep);
        worker->mem_type_ep[mem_type] = NULL;
    }

    UCS_ASYNC_UNBLOCK(&worker->async);
}

static ucs_status_t ucp_ep_init_create_wireup(ucp_ep_h ep,
                                              unsigned ep_init_flags,
                                              ucp_wireup_ep_t **wireup_ep)
{
    ucp_ep_config_key_t key;
    uct_ep_h uct_ep;
    ucs_status_t status;
    ucp_worker_cfg_index_t cfg_index;

    ucs_assert(ep_init_flags & UCP_EP_INIT_CM_WIREUP_CLIENT);
    ucs_assert(ucp_worker_num_cm_cmpts(ep->worker) != 0);

    ucp_ep_config_key_reset(&key);
    ucp_ep_config_key_set_err_mode(&key, ep_init_flags);
    ucp_ep_config_key_init_flags(&key, ep_init_flags);

    key.num_lanes = 1;
    /* all operations will use the first lane, which is a stub endpoint before
     * reconfiguration */
    key.am_lane = 0;
    if (ucp_ep_init_flags_has_cm(ep_init_flags)) {
        key.cm_lane = 0;
        /* Send keepalive on wireup_ep (which will send on aux_ep) */
        if (ep_init_flags & UCP_EP_INIT_ERR_MODE_PEER_FAILURE) {
            key.keepalive_lane = 0;
        }
    } else {
        key.wireup_msg_lane = 0;
    }

    status = ucp_worker_get_ep_config(ep->worker, &key, ep_init_flags,
                                      &cfg_index);
    if (status != UCS_OK) {
        return status;
    }

    ucp_ep_set_cfg_index(ep, cfg_index);
    ep->am_lane = key.am_lane;
    if (!ucp_ep_has_cm_lane(ep)) {
        ucp_ep_update_flags(ep, UCP_EP_FLAG_CONNECT_REQ_QUEUED, 0);
    }

    status = ucp_wireup_ep_create(ep, &uct_ep);
    if (status != UCS_OK) {
        return status;
    }

    ucp_ep_set_lane(ep, 0, uct_ep);
    *wireup_ep = ucs_derived_of(ucp_ep_get_lane(ep, 0), ucp_wireup_ep_t);
    return UCS_OK;
}

ucs_status_t
ucp_ep_create_to_worker_addr(ucp_worker_h worker,
                             const ucp_tl_bitmap_t *local_tl_bitmap,
                             const ucp_unpacked_address_t *remote_address,
                             unsigned ep_init_flags, const char *message,
                             unsigned *addr_indices, ucp_ep_h *ep_p)
{
    ucp_tl_bitmap_t ep_tl_bitmap;
    ucs_status_t status;
    ucp_ep_h ep;
    int am_need_flush;

    /* allocate endpoint */
    status = ucp_ep_create_base(worker, ep_init_flags, remote_address->name,
                                message, &ep);
    if (status != UCS_OK) {
        goto err;
    }

    /* initialize transport endpoints */
    status = ucp_wireup_init_lanes(ep, ep_init_flags, local_tl_bitmap,
                                   remote_address, addr_indices,
                                   &am_need_flush);
    if (status != UCS_OK) {
        goto err_delete;
    }

    ucp_ep_get_tl_bitmap(&ucp_ep_config(ep)->key, &ep_tl_bitmap);
    ucp_tl_bitmap_validate(&ep_tl_bitmap, local_tl_bitmap);

    *ep_p = ep;
    return UCS_OK;

err_delete:
    ucp_ep_delete(ep);
err:
    return status;
}

static ucs_status_t ucp_ep_create_to_sock_addr(ucp_worker_h worker,
                                               const ucp_ep_params_t *params,
                                               ucp_ep_h *ep_p)
{
    char peer_name[UCS_SOCKADDR_STRING_LEN];
    ucp_wireup_ep_t *wireup_ep;
    ucs_status_t status;
    ucp_ep_h ep;
    unsigned ep_init_flags;

    if (!(params->field_mask & UCP_EP_PARAM_FIELD_SOCK_ADDR)) {
        ucs_error("destination socket address is missing");
        status = UCS_ERR_INVALID_PARAM;
        goto err;
    }

    UCP_CHECK_PARAM_NON_NULL(params->sockaddr.addr, status, goto err);

    /* allocate endpoint */
    ucs_sockaddr_str(params->sockaddr.addr, peer_name, sizeof(peer_name));
    ep_init_flags = ucp_ep_init_flags(worker, params);

    status = ucp_ep_create_base(worker, ep_init_flags, peer_name,
                                "from api call", &ep);
    if (status != UCS_OK) {
        goto err;
    }

    status = ucp_ep_init_create_wireup(ep, ep_init_flags, &wireup_ep);
    if (status != UCS_OK) {
        goto err_delete;
    }

    if (UCP_PARAM_VALUE(EP, params, flags, FLAGS, 0) &
        UCP_EP_PARAMS_FLAGS_SEND_CLIENT_ID) {
        wireup_ep->flags |= UCP_WIREUP_EP_FLAG_SEND_CLIENT_ID;
    }

    status = ucp_ep_adjust_params(ep, params);
    if (status != UCS_OK) {
        goto err_cleanup_lanes;
    }

    status = ucp_ep_client_cm_connect_start(ep, params);
    if (status != UCS_OK) {
        goto err_cleanup_lanes;
    }

    *ep_p = ep;
    return UCS_OK;

err_cleanup_lanes:
    ucp_ep_cleanup_lanes(ep);
err_delete:
    ucp_ep_delete(ep);
err:
    return status;
}

static ucs_status_t
ucp_sa_data_v1_unpack(const ucp_wireup_sockaddr_data_base_t *sa_data,
                      unsigned *ep_init_flags_p,
                      const void** worker_addr_p)
{
    const ucp_wireup_sockaddr_data_v1_t *sa_data_v1 =
            ucs_derived_of(sa_data, ucp_wireup_sockaddr_data_v1_t);

    if (sa_data_v1->addr_mode != UCP_WIREUP_SA_DATA_CM_ADDR) {
        ucs_error("sa_data_v1 contains unsupported address mode %u",
                  sa_data_v1->addr_mode);
        return UCS_ERR_UNSUPPORTED;
    }

    *ep_init_flags_p = (sa_data->header == UCP_ERR_HANDLING_MODE_PEER) ?
                       UCP_EP_INIT_ERR_MODE_PEER_FAILURE : 0;
    *worker_addr_p   = sa_data_v1 + 1;
    return UCS_OK;
}

static ucs_status_t
ucp_sa_data_v2_unpack(const ucp_wireup_sockaddr_data_base_t *sa_data,
                      unsigned *ep_init_flags_p,
                      const void** worker_addr_p)
{
    *ep_init_flags_p = (sa_data->header & UCP_SA_DATA_FLAG_ERR_MODE_PEER) ?
                       UCP_EP_INIT_ERR_MODE_PEER_FAILURE : 0;
    *worker_addr_p   = sa_data + 1;
    return UCS_OK;
}

static ucs_status_t
ucp_conn_request_unpack_sa_data(const ucp_conn_request_h conn_request,
                                unsigned *ep_init_flags_p,
                                const void** worker_addr_p)
{
    const ucp_wireup_sockaddr_data_base_t *sa_data =
            UCS_PTR_TYPE_OFFSET(conn_request, *conn_request);
    uint8_t sa_data_version                        =
            sa_data->header >> UCP_SA_DATA_HEADER_VERSION_SHIFT;

    switch (sa_data_version) {
    case UCP_OBJECT_VERSION_V1:
        return ucp_sa_data_v1_unpack(sa_data, ep_init_flags_p, worker_addr_p);
    case UCP_OBJECT_VERSION_V2:
        return ucp_sa_data_v2_unpack(sa_data, ep_init_flags_p, worker_addr_p);
    default:
        ucs_error("conn_request %p: unsupported sa_data version: %u",
                  conn_request, sa_data_version);
        return UCS_ERR_UNSUPPORTED;
    }
}

/**
 * Create an endpoint on the server side connected to the client endpoint.
 */
ucs_status_t ucp_ep_create_server_accept(ucp_worker_h worker,
                                         const ucp_conn_request_h conn_request,
                                         ucp_ep_h *ep_p)
{
    unsigned addr_flags = ucp_cm_address_pack_flags(worker);
    ucp_unpacked_address_t remote_addr;
    unsigned ep_init_flags;
    ucs_status_t status;
    const void *worker_addr;
    unsigned i;

    status = ucp_conn_request_unpack_sa_data(conn_request, &ep_init_flags,
                                             &worker_addr);
    if (status != UCS_OK) {
        UCS_ASYNC_BLOCK(&worker->async);
        conn_request->listener->conn_reqs--;
        UCS_ASYNC_UNBLOCK(&worker->async);
        return status;
    }

    if (ucp_address_is_am_only(worker_addr)) {
        ep_init_flags |= UCP_EP_INIT_CREATE_AM_LANE_ONLY;
    }

    /* coverity[overrun-local] */
    status = ucp_address_unpack(worker, worker_addr, addr_flags, &remote_addr);
    if (status != UCS_OK) {
        ucp_listener_reject(conn_request->listener, conn_request);
        return status;
    }

    for (i = 0; i < remote_addr.address_count; ++i) {
        remote_addr.address_list[i].dev_addr  = conn_request->remote_dev_addr;
        remote_addr.address_list[i].dev_index = 0; /* CM addr contains only 1
                                                      device */
    }

    status = ucp_ep_cm_server_create_connected(worker, ep_init_flags,
                                               &remote_addr, conn_request,
                                               ep_p);
    ucs_free(remote_addr.address_list);
    return status;
}

static ucs_status_t
ucp_ep_create_api_conn_request(ucp_worker_h worker,
                               const ucp_ep_params_t *params, ucp_ep_h *ep_p)
{
    ucp_conn_request_h conn_request = params->conn_request;
    ucp_ep_h           ep;
    ucs_status_t       status;

    status = ucp_ep_create_server_accept(worker, conn_request, &ep);
    if (status != UCS_OK) {
        return status;
    }

    status = ucp_ep_adjust_params(ep, params);
    if (status == UCS_OK) {
        *ep_p = ep;
    } else {
        ucp_ep_destroy_internal(ep);
    }

    return status;
}

static ucs_status_t
ucp_ep_create_api_to_worker_addr(ucp_worker_h worker,
                                 const ucp_ep_params_t *params, ucp_ep_h *ep_p)
{
    ucp_context_h context  = worker->context;
    unsigned ep_init_flags = ucp_ep_init_flags(worker, params);
    unsigned addr_indices[UCP_MAX_LANES];
    ucp_unpacked_address_t remote_address;
    ucp_ep_match_conn_sn_t conn_sn;
    ucs_status_t status;
    unsigned flags;
    ucp_ep_h ep;

    if (!(params->field_mask & UCP_EP_PARAM_FIELD_REMOTE_ADDRESS)) {
        status = UCS_ERR_INVALID_PARAM;
        ucs_error("remote worker address is missing");
        goto out;
    }

    UCP_CHECK_PARAM_NON_NULL(params->address, status, goto out);

    status = ucp_address_unpack(worker, params->address,
                                ucp_worker_default_address_pack_flags(worker),
                                &remote_address);
    if (status != UCS_OK) {
        goto out;
    }

    /* Check if there is already an unconnected internal endpoint to the same
     * destination address.
     * In case of loopback connection, search the hash table for an endpoint with
     * even/odd matching, so that every 2 endpoints connected to the local worker
     * with be paired to each other.
     * Note that if a loopback endpoint had the UCP_EP_PARAMS_FLAGS_NO_LOOPBACK
     * flag set, it will not be added to ep_match as an unexpected ep. Because
     * dest_ep_ptr will be initialized, a WIREUP_REQUEST (if sent) will have
     * dst_ep != 0. So, ucp_wireup_request() will not create an unexpected ep
     * in ep_match.
     */
    conn_sn = ucp_ep_match_get_sn(worker, remote_address.uuid);
    ep      = ucp_ep_match_retrieve(worker, remote_address.uuid,
                                    conn_sn ^
                                    (remote_address.uuid == worker->uuid),
                                    UCS_CONN_MATCH_QUEUE_UNEXP);
    if (ep != NULL) {
        status = ucp_ep_adjust_params(ep, params);
        if (status != UCS_OK) {
            goto err_destroy_ep;
        }

        ucp_stream_ep_activate(ep);
        goto out_resolve_remote_id;
    }

    status = ucp_ep_create_to_worker_addr(worker, &ucp_tl_bitmap_max,
                                          &remote_address, ep_init_flags,
                                          "from api call", addr_indices, &ep);
    if (status != UCS_OK) {
        goto out_free_address;
    }

    status = ucp_ep_adjust_params(ep, params);
    if (status != UCS_OK) {
        goto err_destroy_ep;
    }

    ep->conn_sn = conn_sn;

    /*
     * If we are connecting to our own worker, and loopback is allowed, connect
     * the endpoint to itself by updating dest_ep_ptr.
     * Otherwise, add the new ep to the matching context as an expected endpoint,
     * waiting for connection request from the peer endpoint
     */
    flags = UCP_PARAM_VALUE(EP, params, flags, FLAGS, 0);
    if ((remote_address.uuid == worker->uuid) &&
        !(flags & UCP_EP_PARAMS_FLAGS_NO_LOOPBACK)) {
        ucp_ep_update_remote_id(ep, ucp_ep_local_id(ep));
    } else if (!ucp_ep_match_insert(worker, ep, remote_address.uuid, conn_sn,
                                    UCS_CONN_MATCH_QUEUE_EXP)) {
        if (context->config.features & UCP_FEATURE_STREAM) {
            status = UCS_ERR_EXCEEDS_LIMIT;
            ucs_error("worker %p: failed to create the endpoint without"
                      "connection matching and Stream API support", worker);
            goto err_destroy_ep;
        }
    }

    /* if needed, send initial wireup message */
    if (!(ep->flags & UCP_EP_FLAG_LOCAL_CONNECTED)) {
        ucs_assert(!(ep->flags & UCP_EP_FLAG_CONNECT_REQ_QUEUED));
        status = ucp_wireup_send_request(ep);
        if (status != UCS_OK) {
            goto out_free_address;
        }
    }

    status = UCS_OK;

out_resolve_remote_id:
    if ((context->config.ext.resolve_remote_ep_id == UCS_CONFIG_ON) ||
        ((context->config.ext.resolve_remote_ep_id == UCS_CONFIG_AUTO) &&
         (ep_init_flags & UCP_EP_INIT_ERR_MODE_PEER_FAILURE) &&
         ucp_worker_keepalive_is_enabled(worker))) {
        /* If resolving remote ID forced by configuration or PEER_FAILURE
         * and keepalive were requested, resolve remote endpoint ID prior to
         * communicating with a peer to make sure that remote peer's endpoint
         * won't be changed during runtime */
        status = ucp_ep_resolve_remote_id(ep, ep->am_lane);
        if (ucs_unlikely(status != UCS_OK)) {
            goto out_free_address;
        }
    }
out_free_address:
    ucs_free(remote_address.address_list);
out:
    if (status == UCS_OK) {
        *ep_p = ep;
    }
    return status;

err_destroy_ep:
    ucp_ep_destroy_internal(ep);
    goto out_free_address;
}

static void ucp_ep_params_check_err_handling(ucp_ep_h ep,
                                             const ucp_ep_params_t *params)
{
    ucp_err_handling_mode_t err_mode =
            UCP_PARAM_VALUE(EP, params, err_mode, ERR_HANDLING_MODE,
                            UCP_ERR_HANDLING_MODE_NONE);

    if (err_mode == UCP_ERR_HANDLING_MODE_NONE) {
        return;
    }

    if (ucp_worker_keepalive_is_enabled(ep->worker) &&
        ucp_ep_use_indirect_id(ep)) {
        return;
    }

    ucs_diag("ep %p: creating endpoint with error handling but without "
             "keepalive and indirect id", ep);
}

ucs_status_t ucp_ep_create(ucp_worker_h worker, const ucp_ep_params_t *params,
                           ucp_ep_h *ep_p)
{
    ucp_ep_h ep    = NULL;
    unsigned flags = UCP_PARAM_VALUE(EP, params, flags, FLAGS, 0);
    ucs_status_t status;

    UCS_ASYNC_BLOCK(&worker->async);

    if (flags & UCP_EP_PARAMS_FLAGS_CLIENT_SERVER) {
        status = ucp_ep_create_to_sock_addr(worker, params, &ep);
    } else if (params->field_mask & UCP_EP_PARAM_FIELD_CONN_REQUEST) {
        status = ucp_ep_create_api_conn_request(worker, params, &ep);
    } else if (params->field_mask & UCP_EP_PARAM_FIELD_REMOTE_ADDRESS) {
        status = ucp_ep_create_api_to_worker_addr(worker, params, &ep);
    } else {
        status = UCS_ERR_INVALID_PARAM;
    }

    if (status == UCS_OK) {
#if ENABLE_DEBUG_DATA
        if ((params->field_mask & UCP_EP_PARAM_FIELD_NAME) &&
            (params->name != NULL)) {
            ucs_snprintf_zero(ep->name, UCP_ENTITY_NAME_MAX, "%s",
                              params->name);
        } else {
            ucs_snprintf_zero(ep->name, UCP_ENTITY_NAME_MAX, "%p", ep);
        }
#endif

        ucp_ep_params_check_err_handling(ep, params);
        ucp_ep_update_flags(ep, UCP_EP_FLAG_USED, 0);
        *ep_p = ep;
    } else {
        ++worker->counters.ep_creation_failures;
    }
    ++worker->counters.ep_creations;

    UCS_ASYNC_UNBLOCK(&worker->async);
    return status;
}

ucs_status_ptr_t ucp_ep_modify_nb(ucp_ep_h ep, const ucp_ep_params_t *params)
{
    ucp_worker_h worker = ep->worker;
    ucs_status_t status;

    if (params->field_mask & (UCP_EP_PARAM_FIELD_REMOTE_ADDRESS |
                              UCP_EP_PARAM_FIELD_SOCK_ADDR      |
                              UCP_EP_PARAM_FIELD_ERR_HANDLING_MODE)) {
        return UCS_STATUS_PTR(UCS_ERR_INVALID_PARAM);
    }

    UCS_ASYNC_BLOCK(&worker->async);

    status = ucp_ep_adjust_params(ep, params);

    UCS_ASYNC_UNBLOCK(&worker->async);

    return UCS_STATUS_PTR(status);
}

void ucp_ep_err_pending_purge(uct_pending_req_t *self, void *arg)
{
    ucp_request_t *req   = ucs_container_of(self, ucp_request_t, send.uct);
    ucs_status_t  status = UCS_PTR_STATUS(arg);

    /* TODO: check for context->config.ext.proto_enable when all protocols are
     *       implemented, such as flush, AM/RNDV, etc */
    if (req->flags & UCP_REQUEST_FLAG_PROTO_SEND) {
        ucp_proto_request_abort(req, status);
    } else {
        ucp_request_send_state_ff(req, status);
    }
}

void ucp_destroyed_ep_pending_purge(uct_pending_req_t *self, void *arg)
{
    ucs_bug("pending request %p (%s) on ep %p should have been flushed",
            self, ucs_debug_get_symbol_name(self->func), arg);
}

void
ucp_ep_purge_lanes(ucp_ep_h ep, uct_pending_purge_callback_t purge_cb,
                   void *purge_arg)
{
    ucp_lane_index_t lane;
    uct_ep_h uct_ep;

    for (lane = 0; lane < ucp_ep_num_lanes(ep); ++lane) {
        uct_ep = ucp_ep_get_lane(ep, lane);
        if ((lane == ucp_ep_get_cm_lane(ep)) || (uct_ep == NULL)) {
            continue;
        }

        ucs_debug("ep %p: purge uct_ep[%d]=%p", ep, lane, uct_ep);
        uct_ep_pending_purge(uct_ep, purge_cb, purge_arg);
    }
}

void ucp_ep_destroy_internal(ucp_ep_h ep)
{
    ucs_debug("ep %p: destroy", ep);
    ucp_ep_cleanup_lanes(ep);
    ucp_ep_delete(ep);
}

static void ucp_ep_check_lanes(ucp_ep_h ep)
{
#if UCS_ENABLE_ASSERT
    uint8_t num_inprog       = ep->refcounts.discard + ep->refcounts.flush +
                               ep->refcounts.create;
    uint8_t num_failed_tl_ep = 0;
    ucp_lane_index_t lane;
    uct_ep_h uct_ep;

    for (lane = 0; lane < ucp_ep_num_lanes(ep); ++lane) {
        uct_ep = ucp_ep_get_lane(ep, lane);
        if ((uct_ep != NULL) && ucp_is_uct_ep_failed(uct_ep)) {
            num_failed_tl_ep++;
        }
    }

    ucs_assert((num_failed_tl_ep == 0) ||
               (ucp_ep_num_lanes(ep) == num_failed_tl_ep));
    ucp_ep_refcount_field_assert(ep, refcount, ==, num_inprog);
#endif
}

static void
ucp_ep_set_lanes_failed(ucp_ep_h ep, uct_ep_h *uct_eps, uct_ep_h failed_ep)
{
    ucp_lane_index_t lane;
    uct_ep_h uct_ep;

    ucp_ep_check_lanes(ep);
    ucp_ep_release_id(ep);
    ucp_ep_update_flags(ep, UCP_EP_FLAG_FAILED, UCP_EP_FLAG_LOCAL_CONNECTED);

    for (lane = 0; lane < ucp_ep_num_lanes(ep); ++lane) {
        uct_ep        = ucp_ep_get_lane(ep, lane);
        uct_eps[lane] = uct_ep;

        /* Set UCT EP to failed UCT EP to make sure if UCP EP won't be destroyed
         * due to some UCT EP discarding procedures are in-progress and UCP EP
         * may get some operation completions which could try to dereference its
         * lanes */
        ucp_ep_set_lane(ep, lane, failed_ep);
    }
}

void ucp_ep_unprogress_uct_ep(ucp_ep_h ep, uct_ep_h uct_ep,
                              ucp_rsc_index_t rsc_index)
{
    ucp_worker_h worker                 = ep->worker;
    ucp_context_h context               = worker->context;
    const ucp_context_config_t *ctx_cfg = &context->config.ext;
    ucp_worker_iface_t *wiface;

    if ((rsc_index == UCP_NULL_RESOURCE) || !ctx_cfg->adaptive_progress ||
        /* Do not unprogress an already failed lane */
        ucp_is_uct_ep_failed(uct_ep) || ucp_wireup_ep_test(uct_ep) ||
        ctx_cfg->proto_enable) {
        return;
    }

    wiface = ucp_worker_iface(worker, rsc_index);
    ucs_debug("ep %p: unprogress iface %p " UCT_TL_RESOURCE_DESC_FMT, ep,
              wiface->iface,
              UCT_TL_RESOURCE_DESC_ARG(&(context->tl_rscs[rsc_index].tl_rsc)));
    ucp_worker_iface_unprogress_ep(wiface);
}

static void ucp_ep_release_discard_arg(ucp_ep_discard_lanes_arg_t *arg)
{
    if ((arg->discard_counter == 0) && (arg->destroy_counter == 0)) {
        ucs_free(arg);
    }
}

static void ucp_ep_discard_lanes_callback(void *request, ucs_status_t status,
                                          void *user_data)
{
    ucp_ep_discard_lanes_arg_t *arg = (ucp_ep_discard_lanes_arg_t*)user_data;

    ucs_assert(arg != NULL);
    ucs_assert(arg->discard_counter > 0);

    if (--arg->discard_counter == 0) {
        ucp_ep_reqs_purge(arg->ucp_ep, arg->status);
    }

    ucp_ep_release_discard_arg(arg);
}

static ucs_status_t ucp_ep_failed_op(uct_ep_h ep)
{
    return ucs_container_of(ep, ucp_ep_discard_lanes_arg_t, failed_ep)->status;
}

static ssize_t ucp_ep_failed_bc_op(uct_ep_h ep)
{
    return ucs_container_of(ep, ucp_ep_discard_lanes_arg_t, failed_ep)->status;
}

static void ucp_ep_failed_destroy(uct_ep_h ep)
{
    ucp_ep_discard_lanes_arg_t *arg =
            ucs_container_of(ep, ucp_ep_discard_lanes_arg_t, failed_ep);

    if (arg == &ucp_failed_tl_ep_discard_arg) {
        return;
    }

    --arg->destroy_counter;
    ucp_ep_release_discard_arg(arg);
}

static void ucp_ep_discard_lanes(ucp_ep_h ep, ucs_status_t discard_status)
{
    unsigned ep_flush_flags         = (ucp_ep_config(ep)->key.err_mode ==
                                       UCP_ERR_HANDLING_MODE_NONE) ?
                                      UCT_FLUSH_FLAG_LOCAL :
                                      UCT_FLUSH_FLAG_CANCEL;
    uct_ep_h uct_eps[UCP_MAX_LANES] = { NULL };
    ucp_ep_discard_lanes_arg_t *discard_arg;
    ucs_status_t status;
    ucp_lane_index_t lane;
    uct_ep_h uct_ep;

    if (ep->flags & UCP_EP_FLAG_FAILED) {
        /* Avoid calling ucp_ep_discard_lanes_callback() that will purge UCP
         * endpoint's requests, if we already started discard and purge process
         * this endpoint. Doing so could complete send requests before UCT lanes
         * using them are flushed and destroyed. */
        return;
    }

    discard_arg = ucs_malloc(sizeof(*discard_arg), "discard_lanes_arg");
    if (discard_arg == NULL) {
        ucs_error("ep %p: failed to allocate memory for discarding lanes"
                  " argument", ep);
        ucp_ep_cleanup_lanes(ep); /* Just close all UCT endpoints */
        ucp_ep_reqs_purge(ep, discard_status);
        return;
    }

    discard_arg->failed_ep.iface = &ucp_failed_tl_iface;
    discard_arg->ucp_ep          = ep;
    discard_arg->status          = discard_status;
    discard_arg->discard_counter = 1;
    discard_arg->destroy_counter = ucp_ep_num_lanes(ep);

    ucs_debug("ep %p: discarding lanes", ep);
    ucp_ep_set_lanes_failed(ep, uct_eps, &discard_arg->failed_ep);
    for (lane = 0; lane < ucp_ep_num_lanes(ep); ++lane) {
        uct_ep = uct_eps[lane];
        if (uct_ep == NULL) {
            continue;
        }

        ucs_debug("ep %p: discard uct_ep[%d]=%p", ep, lane, uct_ep);
        status = ucp_worker_discard_uct_ep(ep, uct_ep,
                                           ucp_ep_get_rsc_index(ep, lane),
                                           ep_flush_flags,
                                           ucp_ep_err_pending_purge,
                                           UCS_STATUS_PTR(discard_status),
                                           ucp_ep_discard_lanes_callback,
                                           discard_arg);
        if (status == UCS_INPROGRESS) {
            ++discard_arg->discard_counter;
        }
    }

    ucp_ep_discard_lanes_callback(NULL, UCS_OK, discard_arg);
}

ucs_status_t
ucp_ep_set_failed(ucp_ep_h ucp_ep, ucp_lane_index_t lane, ucs_status_t status)
{
    UCS_STRING_BUFFER_ONSTACK(lane_info_strb, 64);
    ucp_ep_ext_t *ep_ext = ucp_ep->ext;
    ucp_err_handling_mode_t err_mode;
    ucs_log_level_t log_level;
    ucp_request_t *close_req;

    UCP_WORKER_THREAD_CS_CHECK_IS_BLOCKED(ucp_ep->worker);
    ucs_assert(UCS_STATUS_IS_ERR(status));
    ucs_assert(!ucs_async_is_from_async(&ucp_ep->worker->async));

    ucs_debug("ep %p: set_ep_failed status %s on lane[%d]=%p", ucp_ep,
              ucs_status_string(status), lane,
              (lane != UCP_NULL_LANE) ? ucp_ep_get_lane(ucp_ep, lane) : NULL);

    /* In case if this is a local failure we need to notify remote side */
    if (ucp_ep_is_cm_local_connected(ucp_ep)) {
        ucp_ep_cm_disconnect_cm_lane(ucp_ep);
    }

    /* set endpoint to failed to prevent wireup_ep switch */
    if (ucp_ep->flags & UCP_EP_FLAG_FAILED) {
        return UCS_OK;
    }

    ++ucp_ep->worker->counters.ep_failures;

    /* The EP can be closed from last completion callback */
    ucp_ep_discard_lanes(ucp_ep, status);
    ucp_stream_ep_cleanup(ucp_ep, status);

    if (ucp_ep->flags & UCP_EP_FLAG_USED) {
        if (ucp_ep->flags & UCP_EP_FLAG_CLOSED) {
            if (ep_ext->close_req != NULL) {
                /* Promote close operation to CANCEL in case of transport error,
                 * since the disconnect event may never arrive. */
                close_req                        = ep_ext->close_req;
                close_req->send.flush.uct_flags |= UCT_FLUSH_FLAG_CANCEL;
                ucp_ep_local_disconnect_progress(close_req);
            }
            return UCS_OK;
        } else if (ep_ext->err_cb == NULL) {
            /* Print error if user requested error handling support but did not
               install a valid error handling callback */
            err_mode  = ucp_ep_config(ucp_ep)->key.err_mode;
            log_level = (err_mode == UCP_ERR_HANDLING_MODE_NONE) ?
                                UCS_LOG_LEVEL_DIAG :
                                UCS_LOG_LEVEL_ERROR;

            ucp_ep_get_lane_info_str(ucp_ep, lane, &lane_info_strb);
            ucs_log(log_level,
                    "ep %p: error '%s' on %s will not be handled"
                    " since no error callback is installed",
                    ucp_ep, ucs_status_string(status),
                    ucs_string_buffer_cstr(&lane_info_strb));
            return UCS_ERR_UNSUPPORTED;
        } else {
            ucp_ep_invoke_err_cb(ucp_ep, status);
            return UCS_OK;
        }
    } else if (ucp_ep->flags & (UCP_EP_FLAG_INTERNAL | UCP_EP_FLAG_CLOSED)) {
        /* No additional actions are required, this is already closed EP or
         * an internal one for sending WIREUP/EP_REMOVED message to a peer.
         * So, close operation was already scheduled, this EP will be deleted
         * after all lanes will be discarded successfully */
        ucs_debug("ep %p: detected peer failure on internal endpoint", ucp_ep);
        return UCS_OK;
    } else {
        ucs_debug("ep %p: destroy endpoint which is not exposed to a user due"
                  " to peer failure", ucp_ep);
        ucp_ep_disconnected(ucp_ep, 1);
        return UCS_OK;
    }
}

void ucp_ep_set_failed_schedule(ucp_ep_h ucp_ep, ucp_lane_index_t lane,
                                ucs_status_t status)
{
    ucp_worker_h worker = ucp_ep->worker;
    ucp_ep_set_failed_arg_t *set_ep_failed_arg;

    UCP_WORKER_THREAD_CS_CHECK_IS_BLOCKED(worker);

    set_ep_failed_arg = ucs_malloc(sizeof(*set_ep_failed_arg),
                                   "set_ep_failed_arg");
    if (set_ep_failed_arg == NULL) {
        ucs_error("failed to allocate set_ep_failed argument");
        return;
    }

    set_ep_failed_arg->ucp_ep = ucp_ep;
    set_ep_failed_arg->lane   = lane;
    set_ep_failed_arg->status = status;

    ucs_callbackq_add_oneshot(&worker->uct->progress_q, ucp_ep,
                              ucp_ep_set_failed_progress, set_ep_failed_arg);

    /* If the worker supports the UCP_FEATURE_WAKEUP feature, signal the user so
     * that he can wake-up on this event */
    ucp_worker_signal_internal(worker);
}

static void
ucp_ep_config_activate_worker_ifaces(ucp_worker_h worker,
                                     ucp_worker_cfg_index_t cfg_index)
{
    ucp_ep_config_t *ep_config = ucp_worker_ep_config(worker, cfg_index);

    ucs_trace("activate wifaces worker %p ep config %u ep count %u", worker,
              cfg_index, ep_config->ep_count);
    if (ep_config->ep_count++ == 0) {
        ucp_wiface_process_for_each_lane(worker, ep_config,
                                         ep_config->proto_lane_map,
                                         ucp_worker_iface_progress_ep);
    }
}

static void
ucp_ep_config_deactivate_worker_ifaces(ucp_worker_h worker,
                                       ucp_worker_cfg_index_t cfg_index)
{
    ucp_ep_config_t *ep_config = ucp_worker_ep_config(worker, cfg_index);

    ucs_trace("deactivate wifaces worker %p ep config %u ep count %u", worker,
              cfg_index, ep_config->ep_count);
    ucs_assertv(ep_config->ep_count > 0, "worker %p ep config %u", worker,
                cfg_index);

    if (--ep_config->ep_count == 0) {
        ucp_wiface_process_for_each_lane(worker, ep_config,
                                         ep_config->proto_lane_map,
                                         ucp_worker_iface_unprogress_ep);
    }
}

void ucp_ep_cleanup_lanes(ucp_ep_h ep)
{
    uct_ep_h uct_eps[UCP_MAX_LANES] = { NULL };
    ucp_lane_index_t lane;
    uct_ep_h uct_ep;

    ucs_debug("ep %p: cleanup lanes", ep);

    ucp_ep_set_lanes_failed(ep, uct_eps,
                            &ucp_failed_tl_ep_discard_arg.failed_ep);

    for (lane = 0; lane < ucp_ep_num_lanes(ep); ++lane) {
        uct_ep = uct_eps[lane];
        if (uct_ep == NULL) {
            continue;
        }

        ucs_debug("ep %p: pending & destroy uct_ep[%d]=%p", ep, lane, uct_ep);
        uct_ep_pending_purge(uct_ep, ucp_destroyed_ep_pending_purge, ep);
        ucp_ep_unprogress_uct_ep(ep, uct_ep, ucp_ep_get_rsc_index(ep, lane));
        uct_ep_destroy(uct_ep);
    }

    ucp_ep_config_deactivate_worker_ifaces(ep->worker, ep->cfg_index);
}

void ucp_ep_disconnected(ucp_ep_h ep, int force)
{
    ucp_worker_h worker = ep->worker;

    UCP_WORKER_THREAD_CS_CHECK_IS_BLOCKED(worker);

    ucp_ep_cm_slow_cbq_cleanup(ep);

    ucp_stream_ep_cleanup(ep, UCS_ERR_CANCELED);
    ucp_am_ep_cleanup(ep);

    ucp_ep_update_flags(ep, 0, UCP_EP_FLAG_USED);

    if ((ep->flags & (UCP_EP_FLAG_CONNECT_REQ_QUEUED |
                      UCP_EP_FLAG_REMOTE_CONNECTED)) && !force) {
        /* Endpoints which have remote connection are destroyed only when the
         * worker is destroyed, to enable remote endpoints keep sending
         * TODO negotiate disconnect.
         */
        ucs_trace("not destroying ep %p because of connection from remote", ep);
        return;
    }

    ucp_ep_match_remove_ep(worker, ep);
    ucp_ep_destroy_internal(ep);
}

unsigned ucp_ep_local_disconnect_progress(void *arg)
{
    ucp_request_t *req         = arg;
    ucp_ep_h ep                = req->send.ep;
    ucs_async_context_t *async = &ep->worker->async; /* ep becomes invalid */

    ucs_assert(!(req->flags & UCP_REQUEST_FLAG_COMPLETED));

    UCS_ASYNC_BLOCK(async);
    ucs_debug("ep %p: disconnected with request %p, %s", ep, req,
              ucs_status_string(req->status));
    ucp_ep_disconnected(ep, req->send.flush.uct_flags & UCT_FLUSH_FLAG_CANCEL);
    UCS_ASYNC_UNBLOCK(async);

    /* Complete send request from here, to avoid releasing the request while
     * slow-path element is still pending */
    ucp_request_complete_send(req, req->status);

    return 0;
}

static void ucp_ep_set_close_request(ucp_ep_h ep, ucp_request_t *request,
                                     const char *debug_msg)
{
    ucs_assertv(ep->ext->close_req == NULL, "ep=%p: close_req=%p", ep,
                ep->ext->close_req);
    ucs_trace("ep %p: setting close request %p, %s", ep, request, debug_msg);
    ep->ext->close_req = request;
}

void ucp_ep_register_disconnect_progress(ucp_request_t *req)
{
    ucp_ep_h ep = req->send.ep;

    /* If a flush is completed from a pending/completion callback, we need to
     * schedule slow-path callback to release the endpoint later, since a UCT
     * endpoint cannot be released from pending/completion callback context.
     */
    ucs_trace("adding slow-path callback to destroy ep %p", ep);
    ucs_callbackq_add_oneshot(&ep->worker->uct->progress_q, ep,
                              ucp_ep_local_disconnect_progress, req);
}

static void ucp_ep_close_flushed_callback(ucp_request_t *req)
{
    ucp_ep_h ep                = req->send.ep;
    ucs_async_context_t *async = &ep->worker->async;

    /* in case of force close, schedule ucp_ep_local_disconnect_progress to
     * destroy the ep and all its lanes */
    if (req->send.flush.uct_flags & UCT_FLUSH_FLAG_CANCEL) {
        goto out;
    }

    UCS_ASYNC_BLOCK(async);

    ucs_debug("ep %p: flags 0x%x close flushed callback for request %p", ep,
              ep->flags, req);

    if (ucp_ep_is_cm_local_connected(ep)) {
        /* Now, when close flush is completed and we are still locally connected,
         * we have to notify remote side */
        ucp_ep_cm_disconnect_cm_lane(ep);
        if (ep->flags & UCP_EP_FLAG_REMOTE_CONNECTED) {
            /* Wait disconnect notification from remote side to complete this
             * request */
            ucp_ep_set_close_request(ep, req, "close flushed callback");
            UCS_ASYNC_UNBLOCK(async);
            return;
        }
    }
    UCS_ASYNC_UNBLOCK(async);

out:
    ucp_ep_register_disconnect_progress(req);
}

ucs_status_ptr_t ucp_ep_close_nb(ucp_ep_h ep, unsigned mode)
{
    const ucp_request_param_t param = {
        .op_attr_mask = UCP_OP_ATTR_FIELD_FLAGS,
        .flags        = (mode == UCP_EP_CLOSE_MODE_FORCE) ?
                        UCP_EP_CLOSE_FLAG_FORCE : 0
    };

    return ucp_ep_close_nbx(ep, &param);
}

ucs_status_ptr_t ucp_ep_close_nbx(ucp_ep_h ep, const ucp_request_param_t *param)
{
    ucp_worker_h  worker = ep->worker;
    void          *request = NULL;
    ucp_request_t *close_req;

    if ((ucp_request_param_flags(param) & UCP_EP_CLOSE_FLAG_FORCE) &&
        (ucp_ep_config(ep)->key.err_mode != UCP_ERR_HANDLING_MODE_PEER)) {
        return UCS_STATUS_PTR(UCS_ERR_INVALID_PARAM);
    }

    UCS_ASYNC_BLOCK(&worker->async);

    ucs_debug("ep %p flags 0x%x cfg_index %d: close_nbx(flags=0x%x)", ep,
              ep->flags, ep->cfg_index, ucp_request_param_flags(param));

    if (ep->flags & UCP_EP_FLAG_CLOSED) {
        ucs_error("ep %p has already been closed", ep);
        request = UCS_STATUS_PTR(UCS_ERR_NOT_CONNECTED);
        goto out;
    }

    ucp_ep_update_flags(ep, UCP_EP_FLAG_CLOSED, 0);

    if (ucp_request_param_flags(param) & UCP_EP_CLOSE_FLAG_FORCE) {
        ucp_ep_discard_lanes(ep, UCS_ERR_CANCELED);
        ucp_ep_disconnected(ep, 1);
    } else {
        request = ucp_ep_flush_internal(ep, 0, param, NULL,
                                        ucp_ep_close_flushed_callback, "close",
                                        UCT_FLUSH_FLAG_LOCAL);
        if (!UCS_PTR_IS_PTR(request)) {
            if (ucp_ep_is_cm_local_connected(ep)) {
                /* lanes already flushed, start disconnect on CM lane */
                ucp_ep_cm_disconnect_cm_lane(ep);
                close_req = ucp_ep_cm_close_request_get(ep, param);
                if (close_req != NULL) {
                    request = close_req + 1;
                    ucp_ep_set_close_request(ep, close_req, "close");
                } else {
                    request = UCS_STATUS_PTR(UCS_ERR_NO_MEMORY);
                }
            } else {
                ucp_ep_disconnected(ep, 0);
            }
        }
    }

    ++worker->counters.ep_closures;

out:
    UCS_ASYNC_UNBLOCK(&worker->async);
    return request;
}

ucs_status_ptr_t ucp_disconnect_nb(ucp_ep_h ep)
{
    return ucp_ep_close_nb(ep, UCP_EP_CLOSE_MODE_FLUSH);
}

void ucp_ep_destroy(ucp_ep_h ep)
{
    ucp_worker_h worker = ep->worker;
    ucs_status_ptr_t *request;
    ucs_status_t status;

    UCP_WORKER_THREAD_CS_ENTER_CONDITIONAL(worker);
    request = ucp_disconnect_nb(ep);
    if (request == NULL) {
        goto out;
    } else if (UCS_PTR_IS_ERR(request)) {
        ucs_warn("disconnect failed: %s",
                 ucs_status_string(UCS_PTR_STATUS(request)));
        goto out;
    } else {
        do {
            ucp_worker_progress(worker);
            status = ucp_request_check_status(request);
        } while (status == UCS_INPROGRESS);
        ucs_debug("ep_close request %p completed with status %s", request,
                  ucs_status_string(status));
        ucp_request_release(request);
    }

out:
    UCP_WORKER_THREAD_CS_EXIT_CONDITIONAL(worker);
    return;
}

ucp_lane_index_t ucp_ep_lookup_lane(ucp_ep_h ucp_ep, uct_ep_h uct_ep)
{
    ucp_lane_index_t lane;

    for (lane = 0; lane < ucp_ep_num_lanes(ucp_ep); ++lane) {
        if ((uct_ep == ucp_ep_get_lane(ucp_ep, lane)) ||
            ucp_wireup_ep_is_owner(ucp_ep_get_lane(ucp_ep, lane), uct_ep)) {
            return lane;
        }
    }

    return UCP_NULL_LANE;
}

static int ucp_ep_lane_is_dst_index_match(ucp_rsc_index_t dst_index1,
                                          ucp_rsc_index_t dst_index2)
{
    return (dst_index1 == UCP_NULL_RESOURCE) ||
           (dst_index2 == UCP_NULL_RESOURCE) || (dst_index1 == dst_index2);
}

int ucp_ep_config_lane_is_peer_match(const ucp_ep_config_key_t *key1,
                                     ucp_lane_index_t lane1,
                                     const ucp_ep_config_key_t *key2,
                                     ucp_lane_index_t lane2)
{
    const ucp_ep_config_key_lane_t *config_lane1 = &key1->lanes[lane1];
    const ucp_ep_config_key_lane_t *config_lane2 = &key2->lanes[lane2];

    return (config_lane1->rsc_index == config_lane2->rsc_index) &&
           (config_lane1->path_index == config_lane2->path_index) &&
           ucp_ep_lane_is_dst_index_match(config_lane1->dst_md_index,
                                          config_lane2->dst_md_index);
}

ucp_lane_index_t
ucp_ep_config_find_match_lane(const ucp_ep_config_key_t *old_key,
                              ucp_lane_index_t old_lane,
                              const ucp_ep_config_key_t *new_key)
{
    ucp_lane_index_t new_lane;

    for (new_lane = 0; new_lane < new_key->num_lanes; ++new_lane) {
        if (ucp_ep_config_lane_is_peer_match(old_key, old_lane, new_key,
                                             new_lane)) {
            return new_lane;
        }
    }

    return UCP_NULL_LANE;
}

static ucp_lane_index_t ucp_ep_config_find_reusable_lane(
        const ucp_ep_config_key_t *old_key, const ucp_ep_config_key_t *new_key,
        ucp_ep_h ep, const ucp_unpacked_address_t *remote_address,
        const unsigned *addr_indices, ucp_lane_index_t old_lane)
{
    ucp_context_h context     = ep->worker->context;
    ucp_rsc_index_t rsc_index = old_key->lanes[old_lane].rsc_index;
    ucp_lane_index_t new_lane;
    unsigned addr_index;
    const ucp_address_entry_t *ae;

    if (old_lane == old_key->cm_lane) {
        return new_key->cm_lane;
    }

    new_lane = ucp_ep_config_find_match_lane(old_key, old_lane, new_key);
    if (new_lane == UCP_NULL_LANE) {
        /* No matching lane was found */
        return UCP_NULL_LANE;
    }

    /* Return matching lane in case it is not connected yet */
    if (!ucp_ep_is_local_connected(ep)) {
        return new_lane;
    }

    addr_index = addr_indices[new_lane];
    ae         = &remote_address->address_list[addr_index];

    /* Verify both lane and address have the same transport */
    ucs_assertv_always(context->tl_rscs[rsc_index].tl_name_csum ==
                               ae->tl_name_csum,
                       "lane=%u address=%u",
                       context->tl_rscs[rsc_index].tl_name_csum,
                       ae->tl_name_csum);

    return ucp_wireup_is_lane_connected(ep, old_lane, ae) ? new_lane :
                                                            UCP_NULL_LANE;
}

/* Go through the first configuration and check if the lanes selected
 * for this configuration could be used for the second configuration */
void ucp_ep_config_lanes_intersect(const ucp_ep_config_key_t *old_key,
                                   const ucp_ep_config_key_t *new_key,
                                   const ucp_ep_h ep,
                                   const ucp_unpacked_address_t *remote_address,
                                   const unsigned *addr_indices,
                                   ucp_lane_index_t *lane_map)
{
    ucp_lane_index_t old_lane;

    for (old_lane = 0; old_lane < old_key->num_lanes; ++old_lane) {
        lane_map[old_lane] = ucp_ep_config_find_reusable_lane(
                old_key, new_key, ep, remote_address, addr_indices, old_lane);
    }
}

int ucp_ep_config_lane_is_equal(const ucp_ep_config_key_t *key1,
                                const ucp_ep_config_key_t *key2,
                                ucp_lane_index_t lane)
{
    const ucp_ep_config_key_lane_t *config_lane1 = &key1->lanes[lane];
    const ucp_ep_config_key_lane_t *config_lane2 = &key2->lanes[lane];

    return (config_lane1->rsc_index == config_lane2->rsc_index) &&
           (config_lane1->path_index == config_lane2->path_index) &&
           (config_lane1->dst_md_index == config_lane2->dst_md_index) &&
           (config_lane1->dst_sys_dev == config_lane2->dst_sys_dev) &&
           (config_lane1->lane_types == config_lane2->lane_types) &&
           (config_lane1->seg_size == config_lane2->seg_size);
}

static int ucp_ep_config_lanes_layout_is_equal(const ucp_ep_config_key_t *key1,
                                               const ucp_ep_config_key_t *key2)
{
    ucp_lane_index_t lane;

    if ((key1->num_lanes != key2->num_lanes) ||
        memcmp(key1->rma_lanes, key2->rma_lanes, sizeof(key1->rma_lanes)) ||
        memcmp(key1->am_bw_lanes, key2->am_bw_lanes,
               sizeof(key1->am_bw_lanes)) ||
        memcmp(key1->rma_bw_lanes, key2->rma_bw_lanes,
               sizeof(key1->rma_bw_lanes)) ||
        memcmp(key1->amo_lanes, key2->amo_lanes, sizeof(key1->amo_lanes)) ||
        (key1->am_lane != key2->am_lane) ||
        (key1->tag_lane != key2->tag_lane) ||
        (key1->wireup_msg_lane != key2->wireup_msg_lane) ||
        (key1->cm_lane != key2->cm_lane) ||
        (key1->keepalive_lane != key2->keepalive_lane) ||
        (key1->rkey_ptr_lane != key2->rkey_ptr_lane)) {
        return 0;
    }

    for (lane = 0; lane < key1->num_lanes; ++lane) {
        if (!ucp_ep_config_lane_is_equal(key1, key2, lane)) {
            return 0;
        }
    }

    return 1;
}

int ucp_ep_config_is_equal(const ucp_ep_config_key_t *key1,
                           const ucp_ep_config_key_t *key2)
{
    int i;

    if (!ucp_ep_config_lanes_layout_is_equal(key1, key2)) {
        return 0;
    }

    if ((key1->rma_bw_md_map != key2->rma_bw_md_map) ||
        (key1->rma_md_map != key2->rma_md_map) ||
        (key1->reachable_md_map != key2->reachable_md_map) ||
        (key1->err_mode != key2->err_mode) ||
        (key1->flags != key2->flags) ||
        (key1->dst_version != key2->dst_version)) {
        return 0;
    }

    for (i = 0; i < ucs_popcount(key1->reachable_md_map); ++i) {
        if (key1->dst_md_cmpts[i] != key2->dst_md_cmpts[i]) {
            return 0;
        }
    }

    return 1;
}

void ucp_ep_config_name(ucp_worker_h worker, ucp_worker_cfg_index_t cfg_index,
                        ucs_string_buffer_t *strb)
{
    ucp_context_h context          = worker->context;
    const ucp_ep_config_key_t *key = &ucs_array_elem(&worker->ep_config,
                                                     cfg_index).key;

    if (!ucs_string_is_empty(context->name)) {
        ucs_string_buffer_appendf(strb, "%s ", context->name);
    }

    if (key->flags & UCP_EP_CONFIG_KEY_FLAG_SELF) {
        ucs_string_buffer_appendf(strb, "self ");
    } else if (key->flags & UCP_EP_CONFIG_KEY_FLAG_INTRA_NODE) {
        ucs_string_buffer_appendf(strb, "intra-node ");
    } else {
        ucs_string_buffer_appendf(strb, "inter-node ");
    }

    ucs_string_buffer_appendf(strb, "cfg#%d", cfg_index);
}

static ucs_status_t ucp_ep_config_calc_params(ucp_worker_h worker,
                                              const ucp_ep_config_t *config,
                                              const ucp_lane_index_t *lanes,
                                              ucp_ep_thresh_params_t *params,
                                              int eager)
{
    ucp_context_h context                = worker->context;
    uint8_t num_paths[UCP_MAX_RESOURCES] = {};
    ucp_md_map_t md_map                  = 0;
    ucp_lane_index_t lane;
    ucp_rsc_index_t rsc_index;
    ucp_md_index_t md_index;
    uct_md_attr_v2_t *md_attr;
    uct_iface_attr_t *iface_attr;
    ucp_worker_iface_t *wiface;
    uct_perf_attr_t perf_attr;
    ucs_status_t status;
    double bw;
    int i;

    memset(params, 0, sizeof(*params));

    for (i = 0; (i < UCP_MAX_LANES) && (lanes[i] != UCP_NULL_LANE); i++) {
        rsc_index = config->key.lanes[lanes[i]].rsc_index;
        ++num_paths[rsc_index];
    }

    for (i = 0; (i < UCP_MAX_LANES) && (lanes[i] != UCP_NULL_LANE); i++) {
        lane      = lanes[i];
        rsc_index = config->key.lanes[lane].rsc_index;
        if (rsc_index == UCP_NULL_RESOURCE) {
            continue;
        }

        md_index   = config->md_index[lane];
        iface_attr = ucp_worker_iface_get_attr(worker, rsc_index);

        if (!(md_map & UCS_BIT(md_index))) {
            md_map |= UCS_BIT(md_index);
            md_attr = &context->tl_mds[md_index].attr;
            if (md_attr->flags & UCT_MD_FLAG_REG) {
                if (context->rcache == NULL) {
                    params->reg_growth   += md_attr->reg_cost.m;
                    params->reg_overhead += md_attr->reg_cost.c;
                }
                params->overhead     += iface_attr->overhead;
                params->latency      += ucp_tl_iface_latency(context,
                                                             &iface_attr->latency);
            }
        }

        bw = ucp_tl_iface_bandwidth(context, &iface_attr->bandwidth) /
             num_paths[rsc_index];

        if (eager && (iface_attr->cap.am.max_bcopy > 0)) {
            /* Eager protocol has overhead for each fragment */
            perf_attr.field_mask = UCT_PERF_ATTR_FIELD_OPERATION |
                                   UCT_PERF_ATTR_FIELD_SEND_PRE_OVERHEAD |
                                   UCT_PERF_ATTR_FIELD_SEND_POST_OVERHEAD;
            perf_attr.operation  = UCT_EP_OP_AM_ZCOPY;

            wiface = ucp_worker_iface(worker, rsc_index);
            status = ucp_worker_iface_estimate_perf(wiface, &perf_attr);
            if (status != UCS_OK) {
                return status;
            }

            params->bw += 1.0 / ((1.0 / bw) + ((perf_attr.send_pre_overhead +
                                                perf_attr.send_post_overhead) /
                                               iface_attr->cap.am.max_bcopy));
        } else {
            params->bw += bw;
        }
    }

    if (context->rcache != NULL) {
        params->reg_overhead += 50.0e-9;
    }

    return UCS_OK;
}

static ucs_status_t
ucp_ep_config_calc_rndv_thresh(ucp_worker_t *worker,
                               const ucp_ep_config_t *config,
                               const ucp_lane_index_t *eager_lanes,
                               const ucp_lane_index_t *rndv_lanes,
                               int recv_reg_cost, size_t *thresh_p)
{
    ucp_context_h context = worker->context;
    double diff_percent   = 1.0 - context->config.ext.rndv_perf_diff / 100.0;
    ucp_ep_thresh_params_t eager_zcopy;
    ucp_ep_thresh_params_t rndv;
    double numerator, denominator;
    ucp_rsc_index_t eager_rsc_index;
    uct_iface_attr_t *eager_iface_attr;
    ucs_status_t status;
    double rts_latency;

    /* All formulas and descriptions are listed at
     * https://github.com/openucx/ucx/wiki/Rendezvous-Protocol-threshold-for-multilane-mode */

    status = ucp_ep_config_calc_params(worker, config, eager_lanes,
                                       &eager_zcopy, 1);
    if (status != UCS_OK) {
        return status;
    }

    status = ucp_ep_config_calc_params(worker, config, rndv_lanes, &rndv, 0);
    if (status != UCS_OK) {
        return status;
    }

    if ((eager_zcopy.bw == 0) || (rndv.bw == 0)) {
        goto fallback;
    }

    eager_rsc_index  = config->key.lanes[eager_lanes[0]].rsc_index;
    eager_iface_attr = ucp_worker_iface_get_attr(worker, eager_rsc_index);

    /* RTS/RTR latency is used from lanes[0] */
    rts_latency      = ucp_tl_iface_latency(context, &eager_iface_attr->latency);

    numerator = diff_percent * (rndv.reg_overhead * (1 + recv_reg_cost) +
                                (2 * rts_latency) + (2 * rndv.latency) +
                                (2 * eager_zcopy.overhead) + rndv.overhead) -
                eager_zcopy.reg_overhead - eager_zcopy.overhead;

    denominator = eager_zcopy.reg_growth +
                  1.0 / ucs_min(eager_zcopy.bw, context->config.ext.bcopy_bw) -
                  diff_percent *
                  (rndv.reg_growth * (1 + recv_reg_cost) + 1.0 / rndv.bw);

    if ((numerator <= 0) || (denominator <= 0)) {
        goto fallback;
    }

    *thresh_p = ucs_max(numerator / denominator,
                        eager_iface_attr->cap.am.max_bcopy);
    return UCS_OK;

fallback:
    *thresh_p = context->config.ext.rndv_thresh_fallback;
    return UCS_OK;

}

static size_t ucp_ep_thresh(size_t thresh_value, size_t min_value,
                            size_t max_value)
{
    size_t thresh;

    ucs_assert(min_value <= max_value);

    thresh = ucs_max(min_value, thresh_value);
    thresh = ucs_min(max_value, thresh);

    return thresh;
}

static ucs_status_t
ucp_ep_config_calc_rma_zcopy_thresh(ucp_worker_t *worker,
                                    const ucp_ep_config_t *config,
                                    const ucp_lane_index_t *rma_lanes,
                                    ssize_t *thresh_p)
{
    ucp_context_h context = worker->context;
    double bcopy_bw       = context->config.ext.bcopy_bw;
    ucp_ep_thresh_params_t rma;
    uct_md_attr_v2_t *md_attr;
    double numerator, denominator;
    double reg_overhead, reg_growth;
    ucs_status_t status;

    status = ucp_ep_config_calc_params(worker, config, rma_lanes, &rma, 0);
    if (status != UCS_OK) {
        return status;
    }

    if (rma.bw == 0) {
        goto fallback;
    }

    md_attr = &context->tl_mds[config->md_index[rma_lanes[0]]].attr;
    if (md_attr->flags & UCT_MD_FLAG_NEED_MEMH) {
        reg_overhead = rma.reg_overhead;
        reg_growth   = rma.reg_growth;
    } else {
        reg_overhead = 0;
        reg_growth   = 0;
    }

    numerator   = reg_overhead;
    denominator = (1 / bcopy_bw) - reg_growth;

    if (denominator <= 0) {
        goto fallback;
    }

    *thresh_p = numerator / denominator;
    return UCS_OK;

fallback:
    *thresh_p = SIZE_MAX;
    return UCS_OK;
}

static void ucp_ep_config_adjust_max_short(ssize_t *max_short,
                                           size_t thresh)
{
    *max_short = ucs_min((size_t)(*max_short + 1), thresh) - 1;
    ucs_assert(*max_short >= -1);
}

/* With tag offload, SW RNDV requests are temporarily stored in the receiver
 * user buffer when matched. Thus, minimum message size allowed to be sent with
 * RNDV protocol should be bigger than maximal possible SW RNDV request
 * (i.e. header plus packed keys size). */
size_t ucp_ep_tag_offload_min_rndv_thresh(ucp_context_h context,
                                          const ucp_ep_config_key_t *key)
{
    return sizeof(ucp_rndv_rts_hdr_t) +
           ucp_rkey_packed_size(context, key->rma_bw_md_map,
                                UCS_SYS_DEVICE_ID_UNKNOWN, 0);
}

static void ucp_ep_config_init_short_thresh(ucp_memtype_thresh_t *thresh)
{
    thresh->memtype_on  = -1;
    thresh->memtype_off = -1;
}

static ucs_status_t
ucp_ep_config_set_am_rndv_thresh(ucp_worker_h worker,
                                 uct_iface_attr_t *iface_attr,
                                 uct_md_attr_v2_t *md_attr,
                                 ucp_ep_config_t *config,
                                 size_t min_rndv_thresh, size_t max_rndv_thresh,
                                 ucp_rndv_thresh_t *thresh)
{
    ucp_context_h context = worker->context;
    size_t rndv_thresh, rndv_local_thresh, min_thresh;
    ucs_status_t status;

    ucs_assert(config->key.am_lane != UCP_NULL_LANE);
    ucs_assert(config->key.lanes[config->key.am_lane].rsc_index != UCP_NULL_RESOURCE);

    if (context->config.ext.rndv_inter_thresh == UCS_MEMUNITS_AUTO) {
        /* auto - Make UCX calculate the AM rndv threshold on its own.*/
        status = ucp_ep_config_calc_rndv_thresh(worker, config,
                                                config->key.am_bw_lanes,
                                                config->key.am_bw_lanes,
                                                0, &rndv_thresh);
        if (status != UCS_OK) {
            return status;
        }

        rndv_local_thresh = context->config.ext.rndv_send_nbr_thresh;
        ucs_trace("active message rendezvous threshold is %zu", rndv_thresh);
    } else {
        rndv_thresh       = context->config.ext.rndv_inter_thresh;
        rndv_local_thresh = context->config.ext.rndv_inter_thresh;
    }

    min_thresh     = ucs_max(iface_attr->cap.am.min_zcopy, min_rndv_thresh);
    thresh->remote = ucp_ep_thresh(rndv_thresh, min_thresh, max_rndv_thresh);
    thresh->local  = ucp_ep_thresh(rndv_local_thresh, min_thresh, max_rndv_thresh);

    ucs_trace("Active Message rndv threshold is %zu (fast local compl: %zu)",
              thresh->remote, thresh->local);

    return UCS_OK;
}

static void
ucp_ep_config_set_rndv_thresh(ucp_worker_t *worker, ucp_ep_config_t *config,
                              ucp_lane_index_t *lanes, size_t min_rndv_thresh,
                              size_t max_rndv_thresh, ucp_rndv_thresh_t *thresh)
{
    ucp_context_t *context = worker->context;
    ucp_lane_index_t lane  = lanes[0];
    ucp_rsc_index_t rsc_index;
    size_t rndv_thresh, rndv_local_thresh, min_thresh;
    uct_iface_attr_t *iface_attr;
    ucs_status_t status;

    if (lane == UCP_NULL_LANE) {
        goto out_not_supported;
    }

    rsc_index = config->key.lanes[lane].rsc_index;
    if (rsc_index == UCP_NULL_RESOURCE) {
        goto out_not_supported;
    }

    iface_attr = ucp_worker_iface_get_attr(worker, rsc_index);

    if (context->config.ext.rndv_inter_thresh == UCS_MEMUNITS_AUTO) {
        /* auto - Make UCX calculate the RMA (get_zcopy) rndv threshold on its own.*/
        status = ucp_ep_config_calc_rndv_thresh(worker, config,
                                                config->key.am_bw_lanes,
                                                lanes, 1, &rndv_thresh);
        if (status != UCS_OK) {
            goto out_not_supported;
        }

        rndv_local_thresh = context->config.ext.rndv_send_nbr_thresh;
    } else {
        rndv_thresh       = context->config.ext.rndv_inter_thresh;
        rndv_local_thresh = context->config.ext.rndv_inter_thresh;
    }

    min_thresh = ucs_max(iface_attr->cap.get.min_zcopy, min_rndv_thresh);

    /* TODO: need to check minimal PUT Zcopy */
    thresh->remote = ucp_ep_thresh(rndv_thresh, min_thresh, max_rndv_thresh);
    thresh->local  = ucp_ep_thresh(rndv_local_thresh, min_thresh, max_rndv_thresh);

    ucs_trace("rndv threshold is %zu (fast local compl: %zu)",
              thresh->remote, thresh->local);

    return;

out_not_supported:
    ucs_trace("rendezvous (get_zcopy) protocol is not supported");
}

static void ucp_ep_config_set_memtype_thresh(ucp_memtype_thresh_t *max_eager_short,
                                             ssize_t max_short, int num_mem_type_mds)
{
    if (!num_mem_type_mds) {
        max_eager_short->memtype_off = max_short;
    }

    max_eager_short->memtype_on = max_short;
}

/* Coverity assumes that mem_type_index could have value >= UCS_MEMORY_TYPE_LAST,
 * a caller of this function should suppress this false-positive warning */
static void
ucp_ep_config_rndv_zcopy_max_bw_update(ucp_context_t *context,
                                       const uct_md_attr_v2_t *md_attr,
                                       const uct_iface_attr_t *iface_attr,
                                       uint64_t cap_flag,
                                       double max_bw[UCS_MEMORY_TYPE_LAST])
{
    uint8_t mem_type_index;
    double bw;

    if (!(iface_attr->cap.flags & cap_flag)) {
        return;
    }

    bw = ucp_tl_iface_bandwidth(context, &iface_attr->bandwidth);
    ucs_for_each_bit(mem_type_index, md_attr->reg_mem_types) {
        ucs_assert(mem_type_index < UCS_MEMORY_TYPE_LAST);
        max_bw[mem_type_index] = ucs_max(max_bw[mem_type_index], bw);
    }
}

static void ucp_ep_config_rndv_zcopy_set(
        ucp_context_t *context, uint64_t cap_flag, ucp_lane_index_t lane,
        const uct_md_attr_v2_t *md_attr, const uct_iface_attr_t *iface_attr,
        double max_bw[UCS_MEMORY_TYPE_LAST],
        ucp_ep_rndv_zcopy_config_t *rndv_zcopy, ucp_lane_index_t *lanes_count_p)
{
    const double min_scale = 1. / context->config.ext.multi_lane_max_ratio;
    uint8_t mem_type_index;
    double scale;
    size_t min, max;

    if (!(iface_attr->cap.flags & cap_flag)) {
        return;
    }

    if (cap_flag == UCT_IFACE_FLAG_GET_ZCOPY) {
        min = iface_attr->cap.get.min_zcopy;
        max = iface_attr->cap.get.max_zcopy;
    } else {
        ucs_assert(cap_flag == UCT_IFACE_FLAG_PUT_ZCOPY);
        min = iface_attr->cap.put.min_zcopy;
        max = iface_attr->cap.put.max_zcopy;
    }

    ucs_for_each_bit(mem_type_index, md_attr->reg_mem_types) {
        ucs_assert(mem_type_index < UCS_MEMORY_TYPE_LAST);
        scale = ucp_tl_iface_bandwidth(context, &iface_attr->bandwidth) /
                max_bw[mem_type_index];
        if ((scale - min_scale) < -ucp_calc_epsilon(scale, min_scale)) {
            continue;
        }

        rndv_zcopy->min = ucs_max(rndv_zcopy->min, min);
        rndv_zcopy->max = ucs_min(rndv_zcopy->max, max);
        ucs_assert(*lanes_count_p < UCP_MAX_LANES);
        rndv_zcopy->lanes[(*lanes_count_p)++] = lane;
        rndv_zcopy->scale[lane]               = scale;
        break;
    }
}

void ucp_ep_config_rndv_zcopy_commit(ucp_lane_index_t lanes_count,
                                     ucp_ep_rndv_zcopy_config_t *rndv_zcopy)
{
    if (lanes_count == 0) {
        /* if there are no RNDV RMA BW lanes that support Zcopy operation, reset
         * min/max values to show that the scheme is unsupported */
        rndv_zcopy->min   = SIZE_MAX;
        rndv_zcopy->max   = 0;
        rndv_zcopy->split = 0;
    } else {
        rndv_zcopy->split = rndv_zcopy->min <= (rndv_zcopy->max / 2);
    }
}

static ssize_t
ucp_ep_config_max_short(ucp_context_t *context, uct_iface_attr_t *iface_attr,
                        uint64_t short_flag, size_t max_short, unsigned hdr_len,
                        size_t zcopy_thresh,
                        const ucp_rndv_thresh_t *rndv_thresh)
{
    ssize_t cfg_max_short;

    if (!(iface_attr->cap.flags & short_flag) ||
        ucp_context_usage_tracker_enabled(context)) {
        return -1;
    }

    cfg_max_short = max_short - hdr_len;

    if (context->config.ext.zcopy_thresh != UCS_MEMUNITS_AUTO) {
        /* Adjust max_short if zcopy_thresh is set externally */
        ucp_ep_config_adjust_max_short(&cfg_max_short, zcopy_thresh);
    }

    if ((rndv_thresh != NULL) &&
        (context->config.ext.rndv_inter_thresh != UCS_MEMUNITS_AUTO)) {
        /* Adjust max_short if rndv_inter_thresh is set externally. Note local and
         * remote threshold values are the same if set externally, so can
         * compare with just one of them. */
        ucs_assert(rndv_thresh->remote == rndv_thresh->local);
        ucp_ep_config_adjust_max_short(&cfg_max_short, rndv_thresh->remote);
    }

    return cfg_max_short;
}

static void
ucp_ep_config_init_attrs(ucp_worker_t *worker, ucp_rsc_index_t rsc_index,
                         ucp_ep_msg_config_t *config, size_t max_bcopy,
                         size_t max_zcopy, size_t max_iov, size_t max_hdr,
                         uint64_t bcopy_flag, uint64_t zcopy_flag,
                         size_t adjust_min_val, size_t max_seg_size)
{
    ucp_context_t *context = worker->context;
    const uct_md_attr_v2_t *md_attr;
    uct_iface_attr_t *iface_attr;
    size_t it;
    size_t zcopy_thresh;
    size_t mem_type_zcopy_thresh;
    int mem_type;

    iface_attr = ucp_worker_iface_get_attr(worker, rsc_index);

    if (iface_attr->cap.flags & bcopy_flag) {
        config->max_bcopy = ucs_min(max_bcopy, max_seg_size);
    } else {
        config->max_bcopy = SIZE_MAX;
    }

    md_attr = &context->tl_mds[context->tl_rscs[rsc_index].md_index].attr;
    if (!(iface_attr->cap.flags & zcopy_flag) ||
        ((md_attr->flags & UCT_MD_FLAG_NEED_MEMH) &&
         !(md_attr->flags & UCT_MD_FLAG_REG))) {
        return;
    }

    config->max_zcopy = ucs_min(max_zcopy, max_seg_size);
    config->max_hdr   = max_hdr;
    config->max_iov   = ucs_min(UCP_MAX_IOV, max_iov);

    if (context->config.ext.zcopy_thresh == UCS_MEMUNITS_AUTO) {
        config->zcopy_auto_thresh = 1;
        mem_type_zcopy_thresh     = 1;
        for (it = 0; it < UCP_MAX_IOV; ++it) {
            zcopy_thresh = ucp_ep_config_get_zcopy_auto_thresh(
                               it + 1, &md_attr->reg_cost, context,
                               ucp_tl_iface_bandwidth(context,
                                                      &iface_attr->bandwidth));
            zcopy_thresh = ucs_min(zcopy_thresh, adjust_min_val);
            config->sync_zcopy_thresh[it] = zcopy_thresh;
            config->zcopy_thresh[it]      = zcopy_thresh;
        }
    } else {
        config->zcopy_auto_thresh    = 0;
        config->sync_zcopy_thresh[0] = config->zcopy_thresh[0] =
                ucs_min(context->config.ext.zcopy_thresh, adjust_min_val);
        mem_type_zcopy_thresh        = config->zcopy_thresh[0];
    }

    ucs_memory_type_for_each(mem_type) {
        if (UCP_MEM_IS_HOST(mem_type)) {
            config->mem_type_zcopy_thresh[mem_type] = config->zcopy_thresh[0];
        } else if (md_attr->reg_mem_types & UCS_BIT(mem_type)) {
            config->mem_type_zcopy_thresh[mem_type] = mem_type_zcopy_thresh;
        }
    }
}

static ucs_status_t ucp_ep_config_key_copy(ucp_ep_config_key_t *dst,
                                           const ucp_ep_config_key_t *src)
{
    int num_md_cmpts;
    ucp_rsc_index_t *md_cmpts;

    num_md_cmpts = ucs_popcount(src->reachable_md_map);
    if (num_md_cmpts == 0) {
        md_cmpts = NULL;
        goto out;
    }

    md_cmpts = ucs_calloc(num_md_cmpts, sizeof(*dst->dst_md_cmpts),
                          "ucp_dst_md_cmpts");
    if (md_cmpts == NULL) {
        ucs_error("failed to allocate ucp ep dest component list");
        return UCS_ERR_NO_MEMORY;
    }

    memcpy(md_cmpts, src->dst_md_cmpts,
           num_md_cmpts * sizeof(*dst->dst_md_cmpts));
out:
    *dst              = *src;
    dst->dst_md_cmpts = md_cmpts;
    return UCS_OK;
}

ucs_status_t ucp_ep_config_init(ucp_worker_h worker, ucp_ep_config_t *config,
                                const ucp_ep_config_key_t *key)
{
    ucp_context_h context              = worker->context;
    ucp_lane_index_t tag_lanes[2]      = {UCP_NULL_LANE, UCP_NULL_LANE};
    ucp_lane_index_t rkey_ptr_lanes[2] = {UCP_NULL_LANE, UCP_NULL_LANE};
    ucp_lane_index_t get_zcopy_lane_count;
    ucp_lane_index_t put_zcopy_lane_count;
    ucp_ep_rma_config_t *rma_config;
    uct_iface_attr_t *iface_attr;
    uct_md_attr_v2_t *md_attr;
    const uct_component_attr_t *cmpt_attr;
    ucs_memory_type_t mem_type;
    ucp_rsc_index_t rsc_index;
    ucp_lane_index_t lane, i;
    size_t max_rndv_thresh, max_am_rndv_thresh;
    size_t min_rndv_thresh, min_am_rndv_thresh;
    size_t rma_zcopy_thresh;
    size_t am_max_eager_short;
    uint64_t short_am_cap_flag, short_tag_cap_flag;
    double get_zcopy_max_bw[UCS_MEMORY_TYPE_LAST];
    double put_zcopy_max_bw[UCS_MEMORY_TYPE_LAST];
    ucs_status_t status;
    ucp_md_index_t dst_md_index;
    size_t it;

    memset(config, 0, sizeof(*config));

    status = ucp_ep_config_key_copy(&config->key, key);
    if (status != UCS_OK) {
        goto err;
    }

    if (config->key.flags & UCP_EP_CONFIG_KEY_FLAG_INTERMEDIATE) {
        short_am_cap_flag  = 0;
        short_tag_cap_flag = 0;
    } else {
        short_am_cap_flag  = UCT_IFACE_FLAG_AM_SHORT;
        short_tag_cap_flag = UCT_IFACE_FLAG_TAG_EAGER_SHORT;
    }

    /* Default settings */
    for (it = 0; it < UCP_MAX_IOV; ++it) {
        config->am.zcopy_thresh[it]              = SIZE_MAX;
        config->am.sync_zcopy_thresh[it]         = SIZE_MAX;
        config->tag.eager.zcopy_thresh[it]       = SIZE_MAX;
        config->tag.eager.sync_zcopy_thresh[it]  = SIZE_MAX;
    }

    ucs_memory_type_for_each(mem_type) {
        config->am.mem_type_zcopy_thresh[mem_type]        = SIZE_MAX;
        config->tag.eager.mem_type_zcopy_thresh[mem_type] = SIZE_MAX;
    }

    config->tag.eager.zcopy_auto_thresh = 0;
    config->am.zcopy_auto_thresh        = 0;
    config->uct_rkey_pack_flags         = 0;
    UCS_STATIC_BITMAP_RESET_ALL(&config->p2p_lanes);
    if (context->config.ext.bcopy_thresh == UCS_MEMUNITS_AUTO) {
        config->bcopy_thresh = 0;
    } else {
        config->bcopy_thresh = context->config.ext.bcopy_thresh;
    }
    config->tag.lane                    = UCP_NULL_LANE;
    config->tag.proto                   = &ucp_tag_eager_proto;
    config->tag.sync_proto              = &ucp_tag_eager_sync_proto;
    config->tag.rndv.rma_thresh.remote  = SIZE_MAX;
    config->tag.rndv.rma_thresh.local   = SIZE_MAX;
    config->tag.rndv.am_thresh          = config->tag.rndv.rma_thresh;
    config->rndv.rma_thresh             = config->tag.rndv.rma_thresh;
    config->rndv.am_thresh              = config->tag.rndv.am_thresh;
    /* use 1 instead of 0, since messages passed to RNDV PUT/GET Zcopy are always > 0
     * and make sure that multi-rail chunks are adjusted to not be 0-length */
    config->rndv.get_zcopy.min          = 1;
    config->rndv.get_zcopy.max          = SIZE_MAX;
    config->rndv.put_zcopy.min          = 1;
    config->rndv.put_zcopy.max          = SIZE_MAX;
    config->rndv.rkey_size              = ucp_rkey_packed_size(context,
                                                               config->key.rma_bw_md_map,
                                                               UCS_SYS_DEVICE_ID_UNKNOWN, 0);
    for (lane = 0; lane < UCP_MAX_LANES; ++lane) {
        config->rndv.get_zcopy.lanes[lane] =
                config->rndv.put_zcopy.lanes[lane] = UCP_NULL_LANE;
    }

    config->rndv.proto_rndv_rkey_skip_mds = 0;
    config->rndv.rkey_ptr_lane_dst_mds    = 0;
    config->stream.proto                  = &ucp_stream_am_proto;
    config->am_u.proto                    = &ucp_am_proto;
    config->am_u.reply_proto              = &ucp_am_reply_proto;

    ucp_ep_config_init_short_thresh(&config->tag.offload.max_eager_short);
    ucp_ep_config_init_short_thresh(&config->tag.max_eager_short);
    ucp_ep_config_init_short_thresh(&config->am_u.max_eager_short);
    ucp_ep_config_init_short_thresh(&config->am_u.max_reply_eager_short);

    for (lane = 0; lane < config->key.num_lanes; ++lane) {
        rsc_index = config->key.lanes[lane].rsc_index;
        if (rsc_index == UCP_NULL_RESOURCE) {
            config->md_index[lane] = UCP_NULL_RESOURCE;
            continue;
        }

        config->md_index[lane] = context->tl_rscs[rsc_index].md_index;
        if (ucp_ep_config_connect_p2p(worker, &config->key, rsc_index)) {
            UCS_STATIC_BITMAP_SET(&config->p2p_lanes, lane);
        } else if (config->key.err_mode == UCP_ERR_HANDLING_MODE_PEER) {
            config->uct_rkey_pack_flags |= UCT_MD_MKEY_PACK_FLAG_INVALIDATE_RMA;
        }

        cmpt_attr = ucp_cmpt_attr_by_md_index(context, config->md_index[lane]);
        if (cmpt_attr->flags & UCT_COMPONENT_FLAG_RKEY_PTR) {
            dst_md_index = config->key.lanes[lane].dst_md_index;
            if (lane == key->rkey_ptr_lane) {
                config->rndv.rkey_ptr_lane_dst_mds     = UCS_BIT(dst_md_index);
            } else {
                config->rndv.proto_rndv_rkey_skip_mds |= UCS_BIT(dst_md_index);
            }
        }
    }

    /* Memory domains of lanes that require registration and support AM_ZCOPY */
    for (i = 0; (i < config->key.num_lanes) &&
                (config->key.am_bw_lanes[i] != UCP_NULL_LANE);
         ++i) {
        lane = config->key.am_bw_lanes[i];
        if (config->md_index[lane] == UCP_NULL_RESOURCE) {
            continue;
        }

        md_attr = &context->tl_mds[config->md_index[lane]].attr;
        if (!ucs_test_all_flags(md_attr->flags,
                                UCT_MD_FLAG_REG | UCT_MD_FLAG_NEED_MEMH)) {
            continue;
        }

        rsc_index  = config->key.lanes[lane].rsc_index;
        iface_attr = ucp_worker_iface_get_attr(worker, rsc_index);
        if (iface_attr->cap.flags & UCT_IFACE_FLAG_AM_ZCOPY) {
            config->am_bw_prereg_md_map |= UCS_BIT(config->md_index[lane]);
        }
    }

    /* configuration for rndv */
    get_zcopy_lane_count = put_zcopy_lane_count = 0;

    ucs_memory_type_for_each(i) {
        get_zcopy_max_bw[i] = put_zcopy_max_bw[i] = 0;
    }

    for (i = 0; (i < config->key.num_lanes) &&
                (config->key.rma_bw_lanes[i] != UCP_NULL_LANE); ++i) {
        lane      = config->key.rma_bw_lanes[i];
        rsc_index = config->key.lanes[lane].rsc_index;
        if (rsc_index == UCP_NULL_RESOURCE) {
            continue;
        }

        md_attr    = &context->tl_mds[config->md_index[lane]].attr;
        iface_attr = ucp_worker_iface_get_attr(worker, rsc_index);

        /* GET Zcopy */
        /* coverity[overrun-buffer-val] */
        ucp_ep_config_rndv_zcopy_max_bw_update(context, md_attr, iface_attr,
                                               UCT_IFACE_FLAG_GET_ZCOPY,
                                               get_zcopy_max_bw);

        /* PUT Zcopy */
        /* coverity[overrun-buffer-val] */
        ucp_ep_config_rndv_zcopy_max_bw_update(context, md_attr, iface_attr,
                                               UCT_IFACE_FLAG_PUT_ZCOPY,
                                               put_zcopy_max_bw);
    }

    for (i = 0; (i < config->key.num_lanes) &&
                (config->key.rma_bw_lanes[i] != UCP_NULL_LANE); ++i) {
        lane      = config->key.rma_bw_lanes[i];
        rsc_index = config->key.lanes[lane].rsc_index;

        if (rsc_index != UCP_NULL_RESOURCE) {
            iface_attr = ucp_worker_iface_get_attr(worker, rsc_index);
            md_attr    = &context->tl_mds[config->md_index[lane]].attr;

            /* GET Zcopy */
            ucp_ep_config_rndv_zcopy_set(context, UCT_IFACE_FLAG_GET_ZCOPY,
                                         lane, md_attr, iface_attr,
                                         get_zcopy_max_bw,
                                         &config->rndv.get_zcopy,
                                         &get_zcopy_lane_count);

            /* PUT Zcopy */
            ucp_ep_config_rndv_zcopy_set(context, UCT_IFACE_FLAG_PUT_ZCOPY,
                                         lane, md_attr, iface_attr,
                                         put_zcopy_max_bw,
                                         &config->rndv.put_zcopy,
                                         &put_zcopy_lane_count);
        }
    }

    /* GET Zcopy */
    ucp_ep_config_rndv_zcopy_commit(get_zcopy_lane_count,
                                    &config->rndv.get_zcopy);

    /* PUT Zcopy */
    ucp_ep_config_rndv_zcopy_commit(put_zcopy_lane_count,
                                    &config->rndv.put_zcopy);

    /* Configuration for tag offload */
    if (config->key.tag_lane != UCP_NULL_LANE) {
        lane      = config->key.tag_lane;
        rsc_index = config->key.lanes[lane].rsc_index;
        if (rsc_index != UCP_NULL_RESOURCE) {
            iface_attr = ucp_worker_iface_get_attr(worker, rsc_index);
            ucp_ep_config_init_attrs(worker, rsc_index, &config->tag.eager,
                                     iface_attr->cap.tag.eager.max_bcopy,
                                     iface_attr->cap.tag.eager.max_zcopy,
                                     iface_attr->cap.tag.eager.max_iov, 0,
                                     UCT_IFACE_FLAG_TAG_EAGER_BCOPY,
                                     UCT_IFACE_FLAG_TAG_EAGER_ZCOPY,
                                     iface_attr->cap.tag.eager.max_bcopy,
                                     UINT_MAX);

            config->tag.offload.max_rndv_iov   = iface_attr->cap.tag.rndv.max_iov;
            config->tag.offload.max_rndv_zcopy = iface_attr->cap.tag.rndv.max_zcopy;
            config->tag.sync_proto             = &ucp_tag_offload_sync_proto;
            config->tag.proto                  = &ucp_tag_offload_proto;
            config->tag.lane                   = lane;
            max_rndv_thresh                    = iface_attr->cap.tag.eager.max_zcopy;
            max_am_rndv_thresh                 = iface_attr->cap.tag.eager.max_bcopy;
            min_rndv_thresh                    = ucp_ep_tag_offload_min_rndv_thresh(
                                                     context, &config->key);
            min_am_rndv_thresh                 = min_rndv_thresh;

            ucs_assertv_always(iface_attr->cap.tag.rndv.max_hdr >=
                               sizeof(ucp_tag_offload_unexp_rndv_hdr_t),
                               "rndv.max_hdr %zu, offload_unexp_rndv_hdr %zu",
                               iface_attr->cap.tag.rndv.max_hdr,
                               sizeof(ucp_tag_offload_unexp_rndv_hdr_t));

            /* Must have active messages for using rendezvous */
            if (config->key.am_lane != UCP_NULL_LANE) {
                tag_lanes[0] = lane;
                ucp_ep_config_set_rndv_thresh(worker, config, tag_lanes,
                                              min_rndv_thresh, max_rndv_thresh,
                                              &config->tag.rndv.rma_thresh);

                md_attr = &context->tl_mds[config->md_index[lane]].attr;
                status = ucp_ep_config_set_am_rndv_thresh(worker, iface_attr,
                        md_attr, config, min_am_rndv_thresh,
                        max_am_rndv_thresh, &config->tag.rndv.am_thresh);
                if (status != UCS_OK) {
                    goto err_free_dst_mds;
                }
            }

            config->tag.eager.max_short = ucp_ep_config_max_short(
                    worker->context, iface_attr, short_tag_cap_flag,
                    iface_attr->cap.tag.eager.max_short, 0,
                    config->tag.eager.zcopy_thresh[0],
                    &config->tag.rndv.am_thresh);

            /* Max Eager short has to be set after Zcopy and RNDV thresholds */
            ucp_ep_config_set_memtype_thresh(&config->tag.offload.max_eager_short,
                                             config->tag.eager.max_short,
                                             context->num_mem_type_detect_mds);
        }
    }

    /* Configuration for active messages */
    if (config->key.am_lane != UCP_NULL_LANE) {
        lane        = config->key.am_lane;
        rsc_index   = config->key.lanes[lane].rsc_index;
        if (rsc_index != UCP_NULL_RESOURCE) {
            iface_attr = ucp_worker_iface_get_attr(worker, rsc_index);
            md_attr    = &context->tl_mds[config->md_index[lane]].attr;
            ucp_ep_config_init_attrs(worker, rsc_index, &config->am,
                                     iface_attr->cap.am.max_bcopy,
                                     iface_attr->cap.am.max_zcopy,
                                     iface_attr->cap.am.max_iov,
                                     iface_attr->cap.am.max_hdr,
                                     UCT_IFACE_FLAG_AM_BCOPY,
                                     UCT_IFACE_FLAG_AM_ZCOPY, SIZE_MAX,
                                     config->key.lanes[lane].seg_size);

            /* Configuration stored in config->am is used by TAG, UCP AM and
             * STREAM protocol implementations, do not adjust max_short value by
             * zcopy and rndv thresholds. */
            config->am.max_short = ucp_ep_config_max_short(
                    worker->context, iface_attr, short_am_cap_flag,
                    iface_attr->cap.am.max_short, sizeof(ucp_eager_hdr_t),
                    SIZE_MAX, NULL);

            /* Calculate rendezvous thresholds which may be used by UCP AM
             * protocol. */
            if (config->key.rkey_ptr_lane != UCP_NULL_LANE) {
                rkey_ptr_lanes[0] = config->key.rkey_ptr_lane;
                ucp_ep_config_set_rndv_thresh(worker, config, rkey_ptr_lanes,
                                              iface_attr->cap.get.min_zcopy,
                                              SIZE_MAX,
                                              &config->rndv.rma_thresh);
            } else {
                ucp_ep_config_set_rndv_thresh(worker, config,
                                              config->key.rma_bw_lanes,
                                              iface_attr->cap.get.min_zcopy,
                                              SIZE_MAX,
                                              &config->rndv.rma_thresh);
            }

            status = ucp_ep_config_set_am_rndv_thresh(worker, iface_attr,
                    md_attr, config, iface_attr->cap.am.min_zcopy, SIZE_MAX,
                    &config->rndv.am_thresh);
            if (status != UCS_OK) {
                goto err_free_dst_mds;
            }

            am_max_eager_short = ucp_ep_config_max_short(
                    worker->context, iface_attr, short_am_cap_flag,
                    iface_attr->cap.am.max_short, sizeof(ucp_am_hdr_t),
                    config->am.zcopy_thresh[0], &config->rndv.am_thresh);

            if (iface_attr->cap.am.max_iov >= UCP_AM_SEND_SHORT_MIN_IOV) {
                ucp_ep_config_set_memtype_thresh(
                        &config->am_u.max_eager_short, am_max_eager_short,
                        context->num_mem_type_detect_mds);
            }

            /* All keys must fit in RNDV packet.
             * TODO remove some MDs if they don't
             */
            ucs_assertv_always(config->rndv.rkey_size <= config->am.max_bcopy,
                               "rkey_size %zu, am.max_bcopy %zu",
                               config->rndv.rkey_size, config->am.max_bcopy);

            if (!ucp_ep_config_key_has_tag_lane(&config->key)) {
                /* Tag offload is disabled, AM will be used for all
                 * tag-matching protocols */
                /* TODO: set threshold level based on all available lanes */

                config->tag.eager           = config->am;
                config->tag.eager.max_short = am_max_eager_short;
                config->tag.lane            = lane;
                config->tag.rndv.am_thresh  = config->rndv.am_thresh;
                config->tag.rndv.rma_thresh = config->rndv.rma_thresh;

                /* Max Eager short has to be set after Zcopy and RNDV thresholds */
                ucp_ep_config_set_memtype_thresh(&config->tag.max_eager_short,
                                                 config->tag.eager.max_short,
                                                 context->num_mem_type_detect_mds);
            }

            /* Calculate max short threshold for UCP AM short reply protocol */
            am_max_eager_short = ucp_ep_config_max_short(
                    worker->context, iface_attr, short_am_cap_flag,
                    iface_attr->cap.am.max_short,
                    sizeof(ucp_am_hdr_t) + sizeof(ucp_am_reply_ftr_t),
                    config->am.zcopy_thresh[0], &config->rndv.am_thresh);

            if (iface_attr->cap.am.max_iov >= UCP_AM_SEND_SHORT_MIN_IOV) {
                ucp_ep_config_set_memtype_thresh(
                        &config->am_u.max_reply_eager_short, am_max_eager_short,
                        context->num_mem_type_detect_mds);
            }
        } else {
            /* Stub endpoint */
            config->am.max_bcopy        = UCP_MIN_BCOPY;
            config->tag.eager.max_bcopy = UCP_MIN_BCOPY;
            config->tag.lane            = lane;
       }
    }

    memset(&config->rma, 0, sizeof(config->rma));

    status = ucp_ep_config_calc_rma_zcopy_thresh(worker, config,
                                                 config->key.rma_lanes,
                                                 &rma_zcopy_thresh);
    if (status != UCS_OK) {
        goto err_free_dst_mds;
    }

    /* Configuration for remote memory access */
    for (lane = 0; lane < config->key.num_lanes; ++lane) {
        rma_config                   = &config->rma[lane];
        rma_config->put_zcopy_thresh = SIZE_MAX;
        rma_config->get_zcopy_thresh = SIZE_MAX;
        rma_config->max_put_short    = -1;
        rma_config->max_get_short    = -1;
        rma_config->max_put_bcopy    = SIZE_MAX;
        rma_config->max_get_bcopy    = SIZE_MAX;

        if (ucp_ep_config_get_multi_lane_prio(config->key.rma_lanes, lane) == -1) {
            continue;
        }

        rsc_index  = config->key.lanes[lane].rsc_index;

        if (rsc_index != UCP_NULL_RESOURCE) {
            iface_attr = ucp_worker_iface_get_attr(worker, rsc_index);
            /* PUT */
            if (iface_attr->cap.flags & UCT_IFACE_FLAG_PUT_SHORT) {
                rma_config->max_put_short = iface_attr->cap.put.max_short;
            }
            if (iface_attr->cap.flags & UCT_IFACE_FLAG_PUT_ZCOPY) {
                rma_config->max_put_zcopy = iface_attr->cap.put.max_zcopy;
                if (context->config.ext.zcopy_thresh == UCS_MEMUNITS_AUTO) {
                    /* TODO: Use calculated value for PUT Zcopy threshold */
                    rma_config->put_zcopy_thresh = 16384;
                } else {
                    rma_config->put_zcopy_thresh = context->config.ext.zcopy_thresh;

                    ucp_ep_config_adjust_max_short(&rma_config->max_put_short,
                                                   rma_config->put_zcopy_thresh);
                }
                rma_config->put_zcopy_thresh = ucs_max(rma_config->put_zcopy_thresh,
                                                       iface_attr->cap.put.min_zcopy);
            }
            if (iface_attr->cap.flags & UCT_IFACE_FLAG_PUT_BCOPY) {
                rma_config->max_put_bcopy = ucs_min(iface_attr->cap.put.max_bcopy,
                                                    rma_config->put_zcopy_thresh);
            }

            /* GET */
            if (iface_attr->cap.flags & UCT_IFACE_FLAG_GET_SHORT) {
                rma_config->max_get_short = iface_attr->cap.get.max_short;
            }
            if (iface_attr->cap.flags & UCT_IFACE_FLAG_GET_ZCOPY) {
                rma_config->max_get_zcopy = iface_attr->cap.get.max_zcopy;
                if (context->config.ext.zcopy_thresh == UCS_MEMUNITS_AUTO) {
                    rma_config->get_zcopy_thresh = rma_zcopy_thresh;
                } else {
                    rma_config->get_zcopy_thresh = context->config.ext.zcopy_thresh;

                    ucp_ep_config_adjust_max_short(&rma_config->max_get_short,
                                                   rma_config->get_zcopy_thresh);
                }
                rma_config->get_zcopy_thresh = ucs_max(rma_config->get_zcopy_thresh,
                                                       iface_attr->cap.get.min_zcopy);
            }
            if (iface_attr->cap.flags & UCT_IFACE_FLAG_GET_BCOPY) {
                rma_config->max_get_bcopy = ucs_min(iface_attr->cap.get.max_bcopy,
                                                    rma_config->get_zcopy_thresh);
            }
        }
    }

    status = ucp_proto_select_init(&config->proto_select);
    if (status != UCS_OK) {
        goto err_free_dst_mds;
    }

    return UCS_OK;

err_free_dst_mds:
    ucs_free(config->key.dst_md_cmpts);
err:
    return status;
}

void ucp_ep_config_cleanup(ucp_worker_h worker, ucp_ep_config_t *config)
{
    ucp_proto_select_cleanup(&config->proto_select);
    ucs_free(config->key.dst_md_cmpts);
}

static int ucp_ep_is_short_lower_thresh(ssize_t max_short,
                                        size_t thresh)
{
    return ((max_short < 0) ||
            (((size_t)max_short + 1) < thresh));
}

static void ucp_ep_config_print_short(FILE *stream, const char *proto_name,
                                      ssize_t max_config_short)
{
    size_t max_short;

    if (max_config_short > 0) {
        max_short = max_config_short;
        ucs_assert(max_short <= SSIZE_MAX);
        fprintf(stream, "..<%s>..%zu", proto_name, max_short + 1);
    } else if (max_config_short == 0) {
        fprintf(stream, "..<%s>..0", proto_name);
    }
}

static void ucp_ep_config_print_proto_middle(FILE *stream,
                                             const char *proto_name,
                                             ssize_t max_config_short,
                                             size_t min_current_proto,
                                             size_t min_next_proto)
{
    if (ucp_ep_is_short_lower_thresh(max_config_short, min_next_proto) &&
        (min_current_proto < min_next_proto)) {
        fprintf(stream, "..<%s>..", proto_name);
        if (min_next_proto < SIZE_MAX) {
            fprintf(stream, "%zu", min_next_proto);
        }
    }
}

static void ucp_ep_config_print_proto_last(FILE *stream, const char *name,
                                           size_t min_proto)
{
    if (min_proto < SIZE_MAX) {
        fprintf(stream, "..<%s>..", name);
    }

    fprintf(stream, "(inf)\n");
}

static void
ucp_ep_config_print_proto(FILE *stream, const char *name,
                          ssize_t max_eager_short, size_t zcopy_thresh,
                          size_t rndv_rma_thresh, size_t rndv_am_thresh)
{
    size_t min_zcopy, min_rndv;

    min_rndv  = ucs_min(rndv_rma_thresh, rndv_am_thresh);
    min_zcopy = ucs_min(zcopy_thresh, min_rndv);

    fprintf(stream, "# %23s: 0", name);

    /* print eager short */
    ucp_ep_config_print_short(stream, "egr/short", max_eager_short);

    /* print eager bcopy */
    ucp_ep_config_print_proto_middle(stream, "egr/bcopy", max_eager_short, 0,
                                     min_zcopy);

    /* print eager zcopy */
    ucp_ep_config_print_proto_middle(stream, "egr/zcopy", max_eager_short,
                                     min_zcopy, min_rndv);

    /* print rendezvous */
    ucp_ep_config_print_proto_last(stream, "rndv", min_rndv);
}

static void ucp_ep_config_print_rma_proto(FILE *stream, const char *name,
                                          ucp_lane_index_t lane,
                                          ssize_t max_rma_short,
                                          size_t zcopy_thresh)
{
    fprintf(stream, "# %20s[%d]: 0", name, lane);

    /* print short */
    ucp_ep_config_print_short(stream, "short", max_rma_short);

    /* print bcopy */
    ucp_ep_config_print_proto_middle(stream, "bcopy", max_rma_short, 0,
                                     zcopy_thresh);

    /* print zcopy */
    ucp_ep_config_print_proto_last(stream, "zcopy", zcopy_thresh);
}

int ucp_ep_config_get_multi_lane_prio(const ucp_lane_index_t *lanes,
                                      ucp_lane_index_t lane)
{
    int prio;
    for (prio = 0; prio < UCP_MAX_LANES; ++prio) {
        if (lane == lanes[prio]) {
            return prio;
        }
    }
    return -1;
}

void ucp_ep_config_cm_lane_info_str(ucp_worker_h worker,
                                    const ucp_ep_config_key_t *key,
                                    ucp_lane_index_t lane,
                                    ucp_rsc_index_t cm_index,
                                    ucs_string_buffer_t *strbuf)
{
    ucs_string_buffer_appendf(strbuf, "lane[%d]: cm %s", lane,
                              (cm_index != UCP_NULL_RESOURCE) ?
                              ucp_context_cm_name(worker->context, cm_index) :
                              "<unknown>");
}

void ucp_ep_config_lane_info_str(ucp_worker_h worker,
                                 const ucp_ep_config_key_t *key,
                                 const unsigned *addr_indices,
                                 ucp_lane_index_t lane,
                                 ucp_rsc_index_t aux_rsc_index,
                                 ucs_string_buffer_t *strbuf)
{
    ucp_context_h context = worker->context;
    uct_tl_resource_desc_t *rsc;
    ucp_rsc_index_t rsc_index;
    ucp_md_index_t dst_md_index;
    ucp_md_index_t md_index;
    ucp_rsc_index_t cmpt_index;
    unsigned path_index;
    int prio;

    rsc_index  = key->lanes[lane].rsc_index;
    rsc        = &context->tl_rscs[rsc_index].tl_rsc;
    md_index   = context->tl_rscs[rsc_index].md_index;
    path_index = key->lanes[lane].path_index;

    ucs_string_buffer_appendf(strbuf,
       "lane[%d]: %2d:" UCT_TL_RESOURCE_DESC_FMT ".%u md[%d] %-*c-> ",
       lane, rsc_index, UCT_TL_RESOURCE_DESC_ARG(rsc), path_index, md_index,
       20 - (int)(strlen(rsc->dev_name) + strlen(rsc->tl_name) +
                       !!(md_index > 9)),
       ' ');

    if (addr_indices != NULL) {
        ucs_string_buffer_appendf(strbuf, "addr[%d].", addr_indices[lane]);
    }

    dst_md_index = key->lanes[lane].dst_md_index;
    cmpt_index   = ucp_ep_config_get_dst_md_cmpt(key, dst_md_index);
    ucs_string_buffer_appendf(
         strbuf, "md[%d]/%s/sysdev[%d] seg %zu", dst_md_index,
         context->tl_cmpts[cmpt_index].attr.name, key->lanes[lane].dst_sys_dev,
         key->lanes[lane].seg_size);

    prio = ucp_ep_config_get_multi_lane_prio(key->rma_bw_lanes, lane);
    if (prio != -1) {
        ucs_string_buffer_appendf(strbuf, " rma_bw#%d", prio);
    }

    prio = ucp_ep_config_get_multi_lane_prio(key->amo_lanes, lane);
    if (prio != -1) {
        ucs_string_buffer_appendf(strbuf, " amo#%d", prio);
    }

    if (key->am_lane == lane) {
        ucs_string_buffer_appendf(strbuf, " am");
    }

    if (key->rkey_ptr_lane == lane) {
        ucs_string_buffer_appendf(strbuf, " rkey_ptr");
    }

    prio = ucp_ep_config_get_multi_lane_prio(key->am_bw_lanes, lane);
    if (prio != -1) {
        ucs_string_buffer_appendf(strbuf, " am_bw#%d", prio);
    }

    if (lane == key->tag_lane) {
        ucs_string_buffer_appendf(strbuf, " tag_offload");
    }

    if (key->keepalive_lane == lane) {
        ucs_string_buffer_appendf(strbuf, " keepalive");
    }

    if (key->wireup_msg_lane == lane) {
        ucs_string_buffer_appendf(strbuf, " wireup");
        if (aux_rsc_index != UCP_NULL_RESOURCE) {
            ucs_string_buffer_appendf(strbuf, "{" UCT_TL_RESOURCE_DESC_FMT "}",
                     UCT_TL_RESOURCE_DESC_ARG(&context->tl_rscs[aux_rsc_index].tl_rsc));
        }
    }
}

static void ucp_ep_config_print(FILE *stream, ucp_worker_h worker,
                                const ucp_ep_h ep, const unsigned *addr_indices,
                                ucp_rsc_index_t aux_rsc_index)
{
    ucp_context_h context   = worker->context;
    ucp_ep_config_t *config = ucp_ep_config(ep);
    ucp_md_index_t md_index;
    ucp_lane_index_t lane;
    ucp_rsc_index_t cm_idx;

    for (lane = 0; lane < config->key.num_lanes; ++lane) {
        UCS_STRING_BUFFER_ONSTACK(strb, 128);
        if (lane == config->key.cm_lane) {
            cm_idx = ep->ext->cm_idx;
            ucp_ep_config_cm_lane_info_str(worker, &config->key, lane, cm_idx,
                                           &strb);
        } else {
            ucp_ep_config_lane_info_str(worker, &config->key, addr_indices,
                                        lane, aux_rsc_index, &strb);
        }
        fprintf(stream, "#                 %s\n", ucs_string_buffer_cstr(&strb));
    }

    if (worker->context->config.ext.proto_enable) {
        return;
    }

    fprintf(stream, "#\n");

    if (context->config.features & UCP_FEATURE_TAG) {
        ucp_ep_config_print_proto(stream, "tag_send",
                                  config->tag.eager.max_short,
                                  config->tag.eager.zcopy_thresh[0],
                                  config->tag.rndv.rma_thresh.remote,
                                  config->tag.rndv.am_thresh.remote);
        ucp_ep_config_print_proto(stream, "tag_send_nbr",
                                  config->tag.eager.max_short,
                                  /* disable zcopy */
                                  ucs_min(config->tag.rndv.rma_thresh.local,
                                          config->tag.rndv.am_thresh.local),
                                  config->tag.rndv.rma_thresh.local,
                                  config->tag.rndv.am_thresh.local);
        ucp_ep_config_print_proto(stream, "tag_send_sync",
                                  config->tag.eager.max_short,
                                  config->tag.eager.sync_zcopy_thresh[0],
                                  config->tag.rndv.rma_thresh.remote,
                                  config->tag.rndv.am_thresh.remote);
    }

    if (context->config.features & UCP_FEATURE_STREAM) {
        ucp_ep_config_print_proto(stream, "stream_send",
                                  config->am.max_short,
                                  config->am.zcopy_thresh[0],
                                  /* disable rndv */
                                  SIZE_MAX, SIZE_MAX);
    }

    if (context->config.features & UCP_FEATURE_AM) {
        ucp_ep_config_print_proto(stream, "am_send",
                                  config->am_u.max_eager_short.memtype_on,
                                  config->am.zcopy_thresh[0],
                                  config->rndv.rma_thresh.remote,
                                  config->rndv.am_thresh.remote);
    }

    if (context->config.features & UCP_FEATURE_RMA) {
        for (lane = 0; lane < config->key.num_lanes; ++lane) {
            if (ucp_ep_config_get_multi_lane_prio(config->key.rma_lanes,
                                                  lane) == -1) {
                continue;
            }
            ucp_ep_config_print_rma_proto(stream, "put", lane,
                                          config->rma[lane].max_put_short,
                                          config->rma[lane].put_zcopy_thresh);
            ucp_ep_config_print_rma_proto(stream, "get", lane,
                                          config->rma[lane].max_get_short,
                                          config->rma[lane].get_zcopy_thresh);
        }
    }

    if (context->config.features & (UCP_FEATURE_TAG | UCP_FEATURE_AM)) {
        fprintf(stream, "#\n");
        fprintf(stream, "# %23s: mds ", "rma_bw");
        ucs_for_each_bit(md_index, config->key.rma_bw_md_map) {
            fprintf(stream, "[%d] ", md_index);
        }

        fprintf(stream, "#\n");
        fprintf(stream, "# %23s: mds ", "rma");
        ucs_for_each_bit(md_index, config->key.rma_md_map) {
            fprintf(stream, "[%d] ", md_index);
        }
    }

    if (context->config.features & (UCP_FEATURE_TAG | UCP_FEATURE_AM)) {
        fprintf(stream, "rndv_rkey_size %zu\n", config->rndv.rkey_size);
    }
}

static void ucp_ep_print_info_internal(ucp_ep_h ep, const char *name,
                                       FILE *stream)
{
    ucp_worker_h worker     = ep->worker;
    ucp_ep_config_t *config = ucp_ep_config(ep);
    ucp_rsc_index_t aux_rsc_index;
    ucp_lane_index_t wireup_msg_lane;
    ucs_string_buffer_t strb;
    uct_ep_h wireup_ep;

    UCP_WORKER_THREAD_CS_ENTER_CONDITIONAL(worker);

    fprintf(stream, "#\n");
    fprintf(stream, "# UCP endpoint %s\n", name);
    fprintf(stream, "#\n");
    fprintf(stream, "#               peer: %s\n", ucp_ep_peer_name(ep));

    /* if there is a wireup lane, set aux_rsc_index to the stub ep resource */
    aux_rsc_index   = UCP_NULL_RESOURCE;
    wireup_msg_lane = config->key.wireup_msg_lane;
    if (wireup_msg_lane != UCP_NULL_LANE) {
        wireup_ep = ucp_ep_get_lane(ep, wireup_msg_lane);
        if (ucp_wireup_ep_test(wireup_ep)) {
            aux_rsc_index = ucp_wireup_ep_get_aux_rsc_index(wireup_ep);
        }
    }

    ucp_ep_config_print(stream, worker, ep, NULL, aux_rsc_index);
    fprintf(stream, "#\n");

    if (worker->context->config.ext.proto_enable) {
        ucs_string_buffer_init(&strb);
        ucp_proto_select_info(worker, ep->cfg_index, UCP_WORKER_CFG_INDEX_NULL,
                              &config->proto_select, 1, &strb);
        ucs_string_buffer_dump(&strb, "# ", stream);
        ucs_string_buffer_cleanup(&strb);
    }

    UCP_WORKER_THREAD_CS_EXIT_CONDITIONAL(worker);
}

void ucp_ep_print_info(ucp_ep_h ep, FILE *stream)
{
    return ucp_ep_print_info_internal(ep, "", stream);
}

void ucp_worker_mem_type_eps_print_info(ucp_worker_h worker, FILE *stream)
{
    ucs_memory_type_t mem_type;
    ucp_ep_h ep;

    ucs_memory_type_for_each(mem_type) {
        UCS_STRING_BUFFER_ONSTACK(strb, 128);

        ep = worker->mem_type_ep[mem_type];
        if (ep == NULL) {
            continue;
        }

        ucs_string_buffer_appendf(&strb, "for %s",
                                  ucs_memory_type_descs[mem_type]);
        ucp_ep_print_info_internal(ep, ucs_string_buffer_cstr(&strb), stream);
    }
}

size_t ucp_ep_config_get_zcopy_auto_thresh(size_t iovcnt,
                                           const ucs_linear_func_t *reg_cost,
                                           const ucp_context_h context,
                                           double bandwidth)
{
    double zcopy_thresh;
    double bcopy_bw = context->config.ext.bcopy_bw;

    zcopy_thresh = (iovcnt * reg_cost->c) /
                   ((1.0 / bcopy_bw) - (1.0 / bandwidth) - (iovcnt * reg_cost->m));

    if (zcopy_thresh < 0.0) {
        return SIZE_MAX;
    }

    return zcopy_thresh;
}

ucp_wireup_ep_t* ucp_ep_get_cm_wireup_ep(ucp_ep_h ep)
{
    ucp_lane_index_t lane;
    uct_ep_h uct_ep;

    if (ep->cfg_index == UCP_WORKER_CFG_INDEX_NULL) {
        return NULL;
    }

    lane = ucp_ep_get_cm_lane(ep);
    if (lane == UCP_NULL_LANE) {
        return NULL;
    }

    uct_ep = ucp_ep_get_lane(ep, lane);
    return (uct_ep != NULL) ? ucp_wireup_ep(uct_ep) : NULL;
}

uct_ep_h ucp_ep_get_cm_uct_ep(ucp_ep_h ep)
{
    ucp_lane_index_t lane;
    ucp_wireup_ep_t *wireup_ep;

    lane = ucp_ep_get_cm_lane(ep);
    if (lane == UCP_NULL_LANE) {
        return NULL;
    }

    if (ucp_ep_get_lane(ep, lane) == NULL) {
        return NULL;
    }

    wireup_ep = ucp_ep_get_cm_wireup_ep(ep);
    return (wireup_ep == NULL) ? ucp_ep_get_lane(ep, lane) :
                                 wireup_ep->super.uct_ep;
}

int ucp_ep_is_cm_local_connected(ucp_ep_h ep)
{
    return (ucp_ep_get_cm_uct_ep(ep) != NULL) &&
           (ep->flags & UCP_EP_FLAG_LOCAL_CONNECTED);
}

int ucp_ep_is_local_connected(ucp_ep_h ep)
{
    int is_local_connected = !!(ep->flags & UCP_EP_FLAG_LOCAL_CONNECTED);
    ucp_wireup_ep_t *wireup_ep;
    ucp_lane_index_t i;

    if (ucp_ep_has_cm_lane(ep)) {
        /* For CM case need to check all wireup lanes because transport lanes
         * can be not connected yet. */
        for (i = 0; is_local_connected && (i < ucp_ep_num_lanes(ep)); ++i) {
            wireup_ep          = ucp_wireup_ep(ucp_ep_get_lane(ep, i));
            is_local_connected = (wireup_ep == NULL) ||
                                 (wireup_ep->flags &
                                  UCP_WIREUP_EP_FLAG_LOCAL_CONNECTED);
        }
    }

    return is_local_connected;
}

void ucp_ep_get_tl_bitmap(const ucp_ep_config_key_t *key,
                          ucp_tl_bitmap_t *tl_bitmap)
{
    ucp_lane_index_t lane;
    ucp_rsc_index_t rsc_idx;

    UCS_STATIC_BITMAP_RESET_ALL(tl_bitmap);
    for (lane = 0; lane < key->num_lanes; ++lane) {
        if (lane == key->cm_lane) {
            continue;
        }

        rsc_idx = key->lanes[lane].rsc_index;
        if (rsc_idx == UCP_NULL_RESOURCE) {
            continue;
        }

        UCS_STATIC_BITMAP_SET(tl_bitmap, rsc_idx);
    }
}

void ucp_ep_get_lane_info_str(ucp_ep_h ucp_ep, ucp_lane_index_t lane,
                              ucs_string_buffer_t *lane_info_strb)
{
    ucp_rsc_index_t rsc_index;
    uct_tl_resource_desc_t *tl_rsc;

    if (lane == UCP_NULL_LANE) {
        ucs_string_buffer_appendf(lane_info_strb, "NULL lane");
    } else if (lane == ucp_ep_get_cm_lane(ucp_ep)) {
        ucs_string_buffer_appendf(lane_info_strb, "CM lane");
    } else {
        rsc_index = ucp_ep_get_rsc_index(ucp_ep, lane);
        tl_rsc    = &ucp_ep->worker->context->tl_rscs[rsc_index].tl_rsc;

        ucs_string_buffer_appendf(lane_info_strb,
                                  UCT_TL_RESOURCE_DESC_FMT,
                                  UCT_TL_RESOURCE_DESC_ARG(tl_rsc));
    }
}

void ucp_ep_invoke_err_cb(ucp_ep_h ep, ucs_status_t status)
{
    ucs_assert(ep->ext->err_cb != NULL);

    /* Do not invoke error handler if the EP has been closed by user, or error
     * callback already called */
    if ((ep->flags & (UCP_EP_FLAG_CLOSED | UCP_EP_FLAG_ERR_HANDLER_INVOKED))) {
        return;
    }

    ucs_assert(ep->flags & UCP_EP_FLAG_USED);
    ucs_debug("ep %p: calling user error callback %p with arg %p and status %s",
              ep, ep->ext->err_cb, ep->ext->user_data,
              ucs_status_string(status));
    ucp_ep_update_flags(ep, UCP_EP_FLAG_ERR_HANDLER_INVOKED, 0);
    ep->ext->err_cb(ep->ext->user_data, ep, status);
}

int ucp_ep_is_am_keepalive(ucp_ep_h ep, ucp_rsc_index_t rsc_index, int is_p2p)
{
    return /* Not a CM lane */
            (rsc_index != UCP_NULL_RESOURCE) &&
            /* Have a remote endpoint ID to send in the keepalive active message */
            (ep->flags & UCP_EP_FLAG_REMOTE_ID) &&
            /* Transport is not connected as point-to-point */
            !is_p2p &&
            /* Transport supports active messages */
            (ucp_worker_iface(ep->worker, rsc_index)->attr.cap.flags &
             UCT_IFACE_FLAG_AM_BCOPY);
}

ucs_status_t ucp_ep_do_uct_ep_am_keepalive(ucp_ep_h ucp_ep, uct_ep_h uct_ep,
                                           ucp_rsc_index_t rsc_idx)
{
    ucp_tl_bitmap_t tl_bitmap = UCS_STATIC_BITMAP_ZERO_INITIALIZER;
    ucs_status_t status;
    ssize_t packed_len;
    struct iovec wireup_msg_iov[2];
    ucp_wireup_msg_t wireup_msg;

    ucs_assert(!(ucp_ep->flags & UCP_EP_FLAG_FAILED));

    UCS_STATIC_BITMAP_SET(&tl_bitmap, rsc_idx);

    status = ucp_wireup_msg_prepare(ucp_ep, UCP_WIREUP_MSG_EP_CHECK,
                                    &tl_bitmap, NULL, &wireup_msg,
                                    &wireup_msg_iov[1].iov_base,
                                    &wireup_msg_iov[1].iov_len);
    if (status != UCS_OK) {
        return status;
    }

    wireup_msg_iov[0].iov_base = &wireup_msg;
    wireup_msg_iov[0].iov_len  = sizeof(wireup_msg);

    packed_len = uct_ep_am_bcopy(uct_ep, UCP_AM_ID_WIREUP,
                                 ucp_wireup_msg_pack, wireup_msg_iov,
                                 UCT_SEND_FLAG_PEER_CHECK);
    ucs_free(wireup_msg_iov[1].iov_base);
    return (packed_len > 0) ? UCS_OK : (ucs_status_t)packed_len;
}

static void ucp_ep_req_purge_send(ucp_request_t *req, ucs_status_t status)
{
    ucs_assertv(UCS_STATUS_IS_ERR(status), "req %p: status %s", req,
                ucs_status_string(status));

    if (ucp_request_memh_invalidate(req, status)) {
        return;
    }

    ucp_request_complete_and_dereg_send(req, status);
}

void ucp_ep_req_purge(ucp_ep_h ucp_ep, ucp_request_t *req,
                      ucs_status_t status, int recursive)
{
    ucp_trace_req(req, "purged with status %s (%d) on ep %p",
                  ucs_status_string(status), status, ucp_ep);

    /* RNDV GET/PUT Zcopy operations shouldn't be handled here, because they
     * don't allocate local request ID, so they are not added on a list of
     * tracked operations */
    ucs_assert((req->send.uct.func != ucp_rndv_progress_rma_get_zcopy) &&
               (req->send.uct.func != ucp_rndv_progress_rma_put_zcopy));

    /* Only send operations could have request ID allocated */
    if (!(req->flags &
          (UCP_REQUEST_FLAG_RECV_AM | UCP_REQUEST_FLAG_RECV_TAG |
           UCP_REQUEST_FLAG_RNDV_FRAG))) {
        ucp_send_request_id_release(req);
    }

    if (req->flags & (UCP_REQUEST_FLAG_SEND_AM | UCP_REQUEST_FLAG_SEND_TAG)) {
        ucs_assert(!(req->flags & UCP_REQUEST_FLAG_SUPER_VALID));
        ucs_assert(req->send.ep == ucp_ep);
        ucp_ep_req_purge_send(req, status);
    } else if (req->flags & UCP_REQUEST_FLAG_RECV_AM) {
        ucs_assert(!(req->flags & UCP_REQUEST_FLAG_SUPER_VALID));
        ucs_assert(recursive); /* Mustn't be directly contained in an EP list
                                * of tracking requests */
        ucp_datatype_iter_cleanup(&req->recv.dt_iter, 1, UCP_DT_MASK_ALL);
        ucp_request_complete_am_recv(req, status);
    } else if (req->flags & UCP_REQUEST_FLAG_RECV_TAG) {
        ucs_assert(!(req->flags & UCP_REQUEST_FLAG_SUPER_VALID));
        ucs_assert(recursive); /* Mustn't be directly contained in an EP list
                                * of tracking requests */
        ucp_datatype_iter_cleanup(&req->recv.dt_iter, 1, UCP_DT_MASK_ALL);
        ucp_request_complete_tag_recv(req, status);
    } else if (req->flags & UCP_REQUEST_FLAG_RNDV_FRAG) {
        ucs_assert(req->flags & UCP_REQUEST_FLAG_SUPER_VALID);
        ucs_assert(recursive); /* Mustn't be directly contained in an EP list
                                * of tracking requests */

        /* It means that purging started from a request responsible for sending
         * RTR, so a request is responsible for copying data from staging buffer
         * and it uses a receive part of a request */
        req->super_req->recv.remaining -= req->recv.dt_iter.length;
        if (req->super_req->recv.remaining == 0) {
            ucp_ep_req_purge(ucp_ep, ucp_request_get_super(req), status, 1);
        }

        ucp_request_put(req);
    } else if ((req->send.uct.func == ucp_rma_sw_proto.progress_get) ||
               (req->send.uct.func == ucp_amo_sw_proto.progress_fetch)) {
        /* Currently we don't support UCP EP request purging for proto mode */
        ucs_assert(!ucp_ep->worker->context->config.ext.proto_enable);
        ucs_assert(req->send.ep == ucp_ep);

        ucp_request_send_buffer_dereg(req);
        ucp_request_complete_send(req, status);
        ucp_ep_rma_remote_request_completed(ucp_ep);
    } else {
        ucs_assert(req->send.ep == ucp_ep);

        if (req->send.uct.func == ucp_proto_progress_rndv_rtr) {
            if (req->send.rndv.mdesc != NULL) {
                ucs_mpool_put_inline(req->send.rndv.mdesc);
            }
        } else {
            /* SW RMA/PUT and AMO/Post operations don't allocate local request ID
             * and don't need to be tracked, since they complete UCP request upon
             * sending all data to a peer. Receiving RMA/CMPL and AMO/REP packets
             * complete flush requests */
            ucs_assert((req->send.uct.func != ucp_rma_sw_proto.progress_put) &&
                       (req->send.uct.func != ucp_amo_sw_proto.progress_post));
        }

        ucp_ep_req_purge(ucp_ep, ucp_request_get_super(req), status, 1);
        ucp_request_put(req);
    }
}

void ucp_ep_reqs_purge(ucp_ep_h ucp_ep, ucs_status_t status)
{
    ucs_hlist_head_t *proto_reqs = &ucp_ep->ext->proto_reqs;
    ucp_ep_flush_state_t *flush_state;
    ucp_request_t *req;

    while (!ucs_hlist_is_empty(proto_reqs)) {
        req = ucs_hlist_head_elem(proto_reqs, ucp_request_t, send.list);
        if (ucp_ep->worker->context->config.ext.proto_enable) {
            ucp_proto_request_abort(req, status);
        } else {
            ucp_ep_req_purge(ucp_ep, req, status, 0);
        }
    }

    if (/* Flush state is already valid (i.e. EP doesn't exist on matching
         * context) and not invalidated yet */
        !(ucp_ep->flags & UCP_EP_FLAG_ON_MATCH_CTX)) {
        flush_state = ucp_ep_flush_state(ucp_ep);

        /* Adjust 'comp_sn' value to a value stored in 'send_sn' by emulating
         * remote completion of RMA operations because those uncompleted
         * uncompleted operations won't be completed anymore. This could be only
         * SW RMA/PUT or AMO/Post operations, because SW RMA/GET or AMO/Fetch
         * operations should already complete flush operations which are waiting
         * for completion packets */
        while (UCS_CIRCULAR_COMPARE32(flush_state->cmpl_sn, <,
                                      flush_state->send_sn)) {
            ucp_ep_rma_remote_request_completed(ucp_ep);
        }
    }
}

static ucs_status_t ucp_ep_query_transport(ucp_ep_h ep, ucp_ep_attr_t *attr)
{
    ucp_worker_h worker     = ep->worker;
    ucp_ep_config_t *config = ucp_ep_config(ep);
    const uct_tl_resource_desc_t *rsc;
    ucp_transport_entry_t *transport_entry;
    size_t device_limit;
    size_t transport_limit;
    ucp_lane_index_t lane_index;
    ucp_rsc_index_t cm_idx;
    ucp_rsc_index_t rsc_index;

    /* Compute field end offsets for each field in the ucp_transport_entry_t
     * structure. */
    transport_limit = ucs_offsetof(ucp_transport_entry_t, transport_name) +
                      sizeof(transport_entry->transport_name);
    device_limit    = ucs_offsetof(ucp_transport_entry_t, device_name) +
                      sizeof(transport_entry->device_name);

    for (lane_index = 0; lane_index < ucs_min(attr->transports.num_entries,
                                              config->key.num_lanes);
         lane_index++) {
        /* Since the caller may be using a different size ucp_transport_entry_t
         * structure definition than this code, array indexing cannot be used
         * when accessing array elements. The array element's offset must be computed
         * as 'lane_index' * attr->transports.entry_size and that offset added to the
         * array's base address. */
        transport_entry =
                UCS_PTR_BYTE_OFFSET(attr->transports.entries,
                                    lane_index * attr->transports.entry_size);

        /* Each field updated in the following block must have its ending offset
         * compared to attr->transports.entry_size before the field is 
         * updated. If the field's ending offset is greater than the 
         * attr->transports.entry_size value, the field cannot be updated because
         * that will cause a storage overlay.
         */
        if (lane_index == config->key.cm_lane) {
            cm_idx = ep->ext->cm_idx;
            if (transport_limit <= attr->transports.entry_size) {
                if (cm_idx == UCP_NULL_RESOURCE) {
                    transport_entry->transport_name = "<unknown>";
                } else {
                    transport_entry->transport_name =
                            ucp_context_cm_name(worker->context, cm_idx);
                }
            }
            if (device_limit <= attr->transports.entry_size) {
                transport_entry->device_name = "";
            }
        } else {
            rsc_index = config->key.lanes[lane_index].rsc_index;
            rsc       = &worker->context->tl_rscs[rsc_index].tl_rsc;
            if (transport_limit <= attr->transports.entry_size) {
                transport_entry->transport_name = rsc->tl_name;
            }
            if (device_limit <= attr->transports.entry_size) {
                transport_entry->device_name = rsc->dev_name;
            }
        }
    }

    /* Set the number of transport/device name pairs that actually exist */
    attr->transports.num_entries = lane_index;
    return UCS_OK;
}

ucs_status_t ucp_ep_query_sockaddr(ucp_ep_h ep, ucp_ep_attr_t *attr)
{
    uct_ep_h uct_cm_ep = ucp_ep_get_cm_uct_ep(ep);
    uct_ep_attr_t uct_cm_ep_attr;
    ucs_status_t status;

    if ((uct_cm_ep == NULL) || ucp_is_uct_ep_failed(uct_cm_ep)) {
        ucs_debug("ep %p: no cm", ep);
        return UCS_ERR_NOT_CONNECTED;
    }

    memset(&uct_cm_ep_attr, 0, sizeof(uct_ep_attr_t));

    if (attr->field_mask & UCP_EP_ATTR_FIELD_LOCAL_SOCKADDR) {
        uct_cm_ep_attr.field_mask |= UCT_EP_ATTR_FIELD_LOCAL_SOCKADDR;
    }

    if (attr->field_mask & UCP_EP_ATTR_FIELD_REMOTE_SOCKADDR) {
        uct_cm_ep_attr.field_mask |= UCT_EP_ATTR_FIELD_REMOTE_SOCKADDR;
    }

    status = uct_ep_query(uct_cm_ep, &uct_cm_ep_attr);
    if (status != UCS_OK) {
        return status;
    }

    if (attr->field_mask & UCP_EP_ATTR_FIELD_LOCAL_SOCKADDR) {
        status = ucs_sockaddr_copy((struct sockaddr*)&attr->local_sockaddr,
                                   (struct sockaddr*)&uct_cm_ep_attr.local_address);
        if (status != UCS_OK) {
            return status;
        }
    }

    if (attr->field_mask & UCP_EP_ATTR_FIELD_REMOTE_SOCKADDR) {
        status = ucs_sockaddr_copy((struct sockaddr*)&attr->remote_sockaddr,
                                   (struct sockaddr*)&uct_cm_ep_attr.remote_address);
        if (status != UCS_OK) {
            return status;
        }
    }

    return UCS_OK;
}

ucs_status_t ucp_ep_query(ucp_ep_h ep, ucp_ep_attr_t *attr)
{
    ucs_status_t status;

    if (attr->field_mask & UCP_EP_ATTR_FIELD_NAME) {
#if ENABLE_DEBUG_DATA
        ucs_strncpy_safe(attr->name, ep->name, UCP_ENTITY_NAME_MAX);
#else
        ucs_snprintf_zero(attr->name, UCP_ENTITY_NAME_MAX, "%p", ep);
#endif
    }

    if (attr->field_mask &
        (UCP_EP_ATTR_FIELD_LOCAL_SOCKADDR | UCP_EP_ATTR_FIELD_REMOTE_SOCKADDR)) {
        status = ucp_ep_query_sockaddr(ep, attr);
        if (status != UCS_OK) {
            return status;
        }
    }

    if (attr->field_mask & UCP_EP_ATTR_FIELD_TRANSPORTS) {
        status = ucp_ep_query_transport(ep, attr);
        if (status != UCS_OK) {
            return status;
        }
    }

    if (attr->field_mask & UCP_EP_ATTR_FIELD_USER_DATA) {
        attr->user_data = ep->flags & UCP_EP_FLAG_USER_DATA_PARAM ? ep->ext->user_data : NULL;
    }

    return UCS_OK;
}

ucs_status_t ucp_ep_realloc_lanes(ucp_ep_h ep, unsigned new_num_lanes)
{
    int num_slow_lanes   = new_num_lanes - UCP_MAX_FAST_PATH_LANES;
    ucp_ep_ext_t *ep_ext = ep->ext;
    ucp_lane_index_t lane;
    unsigned old_num_lanes;
    uct_ep_h *tmp;

    if (num_slow_lanes <= 0) {
        ucs_free(ep_ext->uct_eps);
        ep_ext->uct_eps = NULL;
        return UCS_OK;
    }

    tmp = ucs_realloc(ep_ext->uct_eps,
                      num_slow_lanes * sizeof(*ep_ext->uct_eps),
                      "ucp_slow_lanes");
    if (tmp == NULL) {
        return UCS_ERR_NO_MEMORY;
    }

    ep_ext->uct_eps = tmp;

    old_num_lanes = (ep->cfg_index != UCP_WORKER_CFG_INDEX_NULL) ?
                            ucp_ep_num_lanes(ep) :
                            0;

    for (lane = old_num_lanes; lane < new_num_lanes; ++lane) {
        ucp_ep_set_lane(ep, lane, NULL);
    }

    return UCS_OK;
}

static void
ucp_ep_select_short_init(ucp_worker_h worker, ucp_worker_cfg_index_t cfg_index,
                         unsigned feature_flag, ucp_operation_id_t op_id,
                         unsigned proto_flags, ucp_lane_index_t exp_lane,
                         ucp_memtype_thresh_t *max_eager_short)
{
    ucp_ep_config_t *ep_config = ucp_worker_ep_config(worker, cfg_index);
    ucp_proto_select_short_t proto_short;

    if (worker->context->config.features & feature_flag) {
        ucp_proto_select_short_init(worker, &ep_config->proto_select,
                                    cfg_index, UCP_WORKER_CFG_INDEX_NULL,
                                    op_id, proto_flags, &proto_short);

        /* Short protocol should be either disabled, or use expected lane */
        ucs_assertv((proto_short.max_length_host_mem < 0) ||
                    (proto_short.lane == exp_lane),
                    "max_length_host_mem %ld, lane %d",
                    proto_short.max_length_host_mem, proto_short.lane);
    } else {
        ucp_proto_select_short_disable(&proto_short);
    }

    max_eager_short->memtype_off = proto_short.max_length_unknown_mem;
    max_eager_short->memtype_on  = proto_short.max_length_host_mem;
}

static void ucp_ep_config_proto_init(ucp_worker_h worker,
                                     ucp_worker_cfg_index_t cfg_index)
{
    ucp_ep_config_t *ep_config = ucp_worker_ep_config(worker, cfg_index);
    ucp_ep_config_key_t *key   = &ep_config->key;
    ucp_memtype_thresh_t *tag_max_short;
    ucp_lane_index_t tag_exp_lane;
    unsigned tag_proto_flags;

    /* Do protocol init once per EP config and only for protov2 */
    if ((!worker->context->config.ext.proto_enable) ||
        (ep_config->proto_init_flags & UCP_EP_PROTO_INITIALIZED)) {
        return;
    }

    ep_config->proto_init_flags |= UCP_EP_PROTO_INITIALIZED;

    if (ucp_ep_config_key_has_tag_lane(key)) {
        tag_proto_flags = UCP_PROTO_FLAG_TAG_SHORT;
        tag_max_short   = &ep_config->tag.offload.max_eager_short;
        tag_exp_lane    = key->tag_lane;
    } else {
        tag_proto_flags = UCP_PROTO_FLAG_AM_SHORT;
        tag_max_short   = &ep_config->tag.max_eager_short;
        tag_exp_lane    = key->am_lane;
    }

    ucp_ep_select_short_init(worker, cfg_index,
                             UCP_FEATURE_TAG, UCP_OP_ID_TAG_SEND,
                             tag_proto_flags, tag_exp_lane, tag_max_short);

    ucp_ep_select_short_init(worker, cfg_index,
                             UCP_FEATURE_AM, UCP_OP_ID_AM_SEND,
                             UCP_PROTO_FLAG_AM_SHORT, key->am_lane,
                             &ep_config->am_u.max_eager_short);

    ucp_ep_select_short_init(worker, cfg_index,
                             UCP_FEATURE_AM, UCP_OP_ID_AM_SEND_REPLY,
                             UCP_PROTO_FLAG_AM_SHORT, key->am_lane,
                             &ep_config->am_u.max_reply_eager_short);
}

void ucp_ep_set_cfg_index(ucp_ep_h ep, ucp_worker_cfg_index_t cfg_index)
{
    if (ep->cfg_index != UCP_WORKER_CFG_INDEX_NULL) {
        ucp_ep_config_deactivate_worker_ifaces(ep->worker, ep->cfg_index);
    }

    ep->cfg_index = cfg_index;
    ucp_ep_config_activate_worker_ifaces(ep->worker, cfg_index);
    ucp_ep_config_proto_init(ep->worker, cfg_index);
}<|MERGE_RESOLUTION|>--- conflicted
+++ resolved
@@ -228,11 +228,8 @@
     ep->ext->peer_mem                     = NULL;
     ep->ext->fence_seq                    = 0;
     ep->ext->uct_eps                      = NULL;
-<<<<<<< HEAD
+    ep->ext->flush_sys_dev_map            = 0;
     UCS_STATIC_BITMAP_RESET_ALL(&ep->ext->unflushed_lanes);
-=======
-    ep->ext->flush_sys_dev_map            = 0;
->>>>>>> 881a4199
 
     UCS_STATIC_ASSERT(sizeof(ep->ext->ep_match) >=
                       sizeof(ep->ext->flush_state));

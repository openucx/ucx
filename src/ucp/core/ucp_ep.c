--- conflicted
+++ resolved
@@ -828,20 +828,17 @@
     ucp_ep_h ep                = req->send.ep;
     ucs_async_context_t *async = &ep->worker->async;
 
-<<<<<<< HEAD
     /* in case of force close, schedule ucp_ep_local_disconnect_progress to
      * destroy the ep and all its lanes */
     if (req->send.flush.uct_flags & UCT_FLUSH_FLAG_CANCEL) {
         goto out;
     }
 
-    UCS_ASYNC_BLOCK(&ep->worker->async);
-=======
     UCS_ASYNC_BLOCK(async);
 
     ucs_debug("ep %p: flags 0x%x close flushed callback for request %p", ep,
               ep->flags, req);
->>>>>>> 35177367
+
     if (ucp_ep_is_cm_local_connected(ep)) {
         /* Now, when close flush is completed and we are still locally connected,
          * we have to notify remote side */

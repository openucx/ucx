--- conflicted
+++ resolved
@@ -190,11 +190,6 @@
             if (status != UCS_OK) {
                 goto out;
             }
-<<<<<<< HEAD
-
-            ucp_wireup_ep_set_next_ep(tmp_ep->uct_eps[lane_idx], tl_ep, 1);
-=======
->>>>>>> 5fd023de
         } else {
             ucs_assert(ucp_worker_is_tl_2iface(worker, rsc_idx));
         }

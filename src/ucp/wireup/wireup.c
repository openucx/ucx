/**
* Copyright (c) NVIDIA CORPORATION & AFFILIATES, 2001-2021. ALL RIGHTS RESERVED.
*
* See file LICENSE for terms.
*/

#ifdef HAVE_CONFIG_H
#  include "config.h"
#endif

#include "wireup.h"
#include "address.h"
#include "wireup_cm.h"
#include "wireup_ep.h"

#include <ucs/async/async.h>
#include <ucs/datastruct/queue.h>
#include <ucp/core/ucp_ep.h>
#include <ucp/core/ucp_listener.h>
#include <ucp/core/ucp_proxy_ep.h>
#include <ucp/core/ucp_worker.h>
#include <ucp/proto/proto_common.h>
#include <ucs/sys/iovec.h>
#include <ucp/tag/eager.h>

#include <ucp/core/ucp_request.inl>
#include <ucp/proto/proto_am.inl>

/*
 * Description of the protocol in UCX wiki:
 * https://github.com/openucx/ucx/wiki/Connection-establishment
 */


/* Validate wireup message, implemented as a macro to prevent static checker
 * warnings */
#define UCP_WIREUP_MSG_CHECK(_msg, _ep, _msg_type) \
    do { \
        ucs_assert((_msg)->type == (_msg_type)); \
        if (ucp_wireup_is_entry_msg(_msg_type)) { \
            ucs_assert(((_msg)->dst_ep_id == UCS_PTR_MAP_KEY_INVALID) != \
                       ((_ep) != NULL)); \
        } else { \
            ucs_assert((_msg)->dst_ep_id != UCS_PTR_MAP_KEY_INVALID); \
            ucs_assert((_ep) != NULL); \
        } \
    } while (0)

static int ucp_wireup_is_entry_msg(unsigned msg_type)
{
    return (msg_type == UCP_WIREUP_MSG_REQUEST) ||
           (msg_type == UCP_WIREUP_MSG_PROMOTE);
}

size_t ucp_wireup_msg_pack(void *dest, void *arg)
{
    struct iovec *wireup_msg_iov = (struct iovec*)arg;

    return ucs_iov_copy(wireup_msg_iov, 2, 0, dest,
                        wireup_msg_iov[0].iov_len + wireup_msg_iov[1].iov_len,
                        UCS_IOV_COPY_TO_BUF);
}

const char* ucp_wireup_msg_str(uint8_t msg_type)
{
    switch (msg_type) {
    case UCP_WIREUP_MSG_PRE_REQUEST:
        return "PRE_REQ";
    case UCP_WIREUP_MSG_REQUEST:
        return "REQ";
    case UCP_WIREUP_MSG_REPLY:
        return "REP";
    case UCP_WIREUP_MSG_ACK:
        return "ACK";
    case UCP_WIREUP_MSG_EP_CHECK:
        return "EP_CHECK";
    case UCP_WIREUP_MSG_EP_REMOVED:
        return "EP_REMOVED";
    case UCP_WIREUP_MSG_PROMOTE:
        return "PROMOTION";
    case UCP_WIREUP_MSG_DEMOTE:
        return "DEMOTION";
    default:
        return "<unknown>";
    }
}

ucp_lane_index_t ucp_wireup_get_msg_lane(ucp_ep_h ep, uint8_t msg_type)
{
    ucp_context_h   context    = ep->worker->context;
    ucp_ep_config_t *ep_config = ucp_ep_config(ep);
    ucp_lane_index_t lane, fallback_lane;

    if (msg_type == UCP_WIREUP_MSG_ACK) {
        lane          = ep_config->key.am_lane;
        fallback_lane = ep_config->key.wireup_msg_lane;
    } else {
        /* for request/response, try wireup_msg_lane first */
        lane          = ep_config->key.wireup_msg_lane;
        fallback_lane = ep_config->key.am_lane;
    }

    if (lane == UCP_NULL_LANE) {
        lane = fallback_lane;
    }

    if (lane == UCP_NULL_LANE) {
        ucs_fatal("ep %p to %s: could not find a lane to send CONN_%s%s",
                  ep, ucp_ep_peer_name(ep), ucp_wireup_msg_str(msg_type),
                  context->config.ext.unified_mode ?
                  ". try to set UCX_UNIFIED_MODE=n." : "");
    }

    return lane;
}

ucs_status_t ucp_wireup_msg_progress(uct_pending_req_t *self)
{
    ucp_request_t *req  = ucs_container_of(self, ucp_request_t, send.uct);
    ucp_ep_h ep         = req->send.ep;
    ucs_status_t status;
    ssize_t packed_len;
    unsigned am_flags;
    struct iovec wireup_msg_iov[2];

    UCS_ASYNC_BLOCK(&ep->worker->async);

    if (req->send.wireup.type == UCP_WIREUP_MSG_REQUEST) {
        if (ep->flags & UCP_EP_FLAG_REMOTE_CONNECTED) {
            ucs_trace("ep %p: not sending wireup message - remote already connected",
                      ep);
            status = UCS_OK;
            goto out_free_req;
        }
    } else if (req->send.wireup.type == UCP_WIREUP_MSG_PRE_REQUEST) {
        ucs_assert (!(ep->flags & UCP_EP_FLAG_REMOTE_CONNECTED));
    }

    /* send the active message */
    req->send.lane = ucp_wireup_get_msg_lane(ep, req->send.wireup.type);

    am_flags = 0;
    if ((req->send.wireup.type == UCP_WIREUP_MSG_REQUEST) ||
        (req->send.wireup.type == UCP_WIREUP_MSG_PRE_REQUEST)) {
        am_flags |= UCT_SEND_FLAG_SIGNALED;
    }

    VALGRIND_CHECK_MEM_IS_DEFINED(&req->send.wireup, sizeof(req->send.wireup));
    VALGRIND_CHECK_MEM_IS_DEFINED(req->send.buffer, req->send.length);

    wireup_msg_iov[0].iov_base = &req->send.wireup;
    wireup_msg_iov[0].iov_len  = sizeof(req->send.wireup);

    wireup_msg_iov[1].iov_base = req->send.buffer;
    wireup_msg_iov[1].iov_len  = req->send.length;

    packed_len = uct_ep_am_bcopy(ucp_ep_get_lane(ep, req->send.lane),
                                 UCP_AM_ID_WIREUP, ucp_wireup_msg_pack,
                                 wireup_msg_iov, am_flags);
    if (ucs_unlikely(packed_len < 0)) {
        status = (ucs_status_t)packed_len;
        if (ucs_likely(status == UCS_ERR_NO_RESOURCE)) {
            goto out;
        }

        ucs_diag("failed to send wireup: %s", ucs_status_string(status));
        ucp_ep_set_failed_schedule(ep, req->send.lane, status);

        status = UCS_OK;
        goto out_free_req;
    } else {
        status = UCS_OK;
    }

    switch (req->send.wireup.type) {
    case UCP_WIREUP_MSG_PRE_REQUEST:
        ucp_ep_update_flags(ep, UCP_EP_FLAG_CONNECT_PRE_REQ_SENT, 0);
        break;
    case UCP_WIREUP_MSG_REQUEST:
        ucp_ep_update_flags(ep, UCP_EP_FLAG_CONNECT_REQ_SENT, 0);
        break;
    case UCP_WIREUP_MSG_REPLY:
        ucp_ep_update_flags(ep, UCP_EP_FLAG_CONNECT_REP_SENT, 0);
        break;
    case UCP_WIREUP_MSG_ACK:
        ucp_ep_update_flags(ep, UCP_EP_FLAG_CONNECT_ACK_SENT, 0);
        break;
    }

out_free_req:
    ucs_free(req->send.buffer);
    ucp_request_mem_free(req);
out:
    UCS_ASYNC_UNBLOCK(&ep->worker->async);
    return status;
}

static int ucp_wireup_is_score_valid(uint8_t type)
{
    return (type == UCP_WIREUP_MSG_PROMOTE) || (type == UCP_WIREUP_MSG_DEMOTE);
}

ucs_status_t
ucp_wireup_msg_prepare(ucp_ep_h ep, uint8_t type,
                       const ucp_tl_bitmap_t *tl_bitmap,
                       const ucp_lane_index_t *lanes2remote,
                       ucp_wireup_msg_t *msg_hdr, void **address_p,
                       size_t *address_length_p)
{
    ucp_context_h context = ep->worker->context;
    unsigned pack_flags   = ucp_worker_default_address_pack_flags(ep->worker) |
                            UCP_ADDRESS_PACK_FLAG_TL_RSC_IDX;
    ucs_status_t status;

    msg_hdr->type = type;
    if (ucp_wireup_is_score_valid(type)) {
        msg_hdr->score = ucp_ep_get_usage_score(ep) * UINT8_MAX;
    } else {
        msg_hdr->err_mode = ucp_ep_config(ep)->key.err_mode;
    }
    msg_hdr->conn_sn   = ep->conn_sn;
    msg_hdr->src_ep_id = ucp_ep_local_id(ep);
    if (ep->flags & UCP_EP_FLAG_REMOTE_ID) {
        msg_hdr->dst_ep_id = ucp_ep_remote_id(ep);
    } else {
        /* Destination UCP endpoint ID must be packed in case of CM */
        ucs_assert(!ucp_ep_has_cm_lane(ep));
        msg_hdr->dst_ep_id = UCS_PTR_MAP_KEY_INVALID;
    }

    /* pack all addresses */
    status = ucp_address_pack(ep->worker, ep, tl_bitmap, pack_flags,
                              context->config.ext.worker_addr_version,
                              lanes2remote, UINT_MAX, address_length_p,
                              address_p);
    if (status != UCS_OK) {
        ucs_error("failed to pack address: %s", ucs_status_string(status));
    }

    return status;
}

static ucs_status_t
ucp_wireup_msg_send(ucp_ep_h ep, uint8_t type, const ucp_tl_bitmap_t *tl_bitmap,
                    const ucp_lane_index_t *lanes2remote)
{
    ucp_request_t *req;
    ucs_status_t status;

    ucs_assert(ep->cfg_index != UCP_WORKER_CFG_INDEX_NULL);

    if (ep->flags & UCP_EP_FLAG_FAILED) {
        ucs_debug("ep %p: not sending WIREUP message (%u), because ep failed",
                  ep, type);
        return UCS_ERR_CONNECTION_RESET;
    }

    /* We cannot allocate from memory pool because it's not thread safe
     * and this function may be called from any thread
     */
    req = ucp_request_mem_alloc("wireup_msg_req");
    if (req == NULL) {
        ucs_error("failed to allocate request for sending WIREUP message");
        status = UCS_ERR_NO_MEMORY;
        goto err;
    }

    req->flags         = 0;
    req->send.ep       = ep;
    req->send.uct.func = ucp_wireup_msg_progress;
    req->send.datatype = ucp_dt_make_contig(1);
    ucp_request_send_state_init(req, ucp_dt_make_contig(1), 0);

    status = ucp_wireup_msg_prepare(ep, type, tl_bitmap, lanes2remote,
                                    &req->send.wireup, &req->send.buffer,
                                    &req->send.length);
    if (status != UCS_OK) {
        ucp_request_mem_free(req);
        goto err;
    }

    ucp_request_send(req);
    /* coverity[leaked_storage] */
    return UCS_OK;

err:
    ucp_ep_set_failed_schedule(ep, UCP_NULL_LANE, status);
    return status;
}

static ucp_tl_bitmap_t
ucp_wireup_get_ep_tl_bitmap(ucp_ep_h ep, ucp_lane_map_t lane_map)
{
    ucp_tl_bitmap_t tl_bitmap = UCS_STATIC_BITMAP_ZERO_INITIALIZER;
    ucp_lane_index_t lane;

    ucs_for_each_bit(lane, lane_map) {
        ucs_assert(lane < UCP_MAX_LANES);
        if (ucp_ep_get_rsc_index(ep, lane) == UCP_NULL_RESOURCE) {
            continue;
        }

        UCS_STATIC_BITMAP_SET(&tl_bitmap, ucp_ep_get_rsc_index(ep, lane));
    }

    return tl_bitmap;
}

int ucp_wireup_connect_p2p(ucp_worker_h worker, ucp_rsc_index_t rsc_index,
                           int has_cm_lane)
{
    /* The EP with CM lane has to be connected to remote EP, so prefer native
     * UCT p2p capability. */
    return has_cm_lane ?
           ucp_worker_is_tl_p2p(worker, rsc_index) :
           !ucp_worker_is_tl_2iface(worker, rsc_index);
}

/*
 * Select remote ep address for every remote address entry (because there
 * could be multiple ep addresses per entry). This selection is used to create
 * 'lanes2remote' mapping with the remote lane index for each local lane.
 */
static void
ucp_wireup_match_p2p_lanes(ucp_ep_h ep,
                           const ucp_unpacked_address_t *remote_address,
                           const unsigned *addr_indices,
                           ucp_lane_index_t *lanes2remote)
{
    const ucp_address_entry_t *address;
    unsigned address_index;
    ucp_lane_index_t lane, remote_lane, num_lanes;
    unsigned *ep_addr_indexes;
    unsigned ep_addr_index;
    uint64_t used_remote_lanes;

    /* Initialize the counters of ep address index for each address entry */
    ep_addr_indexes = ucs_alloca(sizeof(ep_addr_index) *
                                 remote_address->address_count);
    for (address_index = 0; address_index < remote_address->address_count;
         ++address_index) {
        ep_addr_indexes[address_index] = 0;
    }

    /* Initialize lanes2remote array */
    for (lane = 0; lane < UCP_MAX_LANES; ++lane) {
        lanes2remote[lane] = UCP_NULL_LANE;
    }

    used_remote_lanes = 0;
    num_lanes         = ucp_ep_num_lanes(ep);
    for (lane = 0; lane < num_lanes; ++lane) {
        if (!ucp_ep_is_lane_p2p(ep, lane)) {
            continue;
        }

        /* Select next remote ep address within the address_index as specified
         * by addr_indices argument
         */
        address_index      = addr_indices[lane];
        address            = &remote_address->address_list[address_index];
        ep_addr_index      = ep_addr_indexes[address_index]++;
        ucs_assertv(ep_addr_index < address->num_ep_addrs,
                    "lane=%d/%d tl_name_csum=0x%02x address_index=%u "
                    "ep_addr_index=%u num_ep_addrs=%u",
                    lane, num_lanes, address->tl_name_csum, address_index,
                    ep_addr_index, address->num_ep_addrs);
        remote_lane        = address->ep_addrs[ep_addr_index].lane;
        lanes2remote[lane] = remote_lane;

        if (used_remote_lanes & UCS_BIT(remote_lane)) {
            ucs_fatal("ep %p: remote lane %d is used more than once", ep,
                      remote_lane);
        }
        used_remote_lanes |= UCS_BIT(remote_lane);

        ucs_trace("ep %p: lane[%d]->remote_lane[%d] (address[%d].ep_address[%d])",
                  ep, lane, remote_lane, address_index, ep_addr_index);
    }
}

static ucs_status_t
ucp_wireup_find_remote_p2p_addr(ucp_ep_h ep, ucp_lane_index_t remote_lane,
                                const ucp_unpacked_address_t *remote_address,
                                const ucp_address_entry_t **address_entry_p,
                                const ucp_address_entry_ep_addr_t **ep_entry_p)
{
    const ucp_address_entry_t *address;
    unsigned ep_addr_index;

    ucp_unpacked_address_for_each(address, remote_address) {
        for (ep_addr_index = 0; ep_addr_index < address->num_ep_addrs;
             ++ep_addr_index) {
            if (remote_lane == address->ep_addrs[ep_addr_index].lane) {
                *address_entry_p = address;
                *ep_entry_p      = &address->ep_addrs[ep_addr_index];
                return UCS_OK;
            }
        }
    }

    return UCS_ERR_UNREACHABLE;
}

ucs_status_t
ucp_wireup_connect_local(ucp_ep_h ep,
                         const ucp_unpacked_address_t *remote_address,
                         const ucp_lane_index_t *lanes2remote)
{
    ucp_lane_index_t lane, remote_lane;
    const ucp_address_entry_t *address_entry;
    const ucp_address_entry_ep_addr_t *ep_entry;
    ucs_status_t status;

    ucs_trace("ep %p: connect local transports", ep);
    ucs_log_indent(1);

    for (lane = 0; lane < ucp_ep_num_lanes(ep); ++lane) {
        if (!ucp_ep_is_lane_p2p(ep, lane) ||
                /* Skip lanes which are already connected */
                !ucp_wireup_ep_test(ucp_ep_get_lane(ep, lane))) {
            continue;
        }

        remote_lane = (lanes2remote == NULL) ? lane : lanes2remote[lane];

        status = ucp_wireup_find_remote_p2p_addr(ep, remote_lane, remote_address,
                                                 &address_entry, &ep_entry);
        if (status != UCS_OK) {
            ucs_error("ep %p: no remote ep address for lane[%d]->remote_lane[%d]",
                      ep, lane, remote_lane);
            goto out;
        }

        status = ucp_wireup_ep_connect_to_ep_v2(ucp_ep_get_lane(ep, lane),
                                                address_entry, ep_entry);
        if (status != UCS_OK) {
            goto out;
        }
    }

    status = UCS_OK;

out:
    ucs_log_indent(-1);
    return status;
}

static int ucp_ep_has_wireup_msg_pending(ucp_ep_h ucp_ep)
{
    ucp_wireup_ep_t *wireup_ep;
    ucp_lane_index_t lane;

    for (lane = 0; lane < ucp_ep_num_lanes(ucp_ep); ++lane) {
        wireup_ep = ucp_wireup_ep(ucp_ep_get_lane(ucp_ep, lane));
        if ((wireup_ep != NULL) && (wireup_ep->pending_count != 0)) {
            return 1;
        }
    }

    return 0;
}

static void ucp_wireup_eps_progress_sched(ucp_ep_h ucp_ep)
{
    /* Use one-shot mode to avoid the need to save prog_id */
    ucs_callbackq_add_oneshot(&ucp_ep->worker->uct->progress_q, ucp_ep,
                              ucp_wireup_eps_progress, ucp_ep);
    ucp_worker_signal_internal(ucp_ep->worker);
}

/*
 * We switch the endpoints in this function (instead in wireup code) since
 * this is guaranteed to run from the main thread.
 */
unsigned ucp_wireup_eps_progress(void *arg)
{
    ucp_ep_h ucp_ep = arg;
    ucp_wireup_ep_t *wireup_ep;
    ucs_queue_head_t tmp_pending_queue;
    ucp_lane_index_t lane;

    UCS_ASYNC_BLOCK(&ucp_ep->worker->async);

    /* If we still have pending wireup messages, send them out first */
    if (ucp_ep_has_wireup_msg_pending(ucp_ep)) {
        /* Reschedule the progress since it's one-shot */
        ucp_wireup_eps_progress_sched(ucp_ep);
        goto out_unblock;
    }

    /* If an error happened on the endpoint (but perhaps the deferred error handler,
     * ucp_worker_iface_err_handle_progress(), was not called yet, avoid changing
     * ep state, and let the error handler take care of cleanup.
     */
    if (ucp_ep->flags & UCP_EP_FLAG_FAILED) {
        ucs_trace("ep %p: not switching wireup eps to ready state because of "
                  "error", ucp_ep);
        goto out_unblock;
    }

    /* Move wireup pending queue to temporary queue and remove references to
     * the wireup progress function
     */
    ucp_wireup_eps_pending_extract(ucp_ep, &tmp_pending_queue);
    for (lane = 0; lane < ucp_ep_num_lanes(ucp_ep); ++lane) {
        wireup_ep = ucp_wireup_ep(ucp_ep_get_lane(ucp_ep, lane));
        if (wireup_ep == NULL) {
            continue;
        }

        ucs_assert(wireup_ep->flags & UCP_WIREUP_EP_FLAG_READY);
        ucs_assert(wireup_ep->super.uct_ep != NULL);

        ucs_trace("ep %p: switching wireup_ep %p to ready state", ucp_ep,
                  wireup_ep);

        /* Switch to real transport and destroy proxy endpoint (aux_ep as well) */
        ucp_proxy_ep_replace(&wireup_ep->super);
    }

    /* Replay pending requests */
    ucp_wireup_replay_pending_requests(ucp_ep, &tmp_pending_queue);
    UCS_ASYNC_UNBLOCK(&ucp_ep->worker->async);
    return 1;

out_unblock:
    UCS_ASYNC_UNBLOCK(&ucp_ep->worker->async);
    return 0;
}

void ucp_wireup_update_flags(ucp_ep_h ucp_ep, uint32_t new_flags)
{
    ucp_lane_index_t lane;
    ucp_wireup_ep_t *wireup_ep;

    for (lane = 0; lane < ucp_ep_num_lanes(ucp_ep); ++lane) {
        wireup_ep = ucp_wireup_ep(ucp_ep_get_lane(ucp_ep, lane));
        if (wireup_ep == NULL) {
            continue;
        }

        ucs_trace("ep %p: wireup_ep=%p flags=0x%x new_flags=0x%x", ucp_ep,
                  wireup_ep, wireup_ep->flags, new_flags);
        wireup_ep->flags |= new_flags;
    }
}

void ucp_wireup_remote_connected(ucp_ep_h ep)
{
    if (ep->flags & UCP_EP_FLAG_REMOTE_CONNECTED) {
        return;
    }

    ucs_trace("ep %p: remote connected, ep_cfg[%u]", ep, ep->cfg_index);
    if (!(ep->flags & UCP_EP_FLAG_CLOSED)) {
        /* set REMOTE_CONNECTED flag if an EP is not closed, otherwise -
         * just make UCT EPs remote connected to remove WIREUP_EP for them
         * and complete flush(LOCAL) operation in UCP EP close procedure
         * (don't set REMOTE_CONNECTED flag to avoid possible wrong behavior
         * in ucp_ep_close_flushed_callback() when a peer was already
         * disconnected, but we set REMOTE_CONNECTED flag again) */
        ucp_ep_update_flags(ep, UCP_EP_FLAG_REMOTE_CONNECTED, 0);
    }

    ucp_wireup_update_flags(ep,
                            UCP_WIREUP_EP_FLAG_REMOTE_CONNECTED |
                            UCP_WIREUP_EP_FLAG_READY);
    ucp_wireup_eps_progress_sched(ep);
    ucs_assert(ep->flags & UCP_EP_FLAG_REMOTE_ID);
}

static UCS_F_ALWAYS_INLINE unsigned
ucp_ep_err_mode_init_flags(ucp_err_handling_mode_t err_mode, uint8_t msg_type)
{
    return (!ucp_wireup_is_score_valid(msg_type) &&
            (err_mode == UCP_ERR_HANDLING_MODE_PEER)) ?
                   UCP_EP_INIT_ERR_MODE_PEER_FAILURE :
                   0;
}

static void
ucp_wireup_send_rank_update(ucp_ep_h ep, int is_progress, unsigned msg_type)
{
    ucs_status_t status;

    if (!is_progress) {
        return;
    }

    UCS_ASYNC_BLOCK(&ep->worker->async);
    ucp_ep_update_flags(ep, UCP_EP_FLAG_CONNECT_REQ_QUEUED, 0);
    UCS_ASYNC_UNBLOCK(&ep->worker->async);

    ucs_debug("ep %p: send %s request to %p (score: %.2f)", ep,
              ucp_wireup_msg_str(msg_type), (void*)ucp_ep_remote_id(ep),
              ucp_ep_get_usage_score(ep));

    status = ucp_wireup_msg_send(ep, msg_type, &ucp_tl_bitmap_max, NULL);
    if (status != UCS_OK) {
        goto err_ep_set_failed;
    }

    return;

err_ep_set_failed:
    ucp_ep_set_failed_schedule(ep, UCP_NULL_LANE, status);
}

void ucp_wireup_send_promotion_request(void *entry, void *arg, int is_progress)
{
    ucp_wireup_send_rank_update(entry, is_progress, UCP_WIREUP_MSG_PROMOTE);
}

void ucp_wireup_send_demotion_request(void *entry, void *arg, int is_progress)
{
    ucp_wireup_send_rank_update(entry, is_progress, UCP_WIREUP_MSG_DEMOTE);
}

static UCS_F_NOINLINE void
ucp_wireup_process_pre_request(ucp_worker_h worker, ucp_ep_h ep,
                               const ucp_wireup_msg_t *msg,
                               const ucp_unpacked_address_t *remote_address)
{
    unsigned ep_init_flags = UCP_EP_INIT_CREATE_AM_LANE |
                             UCP_EP_INIT_CM_WIREUP_CLIENT |
                             ucp_ep_err_mode_init_flags(
                                     msg->err_mode, UCP_WIREUP_MSG_PRE_REQUEST);
    unsigned addr_indices[UCP_MAX_LANES];
    ucs_status_t status;

    UCP_WIREUP_MSG_CHECK(msg, ep, UCP_WIREUP_MSG_PRE_REQUEST);
    ucs_trace("got wireup pre_request from 0x%"PRIx64" src_ep_id 0x%"PRIx64
              " dst_ep_id 0x%"PRIx64" conn_sn %u address version %u/%u",
              remote_address->uuid, msg->src_ep_id, msg->dst_ep_id,
              msg->conn_sn, remote_address->addr_version,
              remote_address->dst_version);

    ucs_assert(ucp_ep_get_cm_wireup_ep(ep) != NULL);
    ucs_assert(ep->flags & UCP_EP_FLAG_CONNECT_WAIT_PRE_REQ);

    status = ucp_ep_config_err_mode_check_mismatch(ep, msg->err_mode);
    if (status != UCS_OK) {
        goto err_ep_set_failed;
    }

    /* restore the EP here to avoid access to incomplete configuration before
       this point */
    ucp_ep_update_remote_id(ep, msg->src_ep_id);

    /* initialize transport endpoints */
    status = ucp_wireup_init_lanes(ep, ep_init_flags, &ucp_tl_bitmap_max,
                                   remote_address, addr_indices);
    if (status != UCS_OK) {
        goto err_ep_set_failed;
    }

    status = ucp_wireup_send_request(ep);
    if (status != UCS_OK) {
        goto err_ep_set_failed;
    }

    return;

err_ep_set_failed:
    ucp_ep_set_failed_schedule(ep, UCP_NULL_LANE, status);
}

static int ucp_wireup_full_handshake_required(ucp_ep_h ep, uint8_t msg_type)
{
    ucp_lane_index_t lane      = ucp_wireup_get_msg_lane(ep, msg_type);
    ucp_wireup_ep_t *wireup_ep = ucp_wireup_ep(ucp_ep_get_lane(ep, lane));

    return (wireup_ep != NULL) &&
           (wireup_ep->flags & UCP_WIREUP_EP_FLAG_FLUSH_REQUIRED);
}

static ucp_ep_h
ucp_wireup_resolve_local_ep(ucp_worker_h worker, ucp_ep_h msg_ep,
                            const ucp_wireup_msg_t *msg,
                            const ucp_unpacked_address_t *remote_address,
                            uint8_t expected_msg_type,
                            unsigned *ep_init_flags_p)
{
    uint64_t remote_uuid   = remote_address->uuid;
    unsigned ep_init_flags = ucp_ep_err_mode_init_flags(msg->err_mode,
                                                        msg->type);
    ucp_ep_h ep;
    ucs_status_t status;

    UCP_WIREUP_MSG_CHECK(msg, msg_ep, expected_msg_type);
    ucs_trace("got wireup request from 0x%"PRIx64" src_ep_id 0x%"PRIx64
              " dst_ep_id 0x%"PRIx64" conn_sn %d address version %u/%u",
              remote_address->uuid, msg->src_ep_id, msg->dst_ep_id,
              msg->conn_sn, remote_address->addr_version,
              remote_address->dst_version);

    if (msg_ep != NULL) {
        ep = msg_ep;
        ucs_assert(msg->dst_ep_id != UCS_PTR_MAP_KEY_INVALID);
        ucp_ep_update_remote_id(ep, msg->src_ep_id);
        ep_init_flags |= UCP_EP_INIT_CREATE_AM_LANE;
        ucp_ep_match_remove_ep(worker, ep);
    } else {
        ep = ucp_ep_match_retrieve(worker, remote_uuid, msg->conn_sn,
                                   UCS_CONN_MATCH_QUEUE_EXP);
        if (ep == NULL) {
            /* Create a new endpoint if does not exist */
            status = ucp_ep_create_base(worker, ep_init_flags, remote_address->name,
                                        "remote-request", &ep);
            if (status != UCS_OK) {
                return NULL;
            }

            /* add internal endpoint to hash */
            ep->conn_sn = msg->conn_sn;
            if (!ucp_ep_match_insert(worker, ep, remote_uuid, ep->conn_sn,
                                     UCS_CONN_MATCH_QUEUE_UNEXP)) {
                if (worker->context->config.features & UCP_FEATURE_STREAM) {
                    ucs_diag("worker %p: created the endpoint %p without"
                             " connection matching, but Stream API support was"
                             " requested on the context %p",
                             worker, ep, worker->context);
                }
            }
        }

        else if (!ucp_wireup_is_score_valid(msg->type)) {
            status = ucp_ep_config_err_mode_check_mismatch(ep, msg->err_mode);
            if (status != UCS_OK) {
                ucp_ep_set_failed_schedule(ep, UCP_NULL_LANE, status);
                return NULL;
            }
        }

        ucp_ep_update_remote_id(ep, msg->src_ep_id);

        /*
         * If the current endpoint already sent a connection request, we have a
         * "simultaneous connect" situation. In this case, only one of the endpoints
         * (instead of both) should respect the connect request, otherwise they
         * will end up being connected to "internal" endpoints on the remote side
         * instead of each other. We use the uniqueness of worker uuid to decide
         * which connect request should be ignored.
         */
        if ((ep->flags & UCP_EP_FLAG_CONNECT_REQ_QUEUED) &&
            (remote_uuid > worker->uuid)) {
            ucs_trace("ep %p: ignoring simultaneous connect request", ep);
            ucp_ep_update_flags(ep, UCP_EP_FLAG_CONNECT_REQ_IGNORED, 0);
            return NULL;
        }
    }

    if (ucp_ep_has_cm_lane(ep)) {
        ep_init_flags |= UCP_EP_INIT_CM_WIREUP_SERVER;
    }

    *ep_init_flags_p = ep_init_flags;
    return ep;
}

static UCS_F_NOINLINE void
ucp_wireup_process_request(ucp_worker_h worker, ucp_ep_h msg_ep,
                           const ucp_wireup_msg_t *msg,
                           const ucp_unpacked_address_t *remote_address)
{
    int send_reply            = 0;
    ucp_tl_bitmap_t tl_bitmap = UCS_STATIC_BITMAP_ZERO_INITIALIZER;
    ucp_lane_index_t lanes2remote[UCP_MAX_LANES];
    unsigned addr_indices[UCP_MAX_LANES];
    unsigned ep_init_flags;
    ucs_status_t status;
    int has_cm_lane;
    ucp_ep_h ep;

    ep = ucp_wireup_resolve_local_ep(worker, msg_ep, msg, remote_address,
                                     UCP_WIREUP_MSG_REQUEST, &ep_init_flags);
    if (ep == NULL) {
        return;
    }

    has_cm_lane = ucp_ep_has_cm_lane(ep);

    /* Initialize lanes (possible destroy existing lanes) */
    status = ucp_wireup_init_lanes(ep, ep_init_flags, &ucp_tl_bitmap_max,
                                   remote_address, addr_indices);
    if (status != UCS_OK) {
        goto err_set_ep_failed;
    }

    ucp_wireup_match_p2p_lanes(ep, remote_address, addr_indices, lanes2remote);

    /* Send a reply if remote side does not have ep_ptr (active-active flow) or
     * there are p2p lanes (client-server flow)
     */
    send_reply = /* Always send the reply in case of CM, the client's EP has to
                  * be marked as REMOTE_CONNECTED */
            has_cm_lane || (msg->dst_ep_id == UCS_PTR_MAP_KEY_INVALID) ||
            ucp_ep_config(ep)->p2p_lanes ||
            ucp_wireup_full_handshake_required(ep, msg->type);

    /* Connect p2p addresses to remote endpoint, if at least one is true: */
    if (/* - EP has not been connected locally yet */
        !(ep->flags & UCP_EP_FLAG_LOCAL_CONNECTED) ||
        /* - EP has CM lane (it is locally connected, since CM lanes are
         *   connected) */
        has_cm_lane) {
        status = ucp_wireup_connect_local(ep, remote_address, lanes2remote);
        if (status != UCS_OK) {
            goto err_set_ep_failed;
        }

        tl_bitmap  = ucp_wireup_get_ep_tl_bitmap(ep,
                                                 ucp_ep_config(ep)->p2p_lanes);
        ucp_ep_update_flags(ep, UCP_EP_FLAG_LOCAL_CONNECTED, 0);

        ucs_assert(send_reply);
    }

    /* don't mark as connected to remote now in case of CM, since it destroys
     * CM wireup EP (if it is hidden in the CM lane) that is used for sending
     * WIREUP MSGs */
    if (!ucp_ep_config(ep)->p2p_lanes && !has_cm_lane &&
        !ucp_wireup_full_handshake_required(ep, msg->type)) {
        /* mark the endpoint as connected to remote */
        ucp_wireup_remote_connected(ep);
    }

    if (send_reply) {
        ucs_trace("ep %p: sending wireup reply", ep);
        ucp_wireup_msg_send(ep, UCP_WIREUP_MSG_REPLY, &tl_bitmap, lanes2remote);
    }

    return;

err_set_ep_failed:
    ucp_ep_set_failed_schedule(ep, UCP_NULL_LANE, status);
}

static void
ucp_wireup_process_rank_update(ucp_ep_h ep, unsigned ep_init_flags,
                               const ucp_wireup_msg_t *msg,
                               const ucp_unpacked_address_t *remote_address)
{
    unsigned addr_indices[UCP_MAX_LANES];
    ucs_status_t status;

    status = ucp_wireup_init_lanes(ep, ep_init_flags, &ucp_tl_bitmap_max,
                                   remote_address, addr_indices);
    if (status != UCS_OK) {
        goto err;
    }

    if (!ucp_ep_config(ep)->p2p_lanes &&
        !ucp_wireup_full_handshake_required(ep, msg->type)) {
        ucp_wireup_remote_connected(ep);
    }

    status = ucp_wireup_send_request(ep);
    if (status != UCS_OK) {
        goto err;
    }

    return;

err:
    ucp_ep_set_failed_schedule(ep, UCP_NULL_LANE, status);
}

static UCS_F_NOINLINE void ucp_wireup_process_promotion_request(
        ucp_worker_h worker, ucp_ep_h msg_ep, const ucp_wireup_msg_t *msg,
        const ucp_unpacked_address_t *remote_address)
{
    /* Convert score to be in range [0-1] */
    double score = (double)msg->score / UINT8_MAX;
    unsigned ep_init_flags;
    ucs_usage_tracker_h usage_tracker;
    ucp_ep_h ep;

    ep = ucp_wireup_resolve_local_ep(worker, msg_ep, msg, remote_address,
                                     UCP_WIREUP_MSG_PROMOTE, &ep_init_flags);
    if (ep == NULL) {
        return;
    }

    usage_tracker = ucp_worker_get_usage_tracker(ep->worker);
    ucs_usage_tracker_set_min_score(usage_tracker, ep, score);

    if (!ucs_usage_tracker_is_promoted(usage_tracker, ep)) {
        ucs_debug("ep %p: promotion request from %p denied (score: %.2f)", ep,
                  (void*)msg->src_ep_id, score);
        return;
    }

    ucs_debug("ep %p: promotion request from %p accepted (score: %.2f)", ep,
              (void*)msg->src_ep_id, score);

    ucp_wireup_process_rank_update(ep, ep_init_flags, msg, remote_address);
}

static UCS_F_NOINLINE void ucp_wireup_process_demotion_request(
        ucp_worker_h worker, ucp_ep_h ep, const ucp_wireup_msg_t *msg,
        const ucp_unpacked_address_t *remote_address)
{
    double score = (double)msg->score / UINT8_MAX;
    ucs_usage_tracker_h usage_tracker;

    UCP_WIREUP_MSG_CHECK(msg, ep, UCP_WIREUP_MSG_DEMOTE);

    usage_tracker = ucp_worker_get_usage_tracker(ep->worker);
    ucs_usage_tracker_remove(usage_tracker, ep);
    ucs_debug("ep %p: demotion request from %p accepted (score: %.2f)", ep,
              (void*)msg->src_ep_id, score);

    ucp_wireup_process_rank_update(ep, UCP_EP_INIT_CREATE_AM_LANE, msg,
                                   remote_address);
}

static unsigned ucp_wireup_send_msg_ack(void *arg)
{
    ucp_ep_h ep = (ucp_ep_h)arg;
    ucs_status_t status;

    /* Send ACK without any address, we've already sent it as part of the request */
    ucs_trace("ep %p: sending wireup ack", ep);

    status = ucp_wireup_msg_send(ep, UCP_WIREUP_MSG_ACK, &ucp_tl_bitmap_min,
                                 NULL);
    return (status == UCS_OK);
}

int ucp_wireup_msg_ack_cb_pred(const ucs_callbackq_elem_t *elem, void *arg)
{
    return ((elem->arg == arg) && (elem->cb == ucp_wireup_send_msg_ack));
}

static UCS_F_NOINLINE void
ucp_wireup_process_reply(ucp_worker_h worker, ucp_ep_h ep,
                         const ucp_wireup_msg_t *msg,
                         const ucp_unpacked_address_t *remote_address)
{
    ucs_status_t status;
    int ack;

    UCP_WIREUP_MSG_CHECK(msg, ep, UCP_WIREUP_MSG_REPLY);
    ucs_trace("ep %p: got wireup reply src_ep_id 0x%"PRIx64
              " dst_ep_id 0x%"PRIx64" sn %d", ep, msg->src_ep_id,
              msg->dst_ep_id, msg->conn_sn);

    ucp_ep_match_remove_ep(worker, ep);
    ucp_ep_update_remote_id(ep, msg->src_ep_id);

    /* Connect p2p addresses to remote endpoint */
    if (!(ep->flags & UCP_EP_FLAG_LOCAL_CONNECTED) ||
        ucp_ep_has_cm_lane(ep)) {

        /*
         * In the wireup reply message, the lane indexes specify which
         * **receiver** ep lane should be connected to a given ep address. So we
         * don't pass 'lanes2remote' mapping, and use local lanes directly.
         */
        status = ucp_wireup_connect_local(ep, remote_address, NULL);
        if (status != UCS_OK) {
            ucp_ep_set_failed_schedule(ep, UCP_NULL_LANE, status);
            return;
        }

        ucp_ep_update_flags(ep, UCP_EP_FLAG_LOCAL_CONNECTED, 0);
        ack = 1;
    } else {
        ack = 0;
    }

    ucp_wireup_remote_connected(ep);

    if (ack || ucp_wireup_full_handshake_required(ep, msg->type)) {
        /* Send `UCP_WIREUP_MSG_ACK` from progress function
         * to avoid calling UCT routines from an async thread */
        ucs_callbackq_add_oneshot(&worker->uct->progress_q, ep,
                                  ucp_wireup_send_msg_ack, ep);
    }
}

static void ucp_ep_removed_flush_completion(ucp_request_t *req)
{
    ucs_log_level_t level = UCS_STATUS_IS_ERR(req->status) ?
                                    UCS_LOG_LEVEL_DIAG :
                                    UCS_LOG_LEVEL_DEBUG;

    ucs_log(level, "flushing ep_removed (req %p) completed with status %s", req,
            ucs_status_string(req->status));
    ucp_ep_register_disconnect_progress(req);
}

static UCS_F_NOINLINE void
ucp_wireup_send_ep_removed(ucp_worker_h worker, const ucp_wireup_msg_t *msg,
                           const ucp_unpacked_address_t *remote_address)
{
    /* 1. Request a peer failure detection support from a reply EP to be able
     *    to do discarding of lanes when destroying all UCP EPs in UCP worker
     *    destroy.
     * 2. Create UCP EP with CONNECT_TO_IFACE connection mode to not do
     *    WIREUP_MSG phase between peers which require a direct EP ID.
     * 3. Create UCP EP with AM lane only, because WIREUP_MSGs are sent using
     *    AM lane.
     * 4. Allow selecting auxiliary transports for AM lane.
     */
    unsigned ep_init_flags = UCP_EP_INIT_ERR_MODE_PEER_FAILURE |
                             UCP_EP_INIT_FLAG_INTERNAL |
                             UCP_EP_INIT_CONNECT_TO_IFACE_ONLY |
                             UCP_EP_INIT_CREATE_AM_LANE |
                             UCP_EP_INIT_CREATE_AM_LANE_ONLY |
                             UCP_EP_INIT_ALLOW_AM_AUX_TL;
    ucs_status_t status;
    ucp_ep_h reply_ep;
    unsigned addr_indices[UCP_MAX_LANES];
    ucs_status_ptr_t req;

    /* If endpoint does not exist - create a temporary endpoint to send a
     * UCP_WIREUP_MSG_EP_REMOVED reply */
    status = ucp_ep_create_base(worker, ep_init_flags, remote_address->name,
                                "wireup ep_check reply", &reply_ep);
    if (status != UCS_OK) {
        ucs_error("failed to create EP: %s", ucs_status_string(status));
        return;
    }

    /* Initialize lanes of the reply EP */
    status = ucp_wireup_init_lanes(reply_ep, ep_init_flags, &ucp_tl_bitmap_max,
                                   remote_address, addr_indices);
    if (status != UCS_OK) {
        goto out_delete_ep;
    }

    ucp_ep_update_remote_id(reply_ep, msg->src_ep_id);
    status = ucp_wireup_msg_send(reply_ep, UCP_WIREUP_MSG_EP_REMOVED,
                                 &ucp_tl_bitmap_min, NULL);
    if (status != UCS_OK) {
        goto out_cleanup_lanes;
    }

    req = ucp_ep_flush_internal(reply_ep, UCP_REQUEST_FLAG_RELEASED,
                                &ucp_request_null_param, NULL,
                                ucp_ep_removed_flush_completion, "close");
    if (UCS_PTR_IS_PTR(req)) {
        return;
    }

out_cleanup_lanes:
    ucp_ep_cleanup_lanes(reply_ep);
out_delete_ep:
    ucp_ep_delete(reply_ep);
}

static UCS_F_NOINLINE
void ucp_wireup_process_ack(ucp_worker_h worker, ucp_ep_h ep,
                            const ucp_wireup_msg_t *msg)
{
    UCP_WIREUP_MSG_CHECK(msg, ep, UCP_WIREUP_MSG_ACK);
    ucs_trace("ep %p: got wireup ack", ep);

    ucs_assert(ep->flags & UCP_EP_FLAG_REMOTE_ID);
    ucs_assert(ep->flags & UCP_EP_FLAG_CONNECT_REP_SENT);

    if (!(ep->flags & UCP_EP_FLAG_LOCAL_CONNECTED)) {
        /* drop the processing of ACK since close protocol or error
         * handling is started */
        ucs_assert(ucp_ep_has_cm_lane(ep) &&
                   (ep->flags & UCP_EP_FLAG_DISCONNECTED_CM_LANE));
        return;
    }

    ucp_wireup_remote_connected(ep);
}

static ucs_status_t ucp_wireup_msg_handler(void *arg, void *data,
                                           size_t length, unsigned flags)
{
    ucp_worker_h worker   = arg;
    ucp_wireup_msg_t *msg = data;
    ucp_ep_h ep           = NULL;
    ucp_unpacked_address_t remote_address;
    ucs_status_t status;

    UCS_ASYNC_BLOCK(&worker->async);

    if (msg->dst_ep_id != UCS_PTR_MAP_KEY_INVALID) {
        UCP_WORKER_GET_EP_BY_ID(
                &ep, worker, msg->dst_ep_id,
                if (msg->type != UCP_WIREUP_MSG_EP_CHECK) { goto out; },
                "WIREUP message (%d src_ep_id 0x%" PRIx64 " sn %d)", msg->type,
                msg->src_ep_id, msg->conn_sn);

        if ((msg->type == UCP_WIREUP_MSG_EP_CHECK) && (ep != NULL)) {
            /* UCP EP is valid, no need for any other actions when handling
             * EP_CHECK message (e.g. can avoid remote address unpacking) */
            goto out;
        }
    }

    status = ucp_address_unpack(worker, msg + 1,
                                UCP_ADDRESS_PACK_FLAGS_ALL,
                                &remote_address);
    if (status != UCS_OK) {
        ucs_error("failed to unpack address: %s", ucs_status_string(status));
        goto out;
    }

    if (msg->type == UCP_WIREUP_MSG_ACK) {
        ucs_assert(remote_address.address_count == 0);
        ucp_wireup_process_ack(worker, ep, msg);
    } else if (msg->type == UCP_WIREUP_MSG_PRE_REQUEST) {
        ucp_wireup_process_pre_request(worker, ep, msg, &remote_address);
    } else if (msg->type == UCP_WIREUP_MSG_REQUEST) {
        ucp_wireup_process_request(worker, ep, msg, &remote_address);
    } else if (msg->type == UCP_WIREUP_MSG_REPLY) {
        ucp_wireup_process_reply(worker, ep, msg, &remote_address);
    } else if (msg->type == UCP_WIREUP_MSG_PROMOTE) {
        ucp_wireup_process_promotion_request(worker, ep, msg, &remote_address);
    } else if (msg->type == UCP_WIREUP_MSG_DEMOTE) {
        ucp_wireup_process_demotion_request(worker, ep, msg, &remote_address);
    } else if (msg->type == UCP_WIREUP_MSG_EP_CHECK) {
        ucs_assert((msg->dst_ep_id != UCS_PTR_MAP_KEY_INVALID) && (ep == NULL));
        ucp_wireup_send_ep_removed(worker, msg, &remote_address);
    } else if (msg->type == UCP_WIREUP_MSG_EP_REMOVED) {
        ucs_assert(msg->dst_ep_id != UCS_PTR_MAP_KEY_INVALID);
        ucp_ep_set_failed_schedule(ep, UCP_NULL_LANE, UCS_ERR_CONNECTION_RESET);
    } else {
        ucs_bug("invalid wireup message");
    }

    ucs_free(remote_address.address_list);

out:
    UCS_ASYNC_UNBLOCK(&worker->async);
    return UCS_OK;
}

uct_ep_h ucp_wireup_extract_lane(ucp_ep_h ep, ucp_lane_index_t lane)
{
    uct_ep_h uct_ep = ucp_ep_get_lane(ep, lane);

    if ((uct_ep != NULL) && ucp_wireup_ep_test(uct_ep)) {
        return ucp_wireup_ep_extract_next_ep(uct_ep);
    } else {
        ucp_ep_set_lane(ep, lane, NULL);
        return uct_ep;
    }
}

static void
ucp_wireup_replay_pending_request(uct_pending_req_t *self, ucp_ep_h ucp_ep)
{
    ucp_request_t *req = ucs_container_of(self, ucp_request_t, send.uct);

    ucs_assert(req->send.ep == ucp_ep);

    if ((req->flags & UCP_REQUEST_FLAG_PROTO_SEND) &&
        ((ucp_ep->cfg_index != req->send.proto_config->ep_cfg_index) ||
         ucp_ep->worker->context->config.ext.proto_request_reset)) {
        ucp_trace_req(req, "replay proto %s",
                      req->send.proto_config->proto->name);
        ucp_proto_request_restart(req);
    } else {
        ucp_trace_req(req, "replay proto %s lane %d",
                      (req->flags & UCP_REQUEST_FLAG_PROTO_SEND) ?
                      req->send.proto_config->proto->name : "N/A",
                      req->send.lane);
        ucp_request_send(req);
    }
}

void ucp_wireup_replay_pending_requests(ucp_ep_h ucp_ep,
                                        ucs_queue_head_t *tmp_pending_queue)
{
    uct_pending_req_t *uct_req;

    ucp_ep->flags |= UCP_EP_FLAG_BLOCK_FLUSH;
    /* Replay pending requests */
    ucs_queue_for_each_extract(uct_req, tmp_pending_queue, priv, 1) {
        ucp_wireup_replay_pending_request(uct_req, ucp_ep);
    }
    ucp_ep->flags &= ~UCP_EP_FLAG_BLOCK_FLUSH;
}

static void
ucp_wireup_ep_lane_set_next_ep(ucp_ep_h ep, ucp_lane_index_t lane,
                               uct_ep_h uct_ep)
{
    ucs_trace("ep %p: wireup uct_ep[%d]=%p next set to %p", ep, lane,
              ucp_ep_get_lane(ep, lane), uct_ep);
    ucp_wireup_ep_set_next_ep(ucp_ep_get_lane(ep, lane), uct_ep,
                              ucp_ep_get_rsc_index(ep, lane));
}

static int ucp_wireup_should_activate_wiface(ucp_worker_iface_t *wiface,
                                             ucp_ep_h ep, ucp_lane_index_t lane)
{
    ucp_context_h context = wiface->worker->context;

    /* Activate worker iface if: a) new protocol selection logic is disabled; or
     * b) stream support is requested, because stream API does not support new
     * protocol selection logic; or c) lane is used for checking a connection
     * state; or d) the endpoint is a mem-type ep. */
    return !context->config.ext.proto_enable ||
           (context->config.features & UCP_FEATURE_STREAM) ||
           (ucp_ep_config(ep)->key.keepalive_lane == lane) ||
           (ep->flags & UCP_EP_FLAG_INTERNAL);
}

static ucs_status_t
ucp_wireup_connect_lane_to_iface(ucp_ep_h ep, ucp_lane_index_t lane,
                                 unsigned path_index,
                                 ucp_worker_iface_t *wiface,
                                 const ucp_address_entry_t *address)
{
    uct_ep_h uct_ep = ucp_ep_get_lane(ep, lane);
    uct_ep_params_t uct_ep_params;
    ucs_status_t status;
    uct_ep_h wireup_ep;

    ucs_assert(wiface->attr.cap.flags & UCT_IFACE_FLAG_CONNECT_TO_IFACE);
    ucs_assertv_always((uct_ep == NULL) || ucp_wireup_ep_test(uct_ep),
                       "ep %p: lane %u (uct_ep=%p is_wireup=%d) exists", ep,
                       lane, uct_ep, ucp_wireup_ep_test(uct_ep));

    /* create an endpoint connected to the remote interface */
    ucs_trace("ep %p: connect uct_ep[%d] to addr %p", ep, lane,
              address);
    uct_ep_params.field_mask = UCT_EP_PARAM_FIELD_IFACE      |
                               UCT_EP_PARAM_FIELD_DEV_ADDR   |
                               UCT_EP_PARAM_FIELD_IFACE_ADDR |
                               UCT_EP_PARAM_FIELD_PATH_INDEX;
    uct_ep_params.iface      = wiface->iface;
    uct_ep_params.dev_addr   = address->dev_addr;
    uct_ep_params.iface_addr = address->iface_addr;
    uct_ep_params.path_index = path_index;
    status = uct_ep_create(&uct_ep_params, &uct_ep);
    if (status != UCS_OK) {
        /* coverity[leaked_storage] */
        return status;
    }

    if (ucp_ep_get_lane(ep, lane) == NULL) {
        if (/* Create wireup EP in case of CM lane is used, since a WIREUP EP is
             * used to keep user's pending requests and send WIREUP MSGs (if it
             * is WIREUP MSG lane) until CM and WIREUP_MSG phases are done. The
             * lane is added during WIREUP_MSG exchange or created as an initial
             * configuration after a connection request on a server side */
            ucp_ep_has_cm_lane(ep) ||
            /* Create wireup EP in case of presence p2p lanes and forced proto
             * restart since pending flush can be completed out of order on
             * lanes directly connected to iface without wireup EP */
            (ucp_ep_config(ep)->p2p_lanes &&
             (ep->worker->context->config.ext.proto_request_reset ||
              (lane == ep->am_lane)))) {
            status = ucp_wireup_ep_create(ep, &wireup_ep);
            if (status != UCS_OK) {
                /* coverity[leaked_storage] */
                return status;
            }

            ucp_ep_set_lane(ep, lane, wireup_ep);
            ucp_wireup_ep_lane_set_next_ep(ep, lane, uct_ep);
        } else {
            /* Assign the lane without wireup EP when out-of-band address
             * exchange is used */
            ucs_trace("ep %p: assign uct_ep[%d]=%p", ep, lane, uct_ep);
            ucp_ep_set_lane(ep, lane, uct_ep);
        }
    } else {
        /* If EP already exists, it's a wireup proxy, and we need to update
         * its next_ep instead of replacing it. */
        ucs_assert(ucp_wireup_ep_test(ucp_ep_get_lane(ep, lane)));
        ucs_assert(ucp_proxy_ep_extract(ucp_ep_get_lane(ep, lane)) == NULL);
        ucp_wireup_ep_lane_set_next_ep(ep, lane, uct_ep);
    }

    if (ucp_wireup_should_activate_wiface(wiface, ep, lane)) {
        ucp_worker_iface_progress_ep(wiface);
    }

    return UCS_OK;
}

static ucs_status_t
ucp_wireup_connect_lane_to_ep(ucp_ep_h ep, unsigned ep_init_flags,
                              ucp_lane_index_t lane, unsigned path_index,
                              ucp_rsc_index_t rsc_index,
                              ucp_worker_iface_t *wiface,
                              const ucp_unpacked_address_t *remote_address)
{
    int connect_aux;
    uct_ep_h uct_ep;
    ucs_status_t status;

    if (ucp_ep_get_lane(ep, lane) == NULL) {
        status = ucp_wireup_ep_create(ep, &uct_ep);
        if (status != UCS_OK) {
            /* coverity[leaked_storage] */
            return status;
        }

        ucs_trace("ep %p: assign uct_ep[%d]=%p wireup", ep, lane, uct_ep);
        ucp_ep_set_lane(ep, lane, uct_ep);
    } else {
        uct_ep = ucp_ep_get_lane(ep, lane);
        ucs_assert(ucp_wireup_ep_test(uct_ep));
    }

    ucs_trace("ep %p: connect uct_ep[%d]=%p to remote addr %p wireup", ep,
              lane, uct_ep, remote_address);
    connect_aux = !ucp_ep_init_flags_has_cm(ep_init_flags) &&
                  (lane == ucp_ep_get_wireup_msg_lane(ep));
    status      = ucp_wireup_ep_connect(ucp_ep_get_lane(ep, lane), ep_init_flags,
                                        rsc_index, path_index, connect_aux,
                                        remote_address);
    if (status != UCS_OK) {
        return status;
    }

    if (ucp_wireup_should_activate_wiface(wiface, ep, lane)) {
        ucp_worker_iface_progress_ep(wiface);
    }

    return UCS_OK;
}

static ucs_status_t
ucp_wireup_connect_lane(ucp_ep_h ep, unsigned ep_init_flags,
                        ucp_lane_index_t lane, unsigned path_index,
                        const ucp_unpacked_address_t *remote_address,
                        unsigned addr_index)
{
    ucp_worker_h worker = ep->worker;
    ucp_rsc_index_t rsc_index;
    ucp_worker_iface_t *wiface;
    ucp_address_entry_t *address;

    ucs_trace("ep %p: connect lane[%d]", ep, lane);

    ucs_assert(lane != ucp_ep_get_cm_lane(ep));

    ucs_assert_always(remote_address != NULL);
    ucs_assert_always(remote_address->address_list != NULL);
    ucs_assert_always(addr_index <= remote_address->address_count);

    rsc_index  = ucp_ep_get_rsc_index(ep, lane);
    wiface     = ucp_worker_iface(worker, rsc_index);

    /*
     * create a wireup endpoint which will start connection establishment
     * protocol using an auxiliary transport.
     */
    if (ucp_ep_is_lane_p2p(ep, lane)) {
        return ucp_wireup_connect_lane_to_ep(ep, ep_init_flags, lane,
                                             path_index, rsc_index, wiface,
                                             remote_address);
    } else if (ucp_worker_is_tl_2iface(worker, rsc_index)) {
        address = &remote_address->address_list[addr_index];
        return ucp_wireup_connect_lane_to_iface(ep, lane, path_index, wiface,
                                                address);
    } else {
        return UCS_ERR_UNREACHABLE;
    }
}

static const char *
ucp_wireup_get_lane_index_str(ucp_lane_index_t lane, char *buf, size_t max)
{
    if (lane != UCP_NULL_LANE) {
        ucs_snprintf_safe(buf, max, "%d", lane);
    } else {
        ucs_strncpy_safe(buf, "<none>", max);
    }

    return buf;
}

static void ucp_wireup_print_config(ucp_worker_h worker,
                                    const ucp_ep_config_key_t *key,
                                    const char *title,
                                    const unsigned *addr_indices,
                                    ucp_rsc_index_t cm_index,
                                    ucs_log_level_t log_level)
{
    char am_lane_str[8];
    char wireup_msg_lane_str[8];
    char cm_lane_str[8];
    char keepalive_lane_str[8];
    ucp_lane_index_t lane;

    if (!ucs_log_is_enabled(log_level)) {
        return;
    }

    ucs_log(log_level,
            "%s: am_lane %s wireup_msg_lane %s cm_lane %s keepalive_lane %s"
            " reachable_mds 0x%" PRIx64,
            title,
            ucp_wireup_get_lane_index_str(key->am_lane, am_lane_str,
                                          sizeof(am_lane_str)),
            ucp_wireup_get_lane_index_str(key->wireup_msg_lane,
                                          wireup_msg_lane_str,
                                          sizeof(wireup_msg_lane_str)),
            ucp_wireup_get_lane_index_str(key->cm_lane, cm_lane_str,
                                          sizeof(cm_lane_str)),
            ucp_wireup_get_lane_index_str(key->keepalive_lane, keepalive_lane_str,
                                          sizeof(keepalive_lane_str)),
            key->reachable_md_map);

    for (lane = 0; lane < key->num_lanes; ++lane) {
        UCS_STRING_BUFFER_ONSTACK(strb, 128);
        if (lane == key->cm_lane) {
            ucp_ep_config_cm_lane_info_str(worker, key, lane, cm_index, &strb);
        } else {
            ucp_ep_config_lane_info_str(worker, key, addr_indices, lane,
                                        UCP_NULL_RESOURCE, &strb);
        }
        ucs_log(log_level, "%s: %s", title, ucs_string_buffer_cstr(&strb));
    }

    ucs_log(log_level, "%s: err mode %d, flags 0x%x", title, key->err_mode,
            key->flags);
}

int ucp_wireup_is_reachable(ucp_ep_h ep, unsigned ep_init_flags,
                            ucp_rsc_index_t rsc_index,
                            const ucp_address_entry_t *ae,
                            char *info_str, size_t info_str_size)
{
    ucp_context_h context      = ep->worker->context;
    ucp_worker_iface_t *wiface = ucp_worker_iface(ep->worker, rsc_index);
    uct_iface_is_reachable_params_t params = {
        .field_mask  = UCT_IFACE_IS_REACHABLE_FIELD_DEVICE_ADDR |
                       UCT_IFACE_IS_REACHABLE_FIELD_IFACE_ADDR,
        .device_addr = ae->dev_addr,
        .iface_addr  = ae->iface_addr,
    };

    if (info_str != NULL) {
        params.field_mask        |=
                                UCT_IFACE_IS_REACHABLE_FIELD_INFO_STRING |
                                UCT_IFACE_IS_REACHABLE_FIELD_INFO_STRING_LENGTH;
        params.info_string        = info_str;
        params.info_string_length = info_str_size;
    }

    if (context->tl_rscs[rsc_index].tl_name_csum != ae->tl_name_csum) {
        return 0;
    }

    /* assume reachability is checked by CM, if EP selects lanes
     * during CM phase */
    return (ep_init_flags & UCP_EP_INIT_CM_PHASE) ||
           uct_iface_is_reachable_v2(wiface->iface, &params);
}

static void
ucp_wireup_get_reachable_mds(ucp_ep_h ep, unsigned ep_init_flags,
                             const ucp_unpacked_address_t *remote_address,
                             ucp_ep_config_key_t *key)
{
    ucp_context_h context = ep->worker->context;
    const ucp_ep_config_key_t *prev_config_key;
    ucp_rsc_index_t ae_cmpts[UCP_MAX_MDS]; /* component index for each address entry */
    const ucp_address_entry_t *ae;
    ucp_rsc_index_t cmpt_index;
    ucp_rsc_index_t rsc_index;
    ucp_md_index_t dst_md_index;
    ucp_md_map_t ae_dst_md_map, dst_md_map;
    ucp_md_map_t prev_dst_md_map;
    unsigned num_dst_mds;

    ae_dst_md_map = 0;
    UCS_STATIC_BITMAP_FOR_EACH_BIT(rsc_index, &context->tl_bitmap) {
        ucp_unpacked_address_for_each(ae, remote_address) {
            if (ucp_wireup_is_reachable(ep, ep_init_flags, rsc_index, ae, NULL, 0)) {
                ae_dst_md_map         |= UCS_BIT(ae->md_index);
                dst_md_index           = context->tl_rscs[rsc_index].md_index;
                ae_cmpts[ae->md_index] = context->tl_mds[dst_md_index].cmpt_index;
            }
        }
    }

    if (ep->cfg_index == UCP_WORKER_CFG_INDEX_NULL) {
        prev_config_key = NULL;
        prev_dst_md_map = 0;
    } else {
        prev_config_key = &ucp_ep_config(ep)->key;
        prev_dst_md_map = prev_config_key->reachable_md_map;
    }

    /* merge with previous configuration */
    dst_md_map  = ae_dst_md_map | prev_dst_md_map;
    num_dst_mds = 0;
    ucs_for_each_bit(dst_md_index, dst_md_map) {
        cmpt_index = UCP_NULL_RESOURCE;
        /* remote md is reachable by the provided address */
        if (UCS_BIT(dst_md_index) & ae_dst_md_map) {
            cmpt_index = ae_cmpts[dst_md_index];
        }
        /* remote md is reachable by previous ep configuration */
        if (UCS_BIT(dst_md_index) & prev_dst_md_map) {
            ucs_assert(prev_config_key != NULL);
            cmpt_index = ucp_ep_config_get_dst_md_cmpt(prev_config_key, dst_md_index);
            if (UCS_BIT(dst_md_index) & ae_dst_md_map) {
                /* we expect previous configuration will not conflict with the
                 * new one
                 */
                ucs_assert_always(cmpt_index == ae_cmpts[dst_md_index]);
            }
        }
        ucs_assert_always(cmpt_index != UCP_NULL_RESOURCE);
        key->dst_md_cmpts[num_dst_mds++] = cmpt_index;
    }
    ucs_assert(num_dst_mds == ucs_popcount(dst_md_map));

    key->reachable_md_map = dst_md_map;
}

static void ucp_wireup_discard_uct_eps(ucp_ep_h ep, uct_ep_h *uct_eps,
                                       ucs_queue_head_t *replay_pending_queue)
{
    ucp_lane_index_t index;

    for (index = 0; index < UCP_MAX_LANES; ++index) {
        if (uct_eps[index] == NULL) {
            continue;
        }

        ucp_worker_discard_uct_ep(ep, uct_eps[index], UCP_NULL_RESOURCE,
                                  UCT_FLUSH_FLAG_LOCAL,
                                  ucp_request_purge_enqueue_cb,
                                  replay_pending_queue,
                                  (ucp_send_nbx_callback_t)ucs_empty_function,
                                  NULL);
    }
}

<<<<<<< HEAD
static int ucp_wireup_should_reconfigure(ucp_ep_h ep,
                                         const ucp_lane_index_t *reuse_lane_map,
                                         ucp_lane_index_t num_lanes)
{
    ucp_lane_index_t lane;

    if (ucp_ep_has_cm_lane(ep)) {
        return 1;
    }

    /* Check whether all lanes are reused */
    for (lane = 0; lane < ucp_ep_num_lanes(ep); ++lane) {
        if (reuse_lane_map[lane] == UCP_NULL_LANE) {
            return 1;
        }
    }

    return ucp_ep_num_lanes(ep) != num_lanes;
=======


static unsigned
ucp_ep_num_reused_lanes(ucp_ep_h ep, const ucp_lane_index_t *reuse_lane_map)
{
    unsigned num_reused = 0;
    ucp_lane_index_t lane;

    for (lane = 0; lane < ucp_ep_num_lanes(ep); ++lane) {
        num_reused += (reuse_lane_map[lane] != UCP_NULL_LANE);
    }

    return num_reused;
}

static int
ucp_wireup_check_is_reconfigurable(ucp_ep_h ep,
                                   const ucp_ep_config_key_t *new_key,
                                   const ucp_unpacked_address_t *remote_address,
                                   const unsigned *addr_indices)
{
    ucp_lane_index_t reuse_lane_map[UCP_MAX_LANES];
    const ucp_ep_config_key_t *old_key;
    ucp_lane_index_t lane;

    if ((ep->cfg_index == UCP_WORKER_CFG_INDEX_NULL) ||
        ucp_ep_has_cm_lane(ep)) {
        return 1;
    }

    /* TODO: Support reconfiguration when lanes are created without a wireup_ep
     * wrapper */
    for (lane = 0; lane < ucp_ep_num_lanes(ep); ++lane) {
        if (!ucp_wireup_ep_test(ucp_ep_get_lane(ep, lane))) {
            return 0;
        }
    }

    old_key = &ucp_ep_config(ep)->key;
    ucp_ep_config_lanes_intersect(old_key, new_key, ep, remote_address,
                                  addr_indices, reuse_lane_map);

    /* For now, reconfig is supported only if no lanes are reused */
    return ucp_ep_num_reused_lanes(ep, reuse_lane_map) == 0;
}

static ucp_lane_index_t
ucp_wireup_find_non_reused_lane(ucp_ep_h ep, const ucp_ep_config_key_t *key,
                                const ucp_lane_index_t *reuse_lane_map)
{
    if (ucp_ep_has_cm_lane(ep)) {
        return key->cm_lane;
    }

    /* Just use first lane, as only non-reused lanes are allowed at the
     * moment. */
    ucs_assert(key->num_lanes > 0);
    ucs_assert(ucp_ep_num_reused_lanes(ep, reuse_lane_map) == 0);
    return 0;
>>>>>>> 5e8c701a
}

static ucs_status_t
ucp_wireup_replace_wireup_msg_lane(ucp_ep_h ep, ucp_ep_config_key_t *key,
                                   uct_ep_h *new_uct_eps,
                                   const ucp_lane_index_t *reuse_lane_map)
{
<<<<<<< HEAD
    uct_ep_h uct_ep           = NULL;
    static const uint8_t type = UCP_WIREUP_MSG_REQUEST;
    ucp_lane_index_t old_lane, new_lane;
    ucp_wireup_ep_t *new_ep;
    uct_ep_h msg_ep, old_ep;
    ucp_rsc_index_t aux_rsc_index;
    ucs_queue_head_t pending_queue;
    int is_p2p, is_wireup_ep, am_replaced;
    ucs_status_t status;
    ucp_request_t *req;

    /* Get old wireup lane (am_replaced must be checked here, before we start
     * modifying lanes). */
    am_replaced = ucp_ep_is_am_lane_replaced(ep, reuse_lane_map);
    old_lane    = am_replaced ? ep->am_lane : ucp_wireup_get_msg_lane(ep, type);

    old_ep       = ucp_ep_get_lane(ep, old_lane);
    is_wireup_ep = ucp_wireup_ep_test(old_ep);
=======
    uct_ep_h uct_ep = NULL;
    ucp_lane_index_t old_lane, new_wireup_lane;
    ucp_wireup_ep_t *old_wireup_ep, *new_wireup_ep;
    ucp_rsc_index_t aux_rsc_index;
    int is_p2p;
    ucs_status_t status;

    /* Get old wireup lane */
    old_lane      = ucp_wireup_get_msg_lane(ep, UCP_WIREUP_MSG_REQUEST);
    old_wireup_ep = ucp_wireup_ep(ucp_ep_get_lane(ep, old_lane));
    ucs_assert_always(old_wireup_ep != NULL);
>>>>>>> 5e8c701a

    /* Set wireup EP for new configuration's wireup lane */
    if (ucp_ep_has_cm_lane(ep)) {
        /* Use existing EP from CM lane */
<<<<<<< HEAD
        new_ep = ucp_ep_get_cm_wireup_ep(ep);
        ucs_assert(new_ep != NULL);
=======
        new_wireup_ep = ucp_ep_get_cm_wireup_ep(ep);
        ucs_assert(new_wireup_ep != NULL);
>>>>>>> 5e8c701a
    } else {
        /* Create new EP for non-CM flow */
        status = ucp_wireup_ep_create(ep, &uct_ep);
        if (status != UCS_OK) {
            return status;
        }
<<<<<<< HEAD
        new_ep = ucp_wireup_ep(uct_ep);
    }

    /* Set aux transport parameters (required for ucp_wireup_ep_set_aux
     * below) */
    if (!is_wireup_ep ||
        ucp_wireup_ep_is_next_ep_active(ucp_wireup_ep(old_ep))) {
        aux_rsc_index = ucp_ep_get_rsc_index(ep, old_lane);
        is_p2p        = ucp_ep_is_lane_p2p(ep, old_lane);
    } else {
        aux_rsc_index = ucp_wireup_ep_get_aux_rsc_index(old_ep);
        is_p2p = ucp_wireup_ep(old_ep)->flags & UCP_WIREUP_EP_FLAG_AUX_P2P;
    }

    ucs_assert(aux_rsc_index != UCP_NULL_RESOURCE);
    ucs_queue_head_init(&pending_queue);

    /* Move aux EP to new wireup lane */
    msg_ep = is_wireup_ep ? ucp_wireup_ep_extract_msg_ep(ucp_wireup_ep(old_ep),
                                                         &pending_queue) :
                            old_ep;
    ucp_wireup_ep_set_aux(new_ep, msg_ep, aux_rsc_index, is_p2p);

    /* Add wireup messages to pending queue */
    ucs_queue_for_each_extract(req, &pending_queue, send.uct.priv, 1) {
        status = uct_ep_pending_add(&new_ep->super.super, &req->send.uct, 0);
        if (status != UCS_OK) {
            goto destroy_ep;
        }
    }

    if (is_wireup_ep) {
        /* Remove old wireup_ep as it's not needed anymore. */
        uct_ep_destroy(old_ep);
    }

    ucp_ep_set_lane(ep, old_lane, NULL);

    /* Select CM/non-reused lane as new wireup lane */
    new_lane = ucp_ep_find_non_reused_lane(ep, key, reuse_lane_map,
                                           am_replaced);
    ucs_assert(new_lane != UCP_NULL_LANE);
    new_uct_eps[new_lane] = &new_ep->super.super;
    key->wireup_msg_lane  = new_lane;

    if (am_replaced) {
        new_ep->flags |= UCP_WIREUP_EP_FLAG_FLUSH_REQUIRED;
    }

    return UCS_OK;

destroy_ep:
    if (uct_ep != NULL) {
        uct_ep_destroy(uct_ep);
    }
    return status;
=======

        new_wireup_ep = ucp_wireup_ep(uct_ep);
    }

    /* Get correct aux_rsc_index either from next_ep or aux_ep */
    aux_rsc_index = ucp_wireup_ep_is_next_ep_active(old_wireup_ep) ?
                            ucp_ep_get_rsc_index(ep, old_lane) :
                            ucp_wireup_ep_get_aux_rsc_index(
                                    &old_wireup_ep->super.super);

    ucs_assert(aux_rsc_index != UCP_NULL_RESOURCE);
    is_p2p = ucp_ep_config_connect_p2p(ep->worker, &ucp_ep_config(ep)->key,
                                       aux_rsc_index);

    /* Move aux EP to new wireup lane */
    ucp_wireup_ep_set_aux(new_wireup_ep,
                          ucp_wireup_ep_extract_msg_ep(old_wireup_ep),
                          aux_rsc_index, is_p2p);

    /* Remove old wireup_ep as it's not needed anymore.
     * NOTICE: Next two lines are intentionally not merged with the lane
     * removal loop in ucp_wireup_check_config_intersect, because of future
     * support for non-wireup EPs reconfiguration (which will modify this
     * code). */
    uct_ep_destroy(&old_wireup_ep->super.super);
    ucp_ep_set_lane(ep, old_lane, NULL);

    /* Select CM/non-reused lane as new wireup lane */
    new_wireup_lane = ucp_wireup_find_non_reused_lane(ep, key, reuse_lane_map);

    new_uct_eps[new_wireup_lane] = &new_wireup_ep->super.super;
    key->wireup_msg_lane         = new_wireup_lane;
    return UCS_OK;
>>>>>>> 5e8c701a
}

static ucs_status_t
ucp_wireup_check_config_intersect(ucp_ep_h ep, ucp_ep_config_key_t *new_key,
                                  const ucp_unpacked_address_t *remote_address,
                                  const unsigned *addr_indices,
                                  ucp_lane_map_t *connect_lane_bitmap,
                                  ucs_queue_head_t *replay_pending_queue)
{
    uct_ep_h new_uct_eps[UCP_MAX_LANES]            = {NULL};
    ucp_lane_index_t reuse_lane_map[UCP_MAX_LANES] = {UCP_NULL_LANE};
    ucp_ep_config_key_t *old_key;
    ucp_lane_index_t lane, reuse_lane, wireup_lane;
    uct_ep_h uct_ep;
    ucs_status_t status;
    int am_replaced;

    *connect_lane_bitmap = UCS_MASK(new_key->num_lanes);

<<<<<<< HEAD
    if (ep->cfg_index == UCP_WORKER_CFG_INDEX_NULL) {
=======
    if ((ep->cfg_index == UCP_WORKER_CFG_INDEX_NULL) ||
        !ucp_wireup_check_is_reconfigurable(ep, new_key, remote_address,
                                            addr_indices)) {
>>>>>>> 5e8c701a
        /* nothing to intersect with */
        return ucp_ep_realloc_lanes(ep, new_key->num_lanes);
    }

    ucs_assert(!(ep->flags & UCP_EP_FLAG_INTERNAL));

    for (lane = 0; lane < ucp_ep_num_lanes(ep); ++lane) {
        ucs_assert(ucp_ep_get_lane(ep, lane) != NULL);
    }

    old_key = &ucp_ep_config(ep)->key;
    ucp_ep_config_lanes_intersect(old_key, new_key, ep, remote_address,
                                  addr_indices, reuse_lane_map);

<<<<<<< HEAD
    if (!ucp_wireup_should_reconfigure(ep, reuse_lane_map,
                                       new_key->num_lanes)) {
        /* Restore wireup lane and exit */
        new_key->wireup_msg_lane = old_key->wireup_msg_lane;
        return UCS_OK;
    }

=======
>>>>>>> 5e8c701a
    if (ucp_ep_has_cm_lane(ep)) {
        /* CM lane has to be reused by the new EP configuration */
        ucs_assert(reuse_lane_map[ucp_ep_get_cm_lane(ep)] != UCP_NULL_LANE);
        /* wireup lane hasn't been selected by the new configuration: only this
         * function should select it */
<<<<<<< HEAD
        ucs_assert(new_key->wireup_msg_lane == UCP_NULL_LANE);
    }

    am_replaced = ucp_ep_is_am_lane_replaced(ep, reuse_lane_map);
    wireup_lane = am_replaced ?
                          ep->am_lane :
                          ucp_wireup_get_msg_lane(ep, UCP_WIREUP_MSG_REQUEST);
=======
        ucs_assertv(new_key->wireup_msg_lane == UCP_NULL_LANE,
                    "new_key->wireup_msg_lane=%u", new_key->wireup_msg_lane);
    }

    wireup_lane = ucp_wireup_get_msg_lane(ep, UCP_WIREUP_MSG_REQUEST);
>>>>>>> 5e8c701a

    /* wireup lane has to be selected for the old configuration */
    ucs_assert(wireup_lane != UCP_NULL_LANE);

    /* set the correct WIREUP MSG lane */
    reuse_lane = reuse_lane_map[wireup_lane];
    if (reuse_lane != UCP_NULL_LANE) {
        /* previous wireup lane is part of the new configuration, so reuse it */
        new_key->wireup_msg_lane = reuse_lane;
    } else /* old wireup lane won't be reused */ {
        /* previous wireup lane is not part of new configuration, so add it as
         * auxiliary endpoint inside CM/non-reused lane, to be able to
         * continue wireup messages exchange */
        status = ucp_wireup_replace_wireup_msg_lane(ep, new_key, new_uct_eps,
                                                    reuse_lane_map);
        if (status != UCS_OK) {
            return status;
        }
    }

    /* Need to discard only old lanes that won't be used anymore in the new
     * configuration. Also, UCT EPs with the lane index >= old_key->num_lanes
     * could be set in case of CM, we have to not reset them */
    for (lane = 0; lane < ucp_ep_num_lanes(ep); ++lane) {
        reuse_lane = reuse_lane_map[lane];
        uct_ep     = ucp_ep_get_lane(ep, lane);
        if (reuse_lane == UCP_NULL_LANE) {
            if (uct_ep != NULL) {
                ucs_assert(lane != ucp_ep_get_cm_lane(ep));
                ucp_worker_discard_uct_ep(
                        ep, uct_ep, UCP_NULL_RESOURCE, UCT_FLUSH_FLAG_LOCAL,
                        (uct_pending_purge_callback_t)
                                ucs_empty_function_do_assert_void,
                        NULL, (ucp_send_nbx_callback_t)ucs_empty_function,
                        NULL);
                ucp_ep_set_lane(ep, lane, NULL);
            }
        } else if (uct_ep != NULL) {
            if (!ucp_wireup_ep_test(uct_ep) ||
                (ucp_wireup_ep(uct_ep)->super.uct_ep != NULL)) {
                /* no need to connect lane */
                *connect_lane_bitmap &= ~UCS_BIT(reuse_lane);
            }
            new_uct_eps[reuse_lane] = uct_ep;
            ucp_ep_set_lane(ep, lane, NULL);
        }

        ucs_assert(ucp_ep_get_lane(ep, lane) == NULL);
    }

    status = ucp_ep_realloc_lanes(ep, new_key->num_lanes);
    if (status != UCS_OK) {
        ucp_wireup_discard_uct_eps(ep, new_uct_eps, replay_pending_queue);
        return status;
    }

    for (lane = 0; lane < new_key->num_lanes; ++lane) {
        ucp_ep_set_lane(ep, lane, new_uct_eps[lane]);
    }

    return UCS_OK;
}

<<<<<<< HEAD
=======
static ucs_status_t
ucp_wireup_try_select_lanes(ucp_ep_h ep, unsigned ep_init_flags,
                            const ucp_tl_bitmap_t *tl_bitmap,
                            const ucp_unpacked_address_t *remote_address,
                            unsigned *addr_indices, ucp_ep_config_key_t *key,
                            ucp_rsc_index_t *dst_md_storage)
{
    ucs_status_t status;

    ucp_ep_config_key_reset(key);
    ucp_ep_config_key_set_err_mode(key, ep_init_flags);
    ucp_ep_config_key_init_flags(key, ep_init_flags);
    key->dst_version  = remote_address->dst_version;
    key->dst_md_cmpts = dst_md_storage;

    status = ucp_wireup_select_lanes(ep, ep_init_flags, *tl_bitmap,
                                     remote_address, addr_indices, key, 1);
    if (status != UCS_OK) {
        return status;
    }

    /* Get all reachable MDs from full remote address list and join with
     * current ep configuration
     */
    ucp_wireup_get_reachable_mds(ep, ep_init_flags, remote_address, key);
    return UCS_OK;
}

>>>>>>> 5e8c701a
static void
ucp_wireup_gather_pending_reqs(ucp_ep_h ep,
                               ucs_queue_head_t *replay_pending_queue)
{
<<<<<<< HEAD
    ucs_queue_iter_t iter;
    ucp_request_t *req;
    ucp_lane_index_t lane_idx;
    uct_ep_h uct_ep;

    if (ep->cfg_index == UCP_WORKER_CFG_INDEX_NULL) {
        return;
    }

    /* 1. Handle wireup EPs */
    ucp_wireup_eps_pending_extract(ep, replay_pending_queue);

    /* 2. Handle rkey_ptr requests */
    ucs_queue_for_each_safe(req, iter, &ep->worker->rkey_ptr_reqs,
                            send.rndv.rkey_ptr.queue_elem) {
        if (req->send.ep == ep) {
            ucs_queue_push(replay_pending_queue,
                           (ucs_queue_elem_t*)&req->send.uct.priv);
            ucs_queue_del_iter(replay_pending_queue, iter);
        }
    }

    /* 3. Handle regular requests */
    for (lane_idx = 0; lane_idx < ucp_ep_num_lanes(ep); ++lane_idx) {
        uct_ep = ucp_ep_get_lane(ep, lane_idx);
        if (ucp_wireup_ep_test(uct_ep)) {
            continue;
        }

        uct_ep_pending_purge(uct_ep, ucp_request_purge_enqueue_cb,
                             replay_pending_queue);
=======
    ucp_request_t *req;

    ucp_wireup_eps_pending_extract(ep, replay_pending_queue);

    ucs_queue_for_each(req, &ep->worker->rkey_ptr_reqs,
                       send.rndv.rkey_ptr.queue_elem) {
        if (req->send.ep == ep) {
            ucs_queue_push(replay_pending_queue,
                           (ucs_queue_elem_t*)&req->send.uct.priv);
        }
>>>>>>> 5e8c701a
    }
}

ucs_status_t ucp_wireup_init_lanes(ucp_ep_h ep, unsigned ep_init_flags,
                                   const ucp_tl_bitmap_t *local_tl_bitmap,
                                   const ucp_unpacked_address_t *remote_address,
                                   unsigned *addr_indices)
{
    ucp_worker_h worker    = ep->worker;
    ucp_rsc_index_t cm_idx = UCP_NULL_RESOURCE;
    ucp_tl_bitmap_t tl_bitmap;
    ucp_lane_map_t connect_lane_bitmap;
    ucp_ep_config_key_t key;
    ucp_worker_cfg_index_t new_cfg_index;
    ucp_lane_index_t lane;
    ucs_status_t status;
    char str[32];
    ucs_queue_head_t replay_pending_queue;
    ucp_rsc_index_t dst_mds_mem[UCP_MAX_MDS];
    int is_reconfigurable;

    tl_bitmap = UCS_STATIC_BITMAP_AND(*local_tl_bitmap,
                                      worker->context->tl_bitmap);
    ucs_assert(!UCS_STATIC_BITMAP_IS_ZERO(tl_bitmap));

    ucs_trace("ep %p: initialize lanes", ep);
    ucs_log_indent(1);

    if (!ucp_ep_has_cm_lane(ep)) {
        ucp_ep_update_flags(ep, 0,
                            UCP_EP_FLAG_LOCAL_CONNECTED |
                            UCP_EP_FLAG_REMOTE_CONNECTED);
    }
<<<<<<< HEAD

    ucp_ep_config_key_reset(&key);
    ucp_ep_config_key_set_err_mode(&key, ep_init_flags);
    ucp_ep_config_key_init_flags(&key, ep_init_flags);
    ucs_queue_head_init(&replay_pending_queue);
    ucp_wireup_gather_pending_reqs(ep, &replay_pending_queue);
=======
>>>>>>> 5e8c701a

    ucp_wireup_gather_pending_reqs(ep, &replay_pending_queue);

<<<<<<< HEAD
    status = ucp_wireup_select_lanes(ep, ep_init_flags, tl_bitmap,
                                     remote_address, addr_indices, &key, 1,
                                     ucp_ep_is_promoted(ep));
=======
    status = ucp_wireup_try_select_lanes(ep, ep_init_flags, &tl_bitmap,
                                         remote_address, addr_indices, &key,
                                         dst_mds_mem);
    if (status != UCS_OK) {
        goto out;
    }

    /* This function must be used before uct_eps are discarded. Store return
     * value for later use. */
    is_reconfigurable = ucp_wireup_check_is_reconfigurable(ep, &key,
                                                           remote_address,
                                                           addr_indices);

    if (!is_reconfigurable &&
        !ucp_ep_config_is_equal(&ucp_ep_config(ep)->key, &key)) {
        /* Allow to choose only the lanes that were already chosen for case
         * without CM to prevent reconfiguration error.
         */
        UCS_STATIC_BITMAP_RESET_ALL(&current_tl_bitmap);
        for (lane = 0; lane < ucp_ep_config(ep)->key.num_lanes; ++lane) {
            rsc_idx = ucp_ep_config(ep)->key.lanes[lane].rsc_index;
            UCS_STATIC_BITMAP_SET(&current_tl_bitmap, rsc_idx);
            ucs_assertv(UCS_STATIC_BITMAP_GET(tl_bitmap, rsc_idx),
                        "resource that was chosen previously is unavailable: "
                        "tl_rscs[%d]=" UCT_TL_RESOURCE_DESC_FMT,
                        rsc_idx,
                        UCT_TL_RESOURCE_DESC_ARG(
                                &worker->context->tl_rscs[rsc_idx].tl_rsc));
        }
        UCS_STATIC_BITMAP_AND_INPLACE(&tl_bitmap, current_tl_bitmap);

        status = ucp_wireup_try_select_lanes(ep, ep_init_flags, &tl_bitmap,
                                             remote_address, addr_indices, &key,
                                             dst_mds_mem);
        if (status != UCS_OK) {
            goto out;
        }
    }

    status = ucp_wireup_check_config_intersect(ep, &key, remote_address,
                                               addr_indices,
                                               &connect_lane_bitmap,
                                               &replay_pending_queue);
>>>>>>> 5e8c701a
    if (status != UCS_OK) {
        goto out;
    }

<<<<<<< HEAD
    status = ucp_wireup_check_config_intersect(ep, &key, remote_address,
                                               addr_indices,
                                               &connect_lane_bitmap,
                                               &replay_pending_queue);
    if (status != UCS_OK) {
        goto out;
    }

    /* Get all reachable MDs from full remote address list and join with
     * current ep configuration
     */
    key.dst_md_cmpts = ucs_alloca(sizeof(*key.dst_md_cmpts) * UCP_MAX_MDS);
    ucp_wireup_get_reachable_mds(ep, ep_init_flags, remote_address, &key);

=======
>>>>>>> 5e8c701a
    /* Load new configuration */
    status = ucp_worker_get_ep_config(worker, &key, ep_init_flags,
                                      &new_cfg_index);
    if (status != UCS_OK) {
        goto out;
    }

    if (ep->cfg_index == new_cfg_index) {
#if UCS_ENABLE_ASSERT
        for (lane = 0; lane < ucp_ep_num_lanes(ep); ++lane) {
            ucs_assert(ucp_ep_get_lane(ep, lane) != NULL);
        }
#endif
        status = UCS_OK; /* No change */
        goto out;
    }

    cm_idx = ep->ext->cm_idx;

<<<<<<< HEAD
=======
    if (!is_reconfigurable) {
        /*
         * TODO handle a case where we have to change lanes and reconfigure the ep:
         *
         * - if we already have uct ep connected to an address - move it to the new lane index
         * - if we don't yet have connection to an address - create it
         * - if an existing lane is not connected anymore - delete it (possibly)
         * - if the configuration has changed - replay all pending operations on all lanes -
         *   need that every pending callback would return, in case of failure, the number
         *   of lane it wants to be queued on.
         */
        ucs_debug("cannot reconfigure ep %p from [%d] to [%d]", ep, ep->cfg_index,
                  new_cfg_index);
        ucp_wireup_print_config(worker, &ucp_ep_config(ep)->key, "old",
                                NULL, cm_idx, UCS_LOG_LEVEL_ERROR);
        ucp_wireup_print_config(worker, &key, "new", NULL,
                                cm_idx, UCS_LOG_LEVEL_ERROR);
        ucs_fatal("endpoint reconfiguration not supported yet");
    }

>>>>>>> 5e8c701a
    ucp_ep_set_cfg_index(ep, new_cfg_index);
    ep->am_lane = key.am_lane;

    snprintf(str, sizeof(str), "ep %p", ep);
    ucp_wireup_print_config(worker, &ucp_ep_config(ep)->key, str,
                            addr_indices, cm_idx, UCS_LOG_LEVEL_DEBUG);

    /* establish connections on all underlying endpoints */
    for (lane = 0; lane < ucp_ep_num_lanes(ep); ++lane) {
        if (ucp_ep_get_cm_lane(ep) == lane) {
            continue;
        }

        if (connect_lane_bitmap & UCS_BIT(lane)) {
            status = ucp_wireup_connect_lane(ep, ep_init_flags, lane,
                                             key.lanes[lane].path_index,
                                             remote_address, addr_indices[lane]);
            if (status != UCS_OK) {
                goto out;
            }
        }

        ucs_assert(ucp_ep_get_lane(ep, lane) != NULL);
    }

    /* If we don't have a p2p transport, we're connected */
    if (!ucp_ep_config(ep)->p2p_lanes) {
        ucp_ep_update_flags(ep, UCP_EP_FLAG_LOCAL_CONNECTED, 0);
    }

    ucp_worker_keepalive_add_ep(ep);
    status = UCS_OK;

out:
    ucp_wireup_replay_pending_requests(ep, &replay_pending_queue);
    ucs_log_indent(-1);
    return status;
}

ucs_status_t ucp_wireup_send_request(ucp_ep_h ep)
{
    ucp_rsc_index_t rsc_index;
    ucs_status_t status;
    ucp_tl_bitmap_t tl_bitmap;

    tl_bitmap = ucp_wireup_get_ep_tl_bitmap(ep, UCS_MASK(ucp_ep_num_lanes(ep)));

    /* TODO make sure such lane would exist */
    rsc_index = ucp_wireup_ep_get_aux_rsc_index(
            ucp_ep_get_lane(ep, ucp_ep_get_wireup_msg_lane(ep)));
    if (rsc_index != UCP_NULL_RESOURCE) {
        UCS_STATIC_BITMAP_SET(&tl_bitmap, rsc_index);
    }

    ucs_debug("ep %p: send wireup request (flags=0x%x)", ep, ep->flags);
    status = ucp_wireup_msg_send(ep, UCP_WIREUP_MSG_REQUEST, &tl_bitmap, NULL);

    ucp_ep_update_flags(ep, UCP_EP_FLAG_CONNECT_REQ_QUEUED, 0);

    return status;
}

ucs_status_t ucp_wireup_send_pre_request(ucp_ep_h ep)
{
    ucs_status_t status;

    ucs_assert(ucp_ep_has_cm_lane(ep));
    ucs_assert(!(ep->flags & UCP_EP_FLAG_CONNECT_PRE_REQ_QUEUED));

    ucs_debug("ep %p: send wireup pre-request (flags=0x%x)", ep, ep->flags);
    status = ucp_wireup_msg_send(ep, UCP_WIREUP_MSG_PRE_REQUEST,
                                 &ucp_tl_bitmap_max, NULL);

    ucp_ep_update_flags(ep, UCP_EP_FLAG_CONNECT_PRE_REQ_QUEUED, 0);

    return status;
}

ucs_status_t ucp_wireup_connect_remote(ucp_ep_h ep, ucp_lane_index_t lane)
{
    uct_ep_h uct_ep = ucp_ep_get_lane(ep, lane);
    ucs_queue_head_t tmp_q;
    ucs_status_t status;
    ucp_request_t *req;
    uct_ep_h wireup_ep;

    ucs_trace("ep %p: connect lane %d to remote peer", ep, lane);

    UCS_ASYNC_BLOCK(&ep->worker->async);

    /* Checking again, with lock held, if already connected, connection is in
     * progress, or the endpoint is in failed state.
     */
    if ((ep->flags & (UCP_EP_FLAG_REMOTE_ID | UCP_EP_FLAG_FAILED)) ||
        ucp_wireup_ep_test(uct_ep)) {
        status = UCS_OK;
        goto out_unlock;
    }

    ucs_assert(!(ep->flags & UCP_EP_FLAG_REMOTE_CONNECTED));

    ucs_trace("ep %p: connect lane %d to remote peer with wireup ep", ep, lane);

    status = ucp_wireup_ep_create(ep, &wireup_ep);
    if (status != UCS_OK) {
        goto err;
    }

    ucp_ep_set_lane(ep, lane, wireup_ep);

    /* Extract all pending requests from the transport endpoint, otherwise they
     * will prevent the wireup message from being sent (because those requests
     * could not be progressed any more after switching to wireup proxy).
     */
    ucs_queue_head_init(&tmp_q);
    uct_ep_pending_purge(uct_ep, ucp_request_purge_enqueue_cb, &tmp_q);

    /* the wireup ep should use the existing [am_lane] as next_ep */
    ucp_wireup_ep_set_next_ep(ucp_ep_get_lane(ep, lane), uct_ep,
                              ucp_ep_get_rsc_index(ep, lane));

    if (!(ep->flags & UCP_EP_FLAG_CONNECT_REQ_QUEUED)) {
        status = ucp_wireup_send_request(ep);
        if (status != UCS_OK) {
            goto err_destroy_wireup_ep;
        }
    }

    ucs_queue_for_each_extract(req, &tmp_q, send.uct.priv, 1) {
        ucs_trace_req("ep %p: requeue request %p after wireup request",
                      req->send.ep, req);
        status = uct_ep_pending_add(ucp_ep_get_lane(ep, lane), &req->send.uct,
                                    (req->send.uct.func == ucp_wireup_msg_progress) ||
                                    (req->send.uct.func == ucp_wireup_ep_progress_pending) ?
                                    UCT_CB_FLAG_ASYNC : 0);
        if (status != UCS_OK) {
            ucs_fatal("wireup proxy function must always return UCS_OK");
        }
    }

    goto out_unlock;

err_destroy_wireup_ep:
    uct_ep_destroy(ucp_ep_get_lane(ep, lane));
err:
    ucp_ep_set_lane(ep, lane, uct_ep); /* restore am lane */
out_unlock:
    UCS_ASYNC_UNBLOCK(&ep->worker->async);
    return status;
}

static uct_ep_h ucp_wireup_get_tl_ep(uct_ep_h uct_ep)
{
    ucp_wireup_ep_t *wireup_ep = ucp_wireup_ep(uct_ep);
    return (wireup_ep == NULL) ? uct_ep : wireup_ep->super.uct_ep;
}

static void
ucp_wireup_fill_is_connected_params(const ucp_address_entry_t *addr_entry,
                                    uct_ep_is_connected_params_t *params)
{
    params->field_mask = 0;
    if (addr_entry->dev_addr != NULL) {
        params->device_addr = addr_entry->dev_addr;
        params->field_mask |= UCT_EP_IS_CONNECTED_FIELD_DEVICE_ADDR;
    }

    if (addr_entry->iface_addr != NULL) {
        params->iface_addr  = addr_entry->iface_addr;
        params->field_mask |= UCT_EP_IS_CONNECTED_FIELD_IFACE_ADDR;
    }
}

/* Return index of remote p2p lane or UCP_NULL_LANE if no connection was
 * found */
static ucp_lane_index_t
ucp_wireup_get_remote_p2p_lane(ucp_ep_h ep, ucp_lane_index_t lane,
                               const ucp_address_entry_t *addr_entry)
{
    uct_ep_h uct_ep = ucp_ep_get_lane(ep, lane);
    uct_ep_is_connected_params_t params;
    const ucp_address_entry_ep_addr_t *ep_entry;

    ucp_wireup_fill_is_connected_params(addr_entry, &params);

    ucs_carray_for_each(ep_entry, addr_entry->ep_addrs,
                        addr_entry->num_ep_addrs) {
        params.field_mask |= UCT_EP_IS_CONNECTED_FIELD_EP_ADDR;
        params.ep_addr     = ep_entry->addr;

        /* Check connection to remote EP address */
        if (uct_ep_is_connected(ucp_wireup_get_tl_ep(uct_ep), &params)) {
            return ep_entry->lane;
        }
    }

    return UCP_NULL_LANE;
}

int ucp_wireup_is_lane_connected(ucp_ep_h ep, ucp_lane_index_t lane,
                                 const ucp_address_entry_t *addr_entry)
{
    uct_ep_h uct_ep = ucp_ep_get_lane(ep, lane);
    uct_ep_is_connected_params_t params;

    ucp_wireup_fill_is_connected_params(addr_entry, &params);

    if (!ucp_ep_is_lane_p2p(ep, lane)) {
        /* Check if lane is connected to remote iface */
        ucs_assertv(addr_entry->num_ep_addrs == 0, "num_ep_addrs=%u",
                    addr_entry->num_ep_addrs);
        return uct_ep_is_connected(ucp_wireup_get_tl_ep(uct_ep), &params);
    }

    return ucp_wireup_get_remote_p2p_lane(ep, lane, addr_entry) !=
           UCP_NULL_LANE;
}

static void ucp_wireup_msg_dump(ucp_worker_h worker, uct_am_trace_type_t type,
                                uint8_t id, const void *data, size_t length,
                                char *buffer, size_t max)
{
    ucp_context_h context       = worker->context;
    const ucp_wireup_msg_t *msg = data;
    ucp_unpacked_address_t unpacked_address;
    const ucp_address_entry_t *ae;
    ucp_tl_resource_desc_t *rsc;
    unsigned ep_addr_index;
    ucs_status_t status;
    char *p, *end;
    ucp_rsc_index_t tl;

    status = ucp_address_unpack(worker, msg + 1,
                                UCP_ADDRESS_PACK_FLAGS_ALL |
                                UCP_ADDRESS_PACK_FLAG_NO_TRACE,
                                &unpacked_address);
    if (status != UCS_OK) {
        strncpy(unpacked_address.name, "<malformed address>",
                UCP_WORKER_ADDRESS_NAME_MAX);
        unpacked_address.uuid          = 0;
        unpacked_address.address_count = 0;
        unpacked_address.address_list  = NULL;
    }

    p   = buffer;
    end = buffer + max;

    snprintf(p, end - p,
             "WIREUP %s [%s uuid 0x%"PRIx64" src_ep_id 0x%"PRIx64
             " dst_ep_id 0x%"PRIx64" conn_sn %d]",
             ucp_wireup_msg_str(msg->type), unpacked_address.name,
             unpacked_address.uuid, msg->src_ep_id, msg->dst_ep_id,
             msg->conn_sn);
    p += strlen(p);

    if (unpacked_address.address_list == NULL) {
        return; /* No addresses were unpacked */
    }

    ucp_unpacked_address_for_each(ae, &unpacked_address) {
        UCS_STATIC_BITMAP_FOR_EACH_BIT(tl, &context->tl_bitmap) {
            rsc = &context->tl_rscs[tl];
            if (ae->tl_name_csum == rsc->tl_name_csum) {
                snprintf(p, end - p, " "UCT_TL_RESOURCE_DESC_FMT,
                         UCT_TL_RESOURCE_DESC_ARG(&rsc->tl_rsc));
                p += strlen(p);
                break;
            }
        }
        snprintf(p, end - p, "/md[%d]", ae->md_index);
        p += strlen(p);

        for (ep_addr_index = 0; ep_addr_index < ae->num_ep_addrs;
             ++ep_addr_index) {
            snprintf(p, end - p, "/lane[%d]", ae->ep_addrs[ep_addr_index].lane);
            p += strlen(p);
        }
    }

    ucs_free(unpacked_address.address_list);
}

static ucp_err_handling_mode_t
ucp_ep_params_err_handling_mode(const ucp_ep_params_t *params)
{
    return (params->field_mask & UCP_EP_PARAM_FIELD_ERR_HANDLING_MODE) ?
           params->err_mode : UCP_ERR_HANDLING_MODE_NONE;
}

static unsigned
ucp_cm_ep_init_flags(const ucp_ep_params_t *params)
{
    if (params->field_mask & UCP_EP_PARAM_FIELD_SOCK_ADDR) {
        return UCP_EP_INIT_CM_WIREUP_CLIENT | UCP_EP_INIT_CM_PHASE;
    }
    if (params->field_mask & UCP_EP_PARAM_FIELD_CONN_REQUEST) {
        return UCP_EP_INIT_CM_WIREUP_SERVER | UCP_EP_INIT_CM_PHASE;
    }

    return 0;
}

unsigned ucp_ep_init_flags(const ucp_worker_h worker,
                           const ucp_ep_params_t *params)
{
    unsigned flags = ucp_cm_ep_init_flags(params);

    if (ucp_ep_init_flags_has_cm(flags) &&
        worker->context->config.ext.cm_use_all_devices) {
        /* request AM lane for wireup MSG protocol which enables all devices */
        flags |= UCP_EP_INIT_CREATE_AM_LANE;
    }

    if (ucp_ep_params_err_handling_mode(params) == UCP_ERR_HANDLING_MODE_PEER) {
        flags |= UCP_EP_INIT_ERR_MODE_PEER_FAILURE;
    }

    return flags;
}

double ucp_wireup_iface_lat_distance_v1(const ucp_worker_iface_t *wiface)
{
    return wiface->worker->context->config.ext.proto_enable ?
        (wiface->attr.latency.c + wiface->distance.latency) :
        wiface->attr.latency.c;
}

double ucp_wireup_iface_lat_distance_v2(const ucp_worker_iface_t *wiface)
{
    ucp_context_h context = wiface->worker->context;
    ucs_linear_func_t lat = wiface->attr.latency;

    if (context->config.ext.proto_enable) {
        lat.c += wiface->distance.latency;
    }
    return ucp_tl_iface_latency(context, &lat);
}

double ucp_wireup_iface_bw_distance(const ucp_worker_iface_t *wiface)
{
    const ucs_sys_dev_distance_t *distance = &wiface->distance;
    const ucp_context_h context            = wiface->worker->context;
    uct_ppn_bandwidth_t bandwidth          = wiface->attr.bandwidth;

    if (context->config.ext.proto_enable) {
        ucp_worker_iface_add_bandwidth(&bandwidth, distance->bandwidth);
    }

    return ucp_tl_iface_bandwidth(context, &bandwidth);
}

UCP_DEFINE_AM(UINT64_MAX, UCP_AM_ID_WIREUP, ucp_wireup_msg_handler,
              ucp_wireup_msg_dump, UCT_CB_FLAG_ASYNC);<|MERGE_RESOLUTION|>--- conflicted
+++ resolved
@@ -1538,7 +1538,6 @@
     }
 }
 
-<<<<<<< HEAD
 static int ucp_wireup_should_reconfigure(ucp_ep_h ep,
                                          const ucp_lane_index_t *reuse_lane_map,
                                          ucp_lane_index_t num_lanes)
@@ -1557,67 +1556,6 @@
     }
 
     return ucp_ep_num_lanes(ep) != num_lanes;
-=======
-
-
-static unsigned
-ucp_ep_num_reused_lanes(ucp_ep_h ep, const ucp_lane_index_t *reuse_lane_map)
-{
-    unsigned num_reused = 0;
-    ucp_lane_index_t lane;
-
-    for (lane = 0; lane < ucp_ep_num_lanes(ep); ++lane) {
-        num_reused += (reuse_lane_map[lane] != UCP_NULL_LANE);
-    }
-
-    return num_reused;
-}
-
-static int
-ucp_wireup_check_is_reconfigurable(ucp_ep_h ep,
-                                   const ucp_ep_config_key_t *new_key,
-                                   const ucp_unpacked_address_t *remote_address,
-                                   const unsigned *addr_indices)
-{
-    ucp_lane_index_t reuse_lane_map[UCP_MAX_LANES];
-    const ucp_ep_config_key_t *old_key;
-    ucp_lane_index_t lane;
-
-    if ((ep->cfg_index == UCP_WORKER_CFG_INDEX_NULL) ||
-        ucp_ep_has_cm_lane(ep)) {
-        return 1;
-    }
-
-    /* TODO: Support reconfiguration when lanes are created without a wireup_ep
-     * wrapper */
-    for (lane = 0; lane < ucp_ep_num_lanes(ep); ++lane) {
-        if (!ucp_wireup_ep_test(ucp_ep_get_lane(ep, lane))) {
-            return 0;
-        }
-    }
-
-    old_key = &ucp_ep_config(ep)->key;
-    ucp_ep_config_lanes_intersect(old_key, new_key, ep, remote_address,
-                                  addr_indices, reuse_lane_map);
-
-    /* For now, reconfig is supported only if no lanes are reused */
-    return ucp_ep_num_reused_lanes(ep, reuse_lane_map) == 0;
-}
-
-static ucp_lane_index_t
-ucp_wireup_find_non_reused_lane(ucp_ep_h ep, const ucp_ep_config_key_t *key,
-                                const ucp_lane_index_t *reuse_lane_map)
-{
-    if (ucp_ep_has_cm_lane(ep)) {
-        return key->cm_lane;
-    }
-
-    /* Just use first lane, as only non-reused lanes are allowed at the
-     * moment. */
-    ucs_assert(key->num_lanes > 0);
-    ucs_assert(ucp_ep_num_reused_lanes(ep, reuse_lane_map) == 0);
-    return 0;
->>>>>>> 5e8c701a
 }
 
 static ucs_status_t
@@ -1625,7 +1563,6 @@
                                    uct_ep_h *new_uct_eps,
                                    const ucp_lane_index_t *reuse_lane_map)
 {
-<<<<<<< HEAD
     uct_ep_h uct_ep           = NULL;
     static const uint8_t type = UCP_WIREUP_MSG_REQUEST;
     ucp_lane_index_t old_lane, new_lane;
@@ -1644,37 +1581,18 @@
 
     old_ep       = ucp_ep_get_lane(ep, old_lane);
     is_wireup_ep = ucp_wireup_ep_test(old_ep);
-=======
-    uct_ep_h uct_ep = NULL;
-    ucp_lane_index_t old_lane, new_wireup_lane;
-    ucp_wireup_ep_t *old_wireup_ep, *new_wireup_ep;
-    ucp_rsc_index_t aux_rsc_index;
-    int is_p2p;
-    ucs_status_t status;
-
-    /* Get old wireup lane */
-    old_lane      = ucp_wireup_get_msg_lane(ep, UCP_WIREUP_MSG_REQUEST);
-    old_wireup_ep = ucp_wireup_ep(ucp_ep_get_lane(ep, old_lane));
-    ucs_assert_always(old_wireup_ep != NULL);
->>>>>>> 5e8c701a
 
     /* Set wireup EP for new configuration's wireup lane */
     if (ucp_ep_has_cm_lane(ep)) {
         /* Use existing EP from CM lane */
-<<<<<<< HEAD
         new_ep = ucp_ep_get_cm_wireup_ep(ep);
         ucs_assert(new_ep != NULL);
-=======
-        new_wireup_ep = ucp_ep_get_cm_wireup_ep(ep);
-        ucs_assert(new_wireup_ep != NULL);
->>>>>>> 5e8c701a
     } else {
         /* Create new EP for non-CM flow */
         status = ucp_wireup_ep_create(ep, &uct_ep);
         if (status != UCS_OK) {
             return status;
         }
-<<<<<<< HEAD
         new_ep = ucp_wireup_ep(uct_ep);
     }
 
@@ -1731,41 +1649,6 @@
         uct_ep_destroy(uct_ep);
     }
     return status;
-=======
-
-        new_wireup_ep = ucp_wireup_ep(uct_ep);
-    }
-
-    /* Get correct aux_rsc_index either from next_ep or aux_ep */
-    aux_rsc_index = ucp_wireup_ep_is_next_ep_active(old_wireup_ep) ?
-                            ucp_ep_get_rsc_index(ep, old_lane) :
-                            ucp_wireup_ep_get_aux_rsc_index(
-                                    &old_wireup_ep->super.super);
-
-    ucs_assert(aux_rsc_index != UCP_NULL_RESOURCE);
-    is_p2p = ucp_ep_config_connect_p2p(ep->worker, &ucp_ep_config(ep)->key,
-                                       aux_rsc_index);
-
-    /* Move aux EP to new wireup lane */
-    ucp_wireup_ep_set_aux(new_wireup_ep,
-                          ucp_wireup_ep_extract_msg_ep(old_wireup_ep),
-                          aux_rsc_index, is_p2p);
-
-    /* Remove old wireup_ep as it's not needed anymore.
-     * NOTICE: Next two lines are intentionally not merged with the lane
-     * removal loop in ucp_wireup_check_config_intersect, because of future
-     * support for non-wireup EPs reconfiguration (which will modify this
-     * code). */
-    uct_ep_destroy(&old_wireup_ep->super.super);
-    ucp_ep_set_lane(ep, old_lane, NULL);
-
-    /* Select CM/non-reused lane as new wireup lane */
-    new_wireup_lane = ucp_wireup_find_non_reused_lane(ep, key, reuse_lane_map);
-
-    new_uct_eps[new_wireup_lane] = &new_wireup_ep->super.super;
-    key->wireup_msg_lane         = new_wireup_lane;
-    return UCS_OK;
->>>>>>> 5e8c701a
 }
 
 static ucs_status_t
@@ -1785,13 +1668,7 @@
 
     *connect_lane_bitmap = UCS_MASK(new_key->num_lanes);
 
-<<<<<<< HEAD
     if (ep->cfg_index == UCP_WORKER_CFG_INDEX_NULL) {
-=======
-    if ((ep->cfg_index == UCP_WORKER_CFG_INDEX_NULL) ||
-        !ucp_wireup_check_is_reconfigurable(ep, new_key, remote_address,
-                                            addr_indices)) {
->>>>>>> 5e8c701a
         /* nothing to intersect with */
         return ucp_ep_realloc_lanes(ep, new_key->num_lanes);
     }
@@ -1806,7 +1683,6 @@
     ucp_ep_config_lanes_intersect(old_key, new_key, ep, remote_address,
                                   addr_indices, reuse_lane_map);
 
-<<<<<<< HEAD
     if (!ucp_wireup_should_reconfigure(ep, reuse_lane_map,
                                        new_key->num_lanes)) {
         /* Restore wireup lane and exit */
@@ -1814,14 +1690,11 @@
         return UCS_OK;
     }
 
-=======
->>>>>>> 5e8c701a
     if (ucp_ep_has_cm_lane(ep)) {
         /* CM lane has to be reused by the new EP configuration */
         ucs_assert(reuse_lane_map[ucp_ep_get_cm_lane(ep)] != UCP_NULL_LANE);
         /* wireup lane hasn't been selected by the new configuration: only this
          * function should select it */
-<<<<<<< HEAD
         ucs_assert(new_key->wireup_msg_lane == UCP_NULL_LANE);
     }
 
@@ -1829,13 +1702,6 @@
     wireup_lane = am_replaced ?
                           ep->am_lane :
                           ucp_wireup_get_msg_lane(ep, UCP_WIREUP_MSG_REQUEST);
-=======
-        ucs_assertv(new_key->wireup_msg_lane == UCP_NULL_LANE,
-                    "new_key->wireup_msg_lane=%u", new_key->wireup_msg_lane);
-    }
-
-    wireup_lane = ucp_wireup_get_msg_lane(ep, UCP_WIREUP_MSG_REQUEST);
->>>>>>> 5e8c701a
 
     /* wireup lane has to be selected for the old configuration */
     ucs_assert(wireup_lane != UCP_NULL_LANE);
@@ -1899,42 +1765,10 @@
     return UCS_OK;
 }
 
-<<<<<<< HEAD
-=======
-static ucs_status_t
-ucp_wireup_try_select_lanes(ucp_ep_h ep, unsigned ep_init_flags,
-                            const ucp_tl_bitmap_t *tl_bitmap,
-                            const ucp_unpacked_address_t *remote_address,
-                            unsigned *addr_indices, ucp_ep_config_key_t *key,
-                            ucp_rsc_index_t *dst_md_storage)
-{
-    ucs_status_t status;
-
-    ucp_ep_config_key_reset(key);
-    ucp_ep_config_key_set_err_mode(key, ep_init_flags);
-    ucp_ep_config_key_init_flags(key, ep_init_flags);
-    key->dst_version  = remote_address->dst_version;
-    key->dst_md_cmpts = dst_md_storage;
-
-    status = ucp_wireup_select_lanes(ep, ep_init_flags, *tl_bitmap,
-                                     remote_address, addr_indices, key, 1);
-    if (status != UCS_OK) {
-        return status;
-    }
-
-    /* Get all reachable MDs from full remote address list and join with
-     * current ep configuration
-     */
-    ucp_wireup_get_reachable_mds(ep, ep_init_flags, remote_address, key);
-    return UCS_OK;
-}
-
->>>>>>> 5e8c701a
 static void
 ucp_wireup_gather_pending_reqs(ucp_ep_h ep,
                                ucs_queue_head_t *replay_pending_queue)
 {
-<<<<<<< HEAD
     ucs_queue_iter_t iter;
     ucp_request_t *req;
     ucp_lane_index_t lane_idx;
@@ -1966,18 +1800,6 @@
 
         uct_ep_pending_purge(uct_ep, ucp_request_purge_enqueue_cb,
                              replay_pending_queue);
-=======
-    ucp_request_t *req;
-
-    ucp_wireup_eps_pending_extract(ep, replay_pending_queue);
-
-    ucs_queue_for_each(req, &ep->worker->rkey_ptr_reqs,
-                       send.rndv.rkey_ptr.queue_elem) {
-        if (req->send.ep == ep) {
-            ucs_queue_push(replay_pending_queue,
-                           (ucs_queue_elem_t*)&req->send.uct.priv);
-        }
->>>>>>> 5e8c701a
     }
 }
 
@@ -2011,72 +1833,22 @@
                             UCP_EP_FLAG_LOCAL_CONNECTED |
                             UCP_EP_FLAG_REMOTE_CONNECTED);
     }
-<<<<<<< HEAD
 
     ucp_ep_config_key_reset(&key);
     ucp_ep_config_key_set_err_mode(&key, ep_init_flags);
     ucp_ep_config_key_init_flags(&key, ep_init_flags);
     ucs_queue_head_init(&replay_pending_queue);
     ucp_wireup_gather_pending_reqs(ep, &replay_pending_queue);
-=======
->>>>>>> 5e8c701a
-
-    ucp_wireup_gather_pending_reqs(ep, &replay_pending_queue);
-
-<<<<<<< HEAD
+
+    key.dst_version = remote_address->dst_version;
+
     status = ucp_wireup_select_lanes(ep, ep_init_flags, tl_bitmap,
                                      remote_address, addr_indices, &key, 1,
                                      ucp_ep_is_promoted(ep));
-=======
-    status = ucp_wireup_try_select_lanes(ep, ep_init_flags, &tl_bitmap,
-                                         remote_address, addr_indices, &key,
-                                         dst_mds_mem);
     if (status != UCS_OK) {
         goto out;
     }
 
-    /* This function must be used before uct_eps are discarded. Store return
-     * value for later use. */
-    is_reconfigurable = ucp_wireup_check_is_reconfigurable(ep, &key,
-                                                           remote_address,
-                                                           addr_indices);
-
-    if (!is_reconfigurable &&
-        !ucp_ep_config_is_equal(&ucp_ep_config(ep)->key, &key)) {
-        /* Allow to choose only the lanes that were already chosen for case
-         * without CM to prevent reconfiguration error.
-         */
-        UCS_STATIC_BITMAP_RESET_ALL(&current_tl_bitmap);
-        for (lane = 0; lane < ucp_ep_config(ep)->key.num_lanes; ++lane) {
-            rsc_idx = ucp_ep_config(ep)->key.lanes[lane].rsc_index;
-            UCS_STATIC_BITMAP_SET(&current_tl_bitmap, rsc_idx);
-            ucs_assertv(UCS_STATIC_BITMAP_GET(tl_bitmap, rsc_idx),
-                        "resource that was chosen previously is unavailable: "
-                        "tl_rscs[%d]=" UCT_TL_RESOURCE_DESC_FMT,
-                        rsc_idx,
-                        UCT_TL_RESOURCE_DESC_ARG(
-                                &worker->context->tl_rscs[rsc_idx].tl_rsc));
-        }
-        UCS_STATIC_BITMAP_AND_INPLACE(&tl_bitmap, current_tl_bitmap);
-
-        status = ucp_wireup_try_select_lanes(ep, ep_init_flags, &tl_bitmap,
-                                             remote_address, addr_indices, &key,
-                                             dst_mds_mem);
-        if (status != UCS_OK) {
-            goto out;
-        }
-    }
-
-    status = ucp_wireup_check_config_intersect(ep, &key, remote_address,
-                                               addr_indices,
-                                               &connect_lane_bitmap,
-                                               &replay_pending_queue);
->>>>>>> 5e8c701a
-    if (status != UCS_OK) {
-        goto out;
-    }
-
-<<<<<<< HEAD
     status = ucp_wireup_check_config_intersect(ep, &key, remote_address,
                                                addr_indices,
                                                &connect_lane_bitmap,
@@ -2091,8 +1863,6 @@
     key.dst_md_cmpts = ucs_alloca(sizeof(*key.dst_md_cmpts) * UCP_MAX_MDS);
     ucp_wireup_get_reachable_mds(ep, ep_init_flags, remote_address, &key);
 
-=======
->>>>>>> 5e8c701a
     /* Load new configuration */
     status = ucp_worker_get_ep_config(worker, &key, ep_init_flags,
                                       &new_cfg_index);
@@ -2112,29 +1882,6 @@
 
     cm_idx = ep->ext->cm_idx;
 
-<<<<<<< HEAD
-=======
-    if (!is_reconfigurable) {
-        /*
-         * TODO handle a case where we have to change lanes and reconfigure the ep:
-         *
-         * - if we already have uct ep connected to an address - move it to the new lane index
-         * - if we don't yet have connection to an address - create it
-         * - if an existing lane is not connected anymore - delete it (possibly)
-         * - if the configuration has changed - replay all pending operations on all lanes -
-         *   need that every pending callback would return, in case of failure, the number
-         *   of lane it wants to be queued on.
-         */
-        ucs_debug("cannot reconfigure ep %p from [%d] to [%d]", ep, ep->cfg_index,
-                  new_cfg_index);
-        ucp_wireup_print_config(worker, &ucp_ep_config(ep)->key, "old",
-                                NULL, cm_idx, UCS_LOG_LEVEL_ERROR);
-        ucp_wireup_print_config(worker, &key, "new", NULL,
-                                cm_idx, UCS_LOG_LEVEL_ERROR);
-        ucs_fatal("endpoint reconfiguration not supported yet");
-    }
-
->>>>>>> 5e8c701a
     ucp_ep_set_cfg_index(ep, new_cfg_index);
     ep->am_lane = key.am_lane;
 

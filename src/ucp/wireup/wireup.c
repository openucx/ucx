--- conflicted
+++ resolved
@@ -1646,18 +1646,11 @@
                                    const ucp_unpacked_address_t *remote_address,
                                    unsigned *addr_indices)
 {
-<<<<<<< HEAD
     ucp_worker_h worker                  = ep->worker;
     ucp_tl_bitmap_t tl_bitmap            = UCS_BITMAP_AND(*local_tl_bitmap,
                                                           worker->context->tl_bitmap,
                                                           UCP_MAX_RESOURCES);
     ucp_rsc_index_t cm_idx               = UCP_NULL_RESOURCE;
-=======
-    ucp_worker_h worker    = ep->worker;
-    ucp_rsc_index_t cm_idx = UCP_NULL_RESOURCE;
-    ucp_tl_bitmap_t tl_bitmap, current_tl_bitmap;
-    ucp_rsc_index_t rsc_idx;
->>>>>>> 6caddefe
     ucp_lane_map_t connect_lane_bitmap;
     ucp_ep_config_key_t key;
     ucp_worker_cfg_index_t new_cfg_index;
@@ -1680,28 +1673,6 @@
 
     key.dst_version = remote_address->dst_version;
 
-<<<<<<< HEAD
-=======
-    /* Allow to choose only the lanes that were already chosen for case
-     * without CM to prevent reconfiguration error.
-     */
-    if ((ep->cfg_index != UCP_WORKER_CFG_INDEX_NULL) &&
-        !ucp_ep_has_cm_lane(ep)) {
-        UCS_STATIC_BITMAP_RESET_ALL(&current_tl_bitmap);
-        for (lane = 0; lane < ucp_ep_config(ep)->key.num_lanes; ++lane) {
-            rsc_idx = ucp_ep_config(ep)->key.lanes[lane].rsc_index;
-            UCS_STATIC_BITMAP_SET(&current_tl_bitmap, rsc_idx);
-            ucs_assertv(UCS_STATIC_BITMAP_GET(tl_bitmap, rsc_idx),
-                        "resource that was chosen previously is unavailable: "
-                        "tl_rscs[%d]=" UCT_TL_RESOURCE_DESC_FMT,
-                        rsc_idx,
-                        UCT_TL_RESOURCE_DESC_ARG(
-                                &worker->context->tl_rscs[rsc_idx].tl_rsc));
-        }
-        UCS_STATIC_BITMAP_AND_INPLACE(&tl_bitmap, current_tl_bitmap);
-    }
-
->>>>>>> 6caddefe
     status = ucp_wireup_select_lanes(ep, ep_init_flags, tl_bitmap,
                                      remote_address, addr_indices, &key, 1);
     if (status != UCS_OK) {

--- conflicted
+++ resolved
@@ -118,7 +118,6 @@
     return lane;
 }
 
-<<<<<<< HEAD
 static unsigned ucp_wireup_get_msg_size(const ucp_wireup_msg_t *msg)
 {
     switch (msg->type) {
@@ -136,7 +135,8 @@
     default:
         ucs_fatal("unsupported wireup msg type: %u", msg->type);
     }
-=======
+}
+
 static inline ucp_rsc_index_t
 ucp_wireup_ep_get_rsc_index(ucp_ep_h ep, ucp_lane_index_t lane)
 {
@@ -145,7 +145,6 @@
     return ucp_wireup_ep_test(uct_ep)?
               ucp_wireup_ep_get_msg_rsc_index(ucp_wireup_ep(uct_ep)) :
               ucp_ep_get_rsc_index(ep, lane);
->>>>>>> b6a05a75
 }
 
 ucs_status_t ucp_wireup_msg_progress(uct_pending_req_t *self)

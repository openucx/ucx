/**
* Copyright (c) NVIDIA CORPORATION & AFFILIATES, 2001-2021. ALL RIGHTS RESERVED.
*
* See file LICENSE for terms.
*/

#ifdef HAVE_CONFIG_H
#  include "config.h"
#endif

#include "wireup.h"
#include "address.h"
#include "wireup_cm.h"
#include "wireup_ep.h"

#include <ucs/async/async.h>
#include <ucs/datastruct/queue.h>
#include <ucp/core/ucp_ep.h>
#include <ucp/core/ucp_listener.h>
#include <ucp/core/ucp_proxy_ep.h>
#include <ucp/core/ucp_worker.h>
#include <ucp/proto/proto_common.h>
#include <ucs/sys/iovec.h>
#include <ucp/tag/eager.h>

#include <ucp/core/ucp_request.inl>
#include <ucp/proto/proto_am.inl>

/*
 * Description of the protocol in UCX wiki:
 * https://github.com/openucx/ucx/wiki/Connection-establishment
 */


/* Validate wireup message, implemented as a macro to prevent static checker
 * warnings */
#define UCP_WIREUP_MSG_CHECK(_msg, _ep, _msg_type) \
    do { \
        ucs_assert((_msg)->type == (_msg_type)); \
        if ((_msg_type) == UCP_WIREUP_MSG_REQUEST) { \
            ucs_assert(((_msg)->dst_ep_id == UCS_PTR_MAP_KEY_INVALID) != \
                       ((_ep) != NULL)); \
        } else { \
            ucs_assert((_msg)->dst_ep_id != UCS_PTR_MAP_KEY_INVALID); \
            ucs_assert((_ep) != NULL); \
        } \
    } while (0)


size_t ucp_wireup_msg_pack(void *dest, void *arg)
{
    struct iovec *wireup_msg_iov = (struct iovec*)arg;

    return ucs_iov_copy(wireup_msg_iov, 2, 0, dest,
                        wireup_msg_iov[0].iov_len + wireup_msg_iov[1].iov_len,
                        UCS_IOV_COPY_TO_BUF);
}

const char* ucp_wireup_msg_str(uint8_t msg_type)
{
    switch (msg_type) {
    case UCP_WIREUP_MSG_PRE_REQUEST:
        return "PRE_REQ";
    case UCP_WIREUP_MSG_REQUEST:
        return "REQ";
    case UCP_WIREUP_MSG_REPLY:
        return "REP";
    case UCP_WIREUP_MSG_ACK:
        return "ACK";
    case UCP_WIREUP_MSG_EP_CHECK:
        return "EP_CHECK";
    case UCP_WIREUP_MSG_EP_REMOVED:
        return "EP_REMOVED";
    default:
        return "<unknown>";
    }
}

static ucp_lane_index_t ucp_wireup_get_msg_lane(ucp_ep_h ep, uint8_t msg_type)
{
    ucp_context_h   context    = ep->worker->context;
    ucp_ep_config_t *ep_config = ucp_ep_config(ep);
    ucp_lane_index_t lane, fallback_lane;

    if (msg_type == UCP_WIREUP_MSG_ACK) {
        lane          = ep_config->key.am_lane;
        fallback_lane = ep_config->key.wireup_msg_lane;
    } else {
        /* for request/response, try wireup_msg_lane first */
        lane          = ep_config->key.wireup_msg_lane;
        fallback_lane = ep_config->key.am_lane;
    }

    if (lane == UCP_NULL_LANE) {
        lane = fallback_lane;
    }

    if (lane == UCP_NULL_LANE) {
        ucs_fatal("ep %p to %s: could not find a lane to send CONN_%s%s",
                  ep, ucp_ep_peer_name(ep), ucp_wireup_msg_str(msg_type),
                  context->config.ext.unified_mode ?
                  ". try to set UCX_UNIFIED_MODE=n." : "");
    }

    return lane;
}

ucs_status_t ucp_wireup_msg_progress(uct_pending_req_t *self)
{
    ucp_request_t *req  = ucs_container_of(self, ucp_request_t, send.uct);
    ucp_ep_h ep         = req->send.ep;
    ucs_status_t status;
    ssize_t packed_len;
    unsigned am_flags;
    struct iovec wireup_msg_iov[2];

    UCS_ASYNC_BLOCK(&ep->worker->async);

    if (req->send.wireup.type == UCP_WIREUP_MSG_REQUEST) {
        if (ep->flags & UCP_EP_FLAG_REMOTE_CONNECTED) {
            ucs_trace("ep %p: not sending wireup message - remote already connected",
                      ep);
            status = UCS_OK;
            goto out_free_req;
        }
    } else if (req->send.wireup.type == UCP_WIREUP_MSG_PRE_REQUEST) {
        ucs_assert (!(ep->flags & UCP_EP_FLAG_REMOTE_CONNECTED));
    }

    /* send the active message */
    req->send.lane = ucp_wireup_get_msg_lane(ep, req->send.wireup.type);

    am_flags = 0;
    if ((req->send.wireup.type == UCP_WIREUP_MSG_REQUEST) ||
        (req->send.wireup.type == UCP_WIREUP_MSG_PRE_REQUEST)) {
        am_flags |= UCT_SEND_FLAG_SIGNALED;
    }

    VALGRIND_CHECK_MEM_IS_DEFINED(&req->send.wireup, sizeof(req->send.wireup));
    VALGRIND_CHECK_MEM_IS_DEFINED(req->send.buffer, req->send.length);

    wireup_msg_iov[0].iov_base = &req->send.wireup;
    wireup_msg_iov[0].iov_len  = sizeof(req->send.wireup);

    wireup_msg_iov[1].iov_base = req->send.buffer;
    wireup_msg_iov[1].iov_len  = req->send.length;

    packed_len = uct_ep_am_bcopy(ucp_ep_get_lane(ep, req->send.lane),
                                 UCP_AM_ID_WIREUP, ucp_wireup_msg_pack,
                                 wireup_msg_iov, am_flags);
    if (ucs_unlikely(packed_len < 0)) {
        status = (ucs_status_t)packed_len;
        if (ucs_likely(status == UCS_ERR_NO_RESOURCE)) {
            goto out;
        }

        ucs_diag("failed to send wireup: %s", ucs_status_string(status));
        ucp_ep_set_failed_schedule(ep, req->send.lane, status);

        status = UCS_OK;
        goto out_free_req;
    } else {
        status = UCS_OK;
    }

    switch (req->send.wireup.type) {
    case UCP_WIREUP_MSG_PRE_REQUEST:
        ucp_ep_update_flags(ep, UCP_EP_FLAG_CONNECT_PRE_REQ_SENT, 0);
        break;
    case UCP_WIREUP_MSG_REQUEST:
        ucp_ep_update_flags(ep, UCP_EP_FLAG_CONNECT_REQ_SENT, 0);
        break;
    case UCP_WIREUP_MSG_REPLY:
        ucp_ep_update_flags(ep, UCP_EP_FLAG_CONNECT_REP_SENT, 0);
        break;
    case UCP_WIREUP_MSG_ACK:
        ucp_ep_update_flags(ep, UCP_EP_FLAG_CONNECT_ACK_SENT, 0);
        break;
    }

out_free_req:
    ucs_free(req->send.buffer);
    ucp_request_mem_free(req);
out:
    UCS_ASYNC_UNBLOCK(&ep->worker->async);
    return status;
}

ucs_status_t
ucp_wireup_msg_prepare(ucp_ep_h ep, uint8_t type,
                       const ucp_tl_bitmap_t *tl_bitmap,
                       const ucp_lane_index_t *lanes2remote,
                       ucp_wireup_msg_t *msg_hdr, void **address_p,
                       size_t *address_length_p)
{
    ucp_context_h context = ep->worker->context;
    unsigned pack_flags   = ucp_worker_default_address_pack_flags(ep->worker) |
                            UCP_ADDRESS_PACK_FLAG_TL_RSC_IDX;
    ucs_status_t status;

    msg_hdr->type      = type;
    msg_hdr->err_mode  = ucp_ep_config(ep)->key.err_mode;
    msg_hdr->conn_sn   = ep->conn_sn;
    msg_hdr->src_ep_id = ucp_ep_local_id(ep);
    if (ep->flags & UCP_EP_FLAG_REMOTE_ID) {
        msg_hdr->dst_ep_id = ucp_ep_remote_id(ep);
    } else {
        /* Destination UCP endpoint ID must be packed in case of CM */
        ucs_assert(!ucp_ep_has_cm_lane(ep));
        msg_hdr->dst_ep_id = UCS_PTR_MAP_KEY_INVALID;
    }

    /* pack all addresses */
    status = ucp_address_pack(ep->worker, ep, tl_bitmap, pack_flags,
                              context->config.ext.worker_addr_version,
                              lanes2remote, UINT_MAX, address_length_p,
                              address_p);
    if (status != UCS_OK) {
        ucs_error("failed to pack address: %s", ucs_status_string(status));
    }

    return status;
}

static ucs_status_t
ucp_wireup_msg_send(ucp_ep_h ep, uint8_t type, const ucp_tl_bitmap_t *tl_bitmap,
                    const ucp_lane_index_t *lanes2remote)
{
    ucp_request_t *req;
    ucs_status_t status;

    ucs_assert(ep->cfg_index != UCP_WORKER_CFG_INDEX_NULL);

    if (ep->flags & UCP_EP_FLAG_FAILED) {
        ucs_debug("ep %p: not sending WIREUP message (%u), because ep failed",
                  ep, type);
        return UCS_ERR_CONNECTION_RESET;
    }

    /* We cannot allocate from memory pool because it's not thread safe
     * and this function may be called from any thread
     */
    req = ucp_request_mem_alloc("wireup_msg_req");
    if (req == NULL) {
        ucs_error("failed to allocate request for sending WIREUP message");
        status = UCS_ERR_NO_MEMORY;
        goto err;
    }

    req->flags         = 0;
    req->send.ep       = ep;
    req->send.uct.func = ucp_wireup_msg_progress;
    req->send.datatype = ucp_dt_make_contig(1);
    ucp_request_send_state_init(req, ucp_dt_make_contig(1), 0);

    status = ucp_wireup_msg_prepare(ep, type, tl_bitmap, lanes2remote,
                                    &req->send.wireup, &req->send.buffer,
                                    &req->send.length);
    if (status != UCS_OK) {
        ucp_request_mem_free(req);
        goto err;
    }

    ucp_request_send(req);
    /* coverity[leaked_storage] */
    return UCS_OK;

err:
    ucp_ep_set_failed_schedule(ep, UCP_NULL_LANE, status);
    return status;
}

static ucp_tl_bitmap_t
ucp_wireup_get_ep_tl_bitmap(ucp_ep_h ep, ucp_lane_map_t lane_map)
{
    ucp_tl_bitmap_t tl_bitmap = UCS_STATIC_BITMAP_ZERO_INITIALIZER;
    ucp_lane_index_t lane;

    ucs_for_each_bit(lane, lane_map) {
        ucs_assert(lane < UCP_MAX_LANES);
        if (ucp_ep_get_rsc_index(ep, lane) == UCP_NULL_RESOURCE) {
            continue;
        }

        UCS_STATIC_BITMAP_SET(&tl_bitmap, ucp_ep_get_rsc_index(ep, lane));
    }

    return tl_bitmap;
}

int ucp_wireup_connect_p2p(ucp_worker_h worker, ucp_rsc_index_t rsc_index,
                           int has_cm_lane)
{
    /* The EP with CM lane has to be connected to remote EP, so prefer native
     * UCT p2p capability. */
    return has_cm_lane ?
           ucp_worker_is_tl_p2p(worker, rsc_index) :
           !ucp_worker_is_tl_2iface(worker, rsc_index);
}

/*
 * Select remote ep address for every remote address entry (because there
 * could be multiple ep addresses per entry). This selection is used to create
 * 'lanes2remote' mapping with the remote lane index for each local lane.
 */
static void
ucp_wireup_match_p2p_lanes(ucp_ep_h ep,
                           const ucp_unpacked_address_t *remote_address,
                           const unsigned *addr_indices,
                           ucp_lane_index_t *lanes2remote)
{
    const ucp_address_entry_t *address;
    unsigned address_index;
    ucp_lane_index_t lane, remote_lane, num_lanes;
    unsigned *ep_addr_indexes;
    unsigned ep_addr_index;
    uint64_t used_remote_lanes;

    /* Initialize the counters of ep address index for each address entry */
    ep_addr_indexes = ucs_alloca(sizeof(ep_addr_index) *
                                 remote_address->address_count);
    for (address_index = 0; address_index < remote_address->address_count;
         ++address_index) {
        ep_addr_indexes[address_index] = 0;
    }

    /* Initialize lanes2remote array */
    for (lane = 0; lane < UCP_MAX_LANES; ++lane) {
        lanes2remote[lane] = UCP_NULL_LANE;
    }

    used_remote_lanes = 0;
    num_lanes         = ucp_ep_num_lanes(ep);
    for (lane = 0; lane < num_lanes; ++lane) {
        if (!ucp_ep_is_lane_p2p(ep, lane)) {
            continue;
        }

        /* Select next remote ep address within the address_index as specified
         * by addr_indices argument
         */
        address_index      = addr_indices[lane];
        address            = &remote_address->address_list[address_index];
        ep_addr_index      = ep_addr_indexes[address_index]++;
        ucs_assertv(ep_addr_index < address->num_ep_addrs,
                    "lane=%d/%d tl_name_csum=0x%02x address_index=%u "
                    "ep_addr_index=%u num_ep_addrs=%u",
                    lane, num_lanes, address->tl_name_csum, address_index,
                    ep_addr_index, address->num_ep_addrs);
        remote_lane        = address->ep_addrs[ep_addr_index].lane;
        lanes2remote[lane] = remote_lane;

        if (used_remote_lanes & UCS_BIT(remote_lane)) {
            ucs_fatal("ep %p: remote lane %d is used more than once", ep,
                      remote_lane);
        }
        used_remote_lanes |= UCS_BIT(remote_lane);

        ucs_trace("ep %p: lane[%d]->remote_lane[%d] (address[%d].ep_address[%d])",
                  ep, lane, remote_lane, address_index, ep_addr_index);
    }
}

static ucs_status_t
ucp_wireup_find_remote_p2p_addr(ucp_ep_h ep, ucp_lane_index_t remote_lane,
                                const ucp_unpacked_address_t *remote_address,
                                const ucp_address_entry_t **address_entry_p,
                                const ucp_address_entry_ep_addr_t **ep_entry_p)
{
    const ucp_address_entry_t *address;
    unsigned ep_addr_index;

    ucp_unpacked_address_for_each(address, remote_address) {
        for (ep_addr_index = 0; ep_addr_index < address->num_ep_addrs;
             ++ep_addr_index) {
            if (remote_lane == address->ep_addrs[ep_addr_index].lane) {
                *address_entry_p = address;
                *ep_entry_p      = &address->ep_addrs[ep_addr_index];
                return UCS_OK;
            }
        }
    }

    return UCS_ERR_UNREACHABLE;
}

ucs_status_t
ucp_wireup_connect_local(ucp_ep_h ep,
                         const ucp_unpacked_address_t *remote_address,
                         const ucp_lane_index_t *lanes2remote)
{
    ucp_lane_index_t lane, remote_lane;
    const ucp_address_entry_t *address_entry;
    const ucp_address_entry_ep_addr_t *ep_entry;
    ucs_status_t status;

    ucs_trace("ep %p: connect local transports", ep);
    ucs_log_indent(1);

    for (lane = 0; lane < ucp_ep_num_lanes(ep); ++lane) {
        if (!ucp_ep_is_lane_p2p(ep, lane)) {
            continue;
        }

        remote_lane = (lanes2remote == NULL) ? lane : lanes2remote[lane];

        status = ucp_wireup_find_remote_p2p_addr(ep, remote_lane, remote_address,
                                                 &address_entry, &ep_entry);
        if (status != UCS_OK) {
            ucs_error("ep %p: no remote ep address for lane[%d]->remote_lane[%d]",
                      ep, lane, remote_lane);
            goto out;
        }

        status = ucp_wireup_ep_connect_to_ep_v2(ucp_ep_get_lane(ep, lane),
                                                address_entry, ep_entry);
        if (status != UCS_OK) {
            goto out;
        }
    }

    status = UCS_OK;

out:
    ucs_log_indent(-1);
    return status;
}

static int ucp_ep_has_wireup_msg_pending(ucp_ep_h ucp_ep)
{
    ucp_wireup_ep_t *wireup_ep;
    ucp_lane_index_t lane;

    for (lane = 0; lane < ucp_ep_num_lanes(ucp_ep); ++lane) {
        wireup_ep = ucp_wireup_ep(ucp_ep_get_lane(ucp_ep, lane));
        if ((wireup_ep != NULL) && (wireup_ep->pending_count != 0)) {
            return 1;
        }
    }

    return 0;
}

static void ucp_wireup_eps_progress_sched(ucp_ep_h ucp_ep)
{
    /* Use one-shot mode to avoid the need to save prog_id */
    ucs_callbackq_add_oneshot(&ucp_ep->worker->uct->progress_q, ucp_ep,
                              ucp_wireup_eps_progress, ucp_ep);
    ucp_worker_signal_internal(ucp_ep->worker);
}

/*
 * We switch the endpoints in this function (instead in wireup code) since
 * this is guaranteed to run from the main thread.
 */
unsigned ucp_wireup_eps_progress(void *arg)
{
    ucp_ep_h ucp_ep = arg;
    ucp_wireup_ep_t *wireup_ep;
    ucs_queue_head_t tmp_pending_queue;
    ucp_lane_index_t lane;

    UCS_ASYNC_BLOCK(&ucp_ep->worker->async);

    /* If we still have pending wireup messages, send them out first */
    if (ucp_ep_has_wireup_msg_pending(ucp_ep)) {
        /* Reschedule the progress since it's one-shot */
        ucp_wireup_eps_progress_sched(ucp_ep);
        goto out_unblock;
    }

    /* If an error happened on the endpoint (but perhaps the deferred error handler,
     * ucp_worker_iface_err_handle_progress(), was not called yet, avoid changing
     * ep state, and let the error handler take care of cleanup.
     */
    if (ucp_ep->flags & UCP_EP_FLAG_FAILED) {
        ucs_trace("ep %p: not switching wireup eps to ready state because of "
                  "error", ucp_ep);
        goto out_unblock;
    }

    /* Move wireup pending queue to temporary queue and remove references to
     * the wireup progress function
     */
    ucp_wireup_eps_pending_extract(ucp_ep, &tmp_pending_queue);
    for (lane = 0; lane < ucp_ep_num_lanes(ucp_ep); ++lane) {
        wireup_ep = ucp_wireup_ep(ucp_ep_get_lane(ucp_ep, lane));
        if (wireup_ep == NULL) {
            continue;
        }

        ucs_assert(wireup_ep->flags & UCP_WIREUP_EP_FLAG_READY);
        ucs_assert(wireup_ep->super.uct_ep != NULL);

        ucs_trace("ep %p: switching wireup_ep %p to ready state", ucp_ep,
                  wireup_ep);

        /* Switch to real transport and destroy proxy endpoint (aux_ep as well) */
        ucp_proxy_ep_replace(&wireup_ep->super);
    }

    /* Replay pending requests */
    ucp_wireup_replay_pending_requests(ucp_ep, &tmp_pending_queue);
    UCS_ASYNC_UNBLOCK(&ucp_ep->worker->async);
    return 1;

out_unblock:
    UCS_ASYNC_UNBLOCK(&ucp_ep->worker->async);
    return 0;
}

void ucp_wireup_update_flags(ucp_ep_h ucp_ep, uint32_t new_flags)
{
    ucp_lane_index_t lane;
    ucp_wireup_ep_t *wireup_ep;

    for (lane = 0; lane < ucp_ep_num_lanes(ucp_ep); ++lane) {
        wireup_ep = ucp_wireup_ep(ucp_ep_get_lane(ucp_ep, lane));
        if (wireup_ep == NULL) {
            continue;
        }

        ucs_trace("ep %p: wireup_ep=%p flags=0x%x new_flags=0x%x", ucp_ep,
                  wireup_ep, wireup_ep->flags, new_flags);
        wireup_ep->flags |= new_flags;
    }
}

void ucp_wireup_remote_connected(ucp_ep_h ep)
{
    if (ep->flags & UCP_EP_FLAG_REMOTE_CONNECTED) {
        return;
    }

    ucs_trace("ep %p: remote connected, ep_cfg[%u]", ep, ep->cfg_index);
    if (!(ep->flags & UCP_EP_FLAG_CLOSED)) {
        /* set REMOTE_CONNECTED flag if an EP is not closed, otherwise -
         * just make UCT EPs remote connected to remove WIREUP_EP for them
         * and complete flush(LOCAL) operation in UCP EP close procedure
         * (don't set REMOTE_CONNECTED flag to avoid possible wrong behavior
         * in ucp_ep_close_flushed_callback() when a peer was already
         * disconnected, but we set REMOTE_CONNECTED flag again) */
        ucp_ep_update_flags(ep, UCP_EP_FLAG_REMOTE_CONNECTED, 0);
    }

    ucp_wireup_update_flags(ep,
                            UCP_WIREUP_EP_FLAG_REMOTE_CONNECTED |
                            UCP_WIREUP_EP_FLAG_READY);
    ucp_wireup_eps_progress_sched(ep);
    ucs_assert(ep->flags & UCP_EP_FLAG_REMOTE_ID);
}

static UCS_F_ALWAYS_INLINE unsigned
ucp_ep_err_mode_init_flags(ucp_err_handling_mode_t err_mode)
{
    return (err_mode == UCP_ERR_HANDLING_MODE_PEER) ?
           UCP_EP_INIT_ERR_MODE_PEER_FAILURE : 0;
}

static UCS_F_NOINLINE void
ucp_wireup_process_pre_request(ucp_worker_h worker, ucp_ep_h ep,
                               const ucp_wireup_msg_t *msg,
                               const ucp_unpacked_address_t *remote_address)
{
    unsigned ep_init_flags = UCP_EP_INIT_CREATE_AM_LANE |
                             UCP_EP_INIT_CM_WIREUP_CLIENT |
                             ucp_ep_err_mode_init_flags(msg->err_mode);
    unsigned addr_indices[UCP_MAX_LANES];
    ucs_status_t status;

    UCP_WIREUP_MSG_CHECK(msg, ep, UCP_WIREUP_MSG_PRE_REQUEST);
    ucs_trace("got wireup pre_request from 0x%"PRIx64" src_ep_id 0x%"PRIx64
              " dst_ep_id 0x%"PRIx64" conn_sn %u address version %u/%u",
              remote_address->uuid, msg->src_ep_id, msg->dst_ep_id,
              msg->conn_sn, remote_address->addr_version,
              remote_address->dst_version);

    ucs_assert(ucp_ep_get_cm_wireup_ep(ep) != NULL);
    ucs_assert(ep->flags & UCP_EP_FLAG_CONNECT_WAIT_PRE_REQ);

    status = ucp_ep_config_err_mode_check_mismatch(ep, msg->err_mode);
    if (status != UCS_OK) {
        goto err_ep_set_failed;
    }

    /* restore the EP here to avoid access to incomplete configuration before
       this point */
    ucp_ep_update_remote_id(ep, msg->src_ep_id);

    /* initialize transport endpoints */
    status = ucp_wireup_init_lanes(ep, ep_init_flags, &ucp_tl_bitmap_max,
                                   remote_address, addr_indices);
    if (status != UCS_OK) {
        goto err_ep_set_failed;
    }

    ucp_wireup_send_request(ep);
    return;

err_ep_set_failed:
    ucp_ep_set_failed_schedule(ep, UCP_NULL_LANE, status);
}

static UCS_F_NOINLINE void
ucp_wireup_process_request(ucp_worker_h worker, ucp_ep_h ep,
                           const ucp_wireup_msg_t *msg,
                           const ucp_unpacked_address_t *remote_address)
{
    uint64_t remote_uuid      = remote_address->uuid;
    int send_reply            = 0;
    unsigned ep_init_flags    = ucp_ep_err_mode_init_flags(msg->err_mode);
    ucp_tl_bitmap_t tl_bitmap = UCS_STATIC_BITMAP_ZERO_INITIALIZER;
    ucp_lane_index_t lanes2remote[UCP_MAX_LANES];
    unsigned addr_indices[UCP_MAX_LANES];
    ucs_status_t status;
    int has_cm_lane;

    UCP_WIREUP_MSG_CHECK(msg, ep, UCP_WIREUP_MSG_REQUEST);
    ucs_trace("got wireup request from 0x%"PRIx64" src_ep_id 0x%"PRIx64
              " dst_ep_id 0x%"PRIx64" conn_sn %d address version %u/%u",
              remote_address->uuid, msg->src_ep_id, msg->dst_ep_id,
              msg->conn_sn, remote_address->addr_version,
              remote_address->dst_version);

    if (ep != NULL) {
        ucs_assert(msg->dst_ep_id != UCS_PTR_MAP_KEY_INVALID);
        ucp_ep_update_remote_id(ep, msg->src_ep_id);
        ep_init_flags |= UCP_EP_INIT_CREATE_AM_LANE;
    } else {
        ucs_assert(msg->dst_ep_id == UCS_PTR_MAP_KEY_INVALID);
        ep = ucp_ep_match_retrieve(worker, remote_uuid,
                                   msg->conn_sn ^
                                   (remote_uuid == worker->uuid),
                                   UCS_CONN_MATCH_QUEUE_EXP);
        if (ep == NULL) {
            /* Create a new endpoint if does not exist */
            status = ucp_ep_create_base(worker, ep_init_flags,
                                        remote_address->name,
                                        "remote-request", &ep);
            if (status != UCS_OK) {
                return;
            }

            /* add internal endpoint to hash */
            ep->conn_sn = msg->conn_sn;
            if (!ucp_ep_match_insert(worker, ep, remote_uuid, ep->conn_sn,
                                     UCS_CONN_MATCH_QUEUE_UNEXP)) {
                if (worker->context->config.features & UCP_FEATURE_STREAM) {
                    ucs_diag("worker %p: created the endpoint %p without"
                             " connection matching, but Stream API support was"
                             " requested on the context %p",
                             worker, ep, worker->context);
                }
            }
        } else {
            status = ucp_ep_config_err_mode_check_mismatch(ep, msg->err_mode);
            if (status != UCS_OK) {
                goto err_set_ep_failed;
            }
        }

        ucp_ep_update_remote_id(ep, msg->src_ep_id);

        /*
         * If the current endpoint already sent a connection request, we have a
         * "simultaneous connect" situation. In this case, only one of the endpoints
         * (instead of both) should respect the connect request, otherwise they
         * will end up being connected to "internal" endpoints on the remote side
         * instead of each other. We use the uniqueness of worker uuid to decide
         * which connect request should be ignored.
         */
        if ((ep->flags & UCP_EP_FLAG_CONNECT_REQ_QUEUED) &&
            (remote_uuid > worker->uuid)) {
            ucs_trace("ep %p: ignoring simultaneous connect request", ep);
            ucp_ep_update_flags(ep, UCP_EP_FLAG_CONNECT_REQ_IGNORED, 0);
            return;
        }
    }

    has_cm_lane = ucp_ep_has_cm_lane(ep);
    if (has_cm_lane) {
        ep_init_flags |= UCP_EP_INIT_CM_WIREUP_SERVER;
    }

    /* Initialize lanes (possible destroy existing lanes) */
    status = ucp_wireup_init_lanes(ep, ep_init_flags, &ucp_tl_bitmap_max,
                                   remote_address, addr_indices);
    if (status != UCS_OK) {
        goto err_set_ep_failed;
    }

    ucp_wireup_match_p2p_lanes(ep, remote_address, addr_indices, lanes2remote);

    /* Send a reply if remote side does not have ep_ptr (active-active flow) or
     * there are p2p lanes (client-server flow)
     */
    send_reply = /* Always send the reply in case of CM, the client's EP has to
                  * be marked as REMOTE_CONNECTED */
        has_cm_lane || (msg->dst_ep_id == UCS_PTR_MAP_KEY_INVALID) ||
        ucp_ep_config(ep)->p2p_lanes;

    /* Connect p2p addresses to remote endpoint, if at least one is true: */
    if (/* - EP has not been connected locally yet */
        !(ep->flags & UCP_EP_FLAG_LOCAL_CONNECTED) ||
        /* - EP has CM lane (it is locally connected, since CM lanes are
         *   connected) */
        has_cm_lane) {
        status = ucp_wireup_connect_local(ep, remote_address, lanes2remote);
        if (status != UCS_OK) {
            goto err_set_ep_failed;
        }

        tl_bitmap  = ucp_wireup_get_ep_tl_bitmap(ep,
                                                 ucp_ep_config(ep)->p2p_lanes);
        ucp_ep_update_flags(ep, UCP_EP_FLAG_LOCAL_CONNECTED, 0);

        ucs_assert(send_reply);
    }

    /* don't mark as connected to remote now in case of CM, since it destroys
     * CM wireup EP (if it is hidden in the CM lane) that is used for sending
     * WIREUP MSGs */
    if (!ucp_ep_config(ep)->p2p_lanes && !has_cm_lane) {
        /* mark the endpoint as connected to remote */
        ucp_wireup_remote_connected(ep);
    }

    if (send_reply) {
        ucs_trace("ep %p: sending wireup reply", ep);
        ucp_wireup_msg_send(ep, UCP_WIREUP_MSG_REPLY, &tl_bitmap, lanes2remote);
    }

    return;

err_set_ep_failed:
    ucp_ep_set_failed_schedule(ep, UCP_NULL_LANE, status);
}

static unsigned ucp_wireup_send_msg_ack(void *arg)
{
    ucp_ep_h ep = (ucp_ep_h)arg;
    ucs_status_t status;

    /* Send ACK without any address, we've already sent it as part of the request */
    ucs_trace("ep %p: sending wireup ack", ep);

    status = ucp_wireup_msg_send(ep, UCP_WIREUP_MSG_ACK, &ucp_tl_bitmap_min,
                                 NULL);
    return (status == UCS_OK);
}

int ucp_wireup_msg_ack_cb_pred(const ucs_callbackq_elem_t *elem, void *arg)
{
    return ((elem->arg == arg) && (elem->cb == ucp_wireup_send_msg_ack));
}

static UCS_F_NOINLINE void
ucp_wireup_process_reply(ucp_worker_h worker, ucp_ep_h ep,
                         const ucp_wireup_msg_t *msg,
                         const ucp_unpacked_address_t *remote_address)
{
    ucs_status_t status;
    int ack;

    UCP_WIREUP_MSG_CHECK(msg, ep, UCP_WIREUP_MSG_REPLY);
    ucs_trace("ep %p: got wireup reply src_ep_id 0x%"PRIx64
              " dst_ep_id 0x%"PRIx64" sn %d", ep, msg->src_ep_id,
              msg->dst_ep_id, msg->conn_sn);

    ucp_ep_match_remove_ep(worker, ep);
    ucp_ep_update_remote_id(ep, msg->src_ep_id);

    /* Connect p2p addresses to remote endpoint */
    if (!(ep->flags & UCP_EP_FLAG_LOCAL_CONNECTED) ||
        ucp_ep_has_cm_lane(ep)) {

        /*
         * In the wireup reply message, the lane indexes specify which
         * **receiver** ep lane should be connected to a given ep address. So we
         * don't pass 'lanes2remote' mapping, and use local lanes directly.
         */
        status = ucp_wireup_connect_local(ep, remote_address, NULL);
        if (status != UCS_OK) {
            ucp_ep_set_failed_schedule(ep, UCP_NULL_LANE, status);
            return;
        }

        ucp_ep_update_flags(ep, UCP_EP_FLAG_LOCAL_CONNECTED, 0);
        ack = 1;
    } else {
        ack = 0;
    }

    ucp_wireup_remote_connected(ep);

    if (ack) {
        /* Send `UCP_WIREUP_MSG_ACK` from progress function
         * to avoid calling UCT routines from an async thread */
        ucs_callbackq_add_oneshot(&worker->uct->progress_q, ep,
                                  ucp_wireup_send_msg_ack, ep);
    }
}

static void ucp_ep_removed_flush_completion(ucp_request_t *req)
{
    ucs_log_level_t level = UCS_STATUS_IS_ERR(req->status) ?
                                    UCS_LOG_LEVEL_DIAG :
                                    UCS_LOG_LEVEL_DEBUG;

    ucs_log(level, "flushing ep_removed (req %p) completed with status %s", req,
            ucs_status_string(req->status));
    ucp_ep_register_disconnect_progress(req);
}

static UCS_F_NOINLINE void
ucp_wireup_send_ep_removed(ucp_worker_h worker, const ucp_wireup_msg_t *msg,
                           const ucp_unpacked_address_t *remote_address)
{
    /* 1. Request a peer failure detection support from a reply EP to be able
     *    to do discarding of lanes when destroying all UCP EPs in UCP worker
     *    destroy.
     * 2. Create UCP EP with CONNECT_TO_IFACE connection mode to not do
     *    WIREUP_MSG phase between peers which require a direct EP ID.
     * 3. Create UCP EP with AM lane only, because WIREUP_MSGs are sent using
     *    AM lane.
     * 4. Allow selecting auxiliary transports for AM lane.
     */
    unsigned ep_init_flags = UCP_EP_INIT_ERR_MODE_PEER_FAILURE |
                             UCP_EP_INIT_FLAG_INTERNAL |
                             UCP_EP_INIT_CONNECT_TO_IFACE_ONLY |
                             UCP_EP_INIT_CREATE_AM_LANE |
                             UCP_EP_INIT_CREATE_AM_LANE_ONLY |
                             UCP_EP_INIT_ALLOW_AM_AUX_TL;
    ucs_status_t status;
    ucp_ep_h reply_ep;
    unsigned addr_indices[UCP_MAX_LANES];
    ucs_status_ptr_t req;

    /* If endpoint does not exist - create a temporary endpoint to send a
     * UCP_WIREUP_MSG_EP_REMOVED reply */
    status = ucp_ep_create_base(worker, ep_init_flags, remote_address->name,
                                "wireup ep_check reply", &reply_ep);
    if (status != UCS_OK) {
        ucs_error("failed to create EP: %s", ucs_status_string(status));
        return;
    }

    /* Initialize lanes of the reply EP */
    status = ucp_wireup_init_lanes(reply_ep, ep_init_flags, &ucp_tl_bitmap_max,
                                   remote_address, addr_indices);
    if (status != UCS_OK) {
        goto out_delete_ep;
    }

    ucp_ep_update_remote_id(reply_ep, msg->src_ep_id);
    status = ucp_wireup_msg_send(reply_ep, UCP_WIREUP_MSG_EP_REMOVED,
                                 &ucp_tl_bitmap_min, NULL);
    if (status != UCS_OK) {
        goto out_cleanup_lanes;
    }

    req = ucp_ep_flush_internal(reply_ep, UCP_REQUEST_FLAG_RELEASED,
                                &ucp_request_null_param, NULL,
                                ucp_ep_removed_flush_completion, "close");
    if (UCS_PTR_IS_PTR(req)) {
        return;
    }

out_cleanup_lanes:
    ucp_ep_cleanup_lanes(reply_ep);
out_delete_ep:
    ucp_ep_delete(reply_ep);
}

static UCS_F_NOINLINE
void ucp_wireup_process_ack(ucp_worker_h worker, ucp_ep_h ep,
                            const ucp_wireup_msg_t *msg)
{
    UCP_WIREUP_MSG_CHECK(msg, ep, UCP_WIREUP_MSG_ACK);
    ucs_trace("ep %p: got wireup ack", ep);

    ucs_assert(ep->flags & UCP_EP_FLAG_REMOTE_ID);
    ucs_assert(ep->flags & UCP_EP_FLAG_CONNECT_REP_SENT);

    if (!(ep->flags & UCP_EP_FLAG_LOCAL_CONNECTED)) {
        /* drop the processing of ACK since close protocol or error
         * handling is started */
        ucs_assert(ucp_ep_has_cm_lane(ep) &&
                   (ep->flags & UCP_EP_FLAG_DISCONNECTED_CM_LANE));
        return;
    }

    ucp_wireup_remote_connected(ep);
}

static ucs_status_t ucp_wireup_msg_handler(void *arg, void *data,
                                           size_t length, unsigned flags)
{
    ucp_worker_h worker   = arg;
    ucp_wireup_msg_t *msg = data;
    ucp_ep_h ep           = NULL;
    ucp_unpacked_address_t remote_address;
    ucs_status_t status;

    UCS_ASYNC_BLOCK(&worker->async);

    if (msg->dst_ep_id != UCS_PTR_MAP_KEY_INVALID) {
        UCP_WORKER_GET_EP_BY_ID(
                &ep, worker, msg->dst_ep_id,
                if (msg->type != UCP_WIREUP_MSG_EP_CHECK) { goto out; },
                "WIREUP message (%d src_ep_id 0x%" PRIx64 " sn %d)", msg->type,
                msg->src_ep_id, msg->conn_sn);

        if ((msg->type == UCP_WIREUP_MSG_EP_CHECK) && (ep != NULL)) {
            /* UCP EP is valid, no need for any other actions when handling
             * EP_CHECK message (e.g. can avoid remote address unpacking) */
            goto out;
        }
    }

    status = ucp_address_unpack(worker, msg + 1,
                                UCP_ADDRESS_PACK_FLAGS_ALL,
                                &remote_address);
    if (status != UCS_OK) {
        ucs_error("failed to unpack address: %s", ucs_status_string(status));
        goto out;
    }

    if (msg->type == UCP_WIREUP_MSG_ACK) {
        ucs_assert(remote_address.address_count == 0);
        ucp_wireup_process_ack(worker, ep, msg);
    } else if (msg->type == UCP_WIREUP_MSG_PRE_REQUEST) {
        ucp_wireup_process_pre_request(worker, ep, msg, &remote_address);
    } else if (msg->type == UCP_WIREUP_MSG_REQUEST) {
        ucp_wireup_process_request(worker, ep, msg, &remote_address);
    } else if (msg->type == UCP_WIREUP_MSG_REPLY) {
        ucp_wireup_process_reply(worker, ep, msg, &remote_address);
    } else if (msg->type == UCP_WIREUP_MSG_EP_CHECK) {
        ucs_assert((msg->dst_ep_id != UCS_PTR_MAP_KEY_INVALID) && (ep == NULL));
        ucp_wireup_send_ep_removed(worker, msg, &remote_address);
    } else if (msg->type == UCP_WIREUP_MSG_EP_REMOVED) {
        ucs_assert(msg->dst_ep_id != UCS_PTR_MAP_KEY_INVALID);
        ucp_ep_set_failed_schedule(ep, UCP_NULL_LANE, UCS_ERR_CONNECTION_RESET);
    } else {
        ucs_bug("invalid wireup message");
    }

    ucs_free(remote_address.address_list);

out:
    UCS_ASYNC_UNBLOCK(&worker->async);
    return UCS_OK;
}

uct_ep_h ucp_wireup_extract_lane(ucp_ep_h ep, ucp_lane_index_t lane)
{
    uct_ep_h uct_ep = ucp_ep_get_lane(ep, lane);

    if ((uct_ep != NULL) && ucp_wireup_ep_test(uct_ep)) {
        return ucp_wireup_ep_extract_next_ep(uct_ep);
    } else {
        ucp_ep_set_lane(ep, lane, NULL);
        return uct_ep;
    }
}

static void
ucp_wireup_replay_pending_request(uct_pending_req_t *self, ucp_ep_h ucp_ep)
{
    ucp_request_t *req = ucs_container_of(self, ucp_request_t, send.uct);

    ucs_assert(req->send.ep == ucp_ep);

    if ((req->flags & UCP_REQUEST_FLAG_PROTO_SEND) &&
        ((ucp_ep->cfg_index != req->send.proto_config->ep_cfg_index) ||
         ucp_ep->worker->context->config.ext.proto_request_reset)) {
        ucp_trace_req(req, "replay proto %s",
                      req->send.proto_config->proto->name);
        ucp_proto_request_restart(req);
    } else {
        ucp_trace_req(req, "replay proto %s lane %d",
                      (req->flags & UCP_REQUEST_FLAG_PROTO_SEND) ?
                      req->send.proto_config->proto->name : "N/A",
                      req->send.lane);
        ucp_request_send(req);
    }
}

void ucp_wireup_replay_pending_requests(ucp_ep_h ucp_ep,
                                        ucs_queue_head_t *tmp_pending_queue)
{
    uct_pending_req_t *uct_req;

    ucp_ep->flags |= UCP_EP_FLAG_BLOCK_FLUSH;
    /* Replay pending requests */
    ucs_queue_for_each_extract(uct_req, tmp_pending_queue, priv, 1) {
        ucp_wireup_replay_pending_request(uct_req, ucp_ep);
    }
    ucp_ep->flags &= ~UCP_EP_FLAG_BLOCK_FLUSH;
}

static void
ucp_wireup_ep_lane_set_next_ep(ucp_ep_h ep, ucp_lane_index_t lane,
                               uct_ep_h uct_ep)
{
    ucs_trace("ep %p: wireup uct_ep[%d]=%p next set to %p", ep, lane,
              ucp_ep_get_lane(ep, lane), uct_ep);
    ucp_wireup_ep_set_next_ep(ucp_ep_get_lane(ep, lane), uct_ep,
                              ucp_ep_get_rsc_index(ep, lane));
}

static int ucp_wireup_should_activate_wiface(ucp_worker_iface_t *wiface,
                                             ucp_ep_h ep, ucp_lane_index_t lane)
{
    ucp_context_h context = wiface->worker->context;

    /* Activate worker iface if: a) new protocol selection logic is disabled; or
     * b) stream support is requested, because stream API does not support new
     * protocol selection logic; or c) lane is used for checking a connection
     * state; or d) the endpoint is a mem-type ep. */
    return !context->config.ext.proto_enable ||
           (context->config.features & UCP_FEATURE_STREAM) ||
           (ucp_ep_config(ep)->key.keepalive_lane == lane) ||
           (ep->flags & UCP_EP_FLAG_INTERNAL);
}

static ucs_status_t
ucp_wireup_connect_lane_to_iface(ucp_ep_h ep, ucp_lane_index_t lane,
                                 unsigned path_index,
                                 ucp_worker_iface_t *wiface,
                                 const ucp_address_entry_t *address)
{
    uct_ep_h uct_ep = ucp_ep_get_lane(ep, lane);
    uct_ep_params_t uct_ep_params;
    ucs_status_t status;
    uct_ep_h wireup_ep;

    ucs_assert(wiface->attr.cap.flags & UCT_IFACE_FLAG_CONNECT_TO_IFACE);
    ucs_assertv_always((uct_ep == NULL) || ucp_wireup_ep_test(uct_ep),
                       "ep %p: lane %u (uct_ep=%p is_wireup=%d) exists", ep,
                       lane, uct_ep, ucp_wireup_ep_test(uct_ep));

    /* create an endpoint connected to the remote interface */
    ucs_trace("ep %p: connect uct_ep[%d] to addr %p", ep, lane,
              address);
    uct_ep_params.field_mask = UCT_EP_PARAM_FIELD_IFACE      |
                               UCT_EP_PARAM_FIELD_DEV_ADDR   |
                               UCT_EP_PARAM_FIELD_IFACE_ADDR |
                               UCT_EP_PARAM_FIELD_PATH_INDEX;
    uct_ep_params.iface      = wiface->iface;
    uct_ep_params.dev_addr   = address->dev_addr;
    uct_ep_params.iface_addr = address->iface_addr;
    uct_ep_params.path_index = path_index;
    status = uct_ep_create(&uct_ep_params, &uct_ep);
    if (status != UCS_OK) {
        /* coverity[leaked_storage] */
        return status;
    }

    if (ucp_ep_get_lane(ep, lane) == NULL) {
        if (/* Create wireup EP in case of CM lane is used, since a WIREUP EP is
             * used to keep user's pending requests and send WIREUP MSGs (if it
             * is WIREUP MSG lane) until CM and WIREUP_MSG phases are done. The
             * lane is added during WIREUP_MSG exchange or created as an initial
             * configuration after a connection request on a server side */
            ucp_ep_has_cm_lane(ep) ||
            /* Create wireup EP in case of presence p2p lanes and forced proto
             * restart since pending flush can be completed out of order on
             * lanes directly connected to iface without wireup EP */
            (ucp_ep_config(ep)->p2p_lanes &&
             ep->worker->context->config.ext.proto_request_reset)) {
            status = ucp_wireup_ep_create(ep, &wireup_ep);
            if (status != UCS_OK) {
                /* coverity[leaked_storage] */
                return status;
            }

            ucp_ep_set_lane(ep, lane, wireup_ep);
            ucp_wireup_ep_lane_set_next_ep(ep, lane, uct_ep);
        } else {
            /* Assign the lane without wireup EP when out-of-band address
             * exchange is used */
            ucs_trace("ep %p: assign uct_ep[%d]=%p", ep, lane, uct_ep);
            ucp_ep_set_lane(ep, lane, uct_ep);
        }
    } else {
        /* If EP already exists, it's a wireup proxy, and we need to update
         * its next_ep instead of replacing it. The wireup EP was created
         * during CM pack_cb() on a client side */
        ucs_assert(ucp_wireup_ep_test(ucp_ep_get_lane(ep, lane)));
        ucs_assert(ucp_proxy_ep_extract(ucp_ep_get_lane(ep, lane)) == NULL);
        ucs_assert(ucp_ep_has_cm_lane(ep));
        ucp_wireup_ep_lane_set_next_ep(ep, lane, uct_ep);
    }

    if (ucp_wireup_should_activate_wiface(wiface, ep, lane)) {
        ucp_worker_iface_progress_ep(wiface);
    }

    return UCS_OK;
}

static ucs_status_t
ucp_wireup_connect_lane_to_ep(ucp_ep_h ep, unsigned ep_init_flags,
                              ucp_lane_index_t lane, unsigned path_index,
                              ucp_rsc_index_t rsc_index,
                              ucp_worker_iface_t *wiface,
                              const ucp_unpacked_address_t *remote_address)
{
    int connect_aux;
    uct_ep_h uct_ep;
    ucs_status_t status;

    if (ucp_ep_get_lane(ep, lane) == NULL) {
        status = ucp_wireup_ep_create(ep, &uct_ep);
        if (status != UCS_OK) {
            /* coverity[leaked_storage] */
            return status;
        }

        ucs_trace("ep %p: assign uct_ep[%d]=%p wireup", ep, lane, uct_ep);
        ucp_ep_set_lane(ep, lane, uct_ep);
    } else {
        uct_ep = ucp_ep_get_lane(ep, lane);
        ucs_assert(ucp_wireup_ep_test(uct_ep));
    }

    ucs_trace("ep %p: connect uct_ep[%d]=%p to remote addr %p wireup", ep,
              lane, uct_ep, remote_address);
    connect_aux = !ucp_ep_init_flags_has_cm(ep_init_flags) &&
                  (lane == ucp_ep_get_wireup_msg_lane(ep));
    status      = ucp_wireup_ep_connect(ucp_ep_get_lane(ep, lane), ep_init_flags,
                                        rsc_index, path_index, connect_aux,
                                        remote_address);
    if (status != UCS_OK) {
        return status;
    }

    if (ucp_wireup_should_activate_wiface(wiface, ep, lane)) {
        ucp_worker_iface_progress_ep(wiface);
    }

    return UCS_OK;
}

static ucs_status_t
ucp_wireup_connect_lane(ucp_ep_h ep, unsigned ep_init_flags,
                        ucp_lane_index_t lane, unsigned path_index,
                        const ucp_unpacked_address_t *remote_address,
                        unsigned addr_index)
{
    ucp_worker_h worker = ep->worker;
    ucp_rsc_index_t rsc_index;
    ucp_worker_iface_t *wiface;
    ucp_address_entry_t *address;

    ucs_trace("ep %p: connect lane[%d]", ep, lane);

    ucs_assert(lane != ucp_ep_get_cm_lane(ep));

    ucs_assert_always(remote_address != NULL);
    ucs_assert_always(remote_address->address_list != NULL);
    ucs_assert_always(addr_index <= remote_address->address_count);

    rsc_index  = ucp_ep_get_rsc_index(ep, lane);
    wiface     = ucp_worker_iface(worker, rsc_index);

    /*
     * create a wireup endpoint which will start connection establishment
     * protocol using an auxiliary transport.
     */
    if (ucp_ep_is_lane_p2p(ep, lane)) {
        return ucp_wireup_connect_lane_to_ep(ep, ep_init_flags, lane,
                                             path_index, rsc_index, wiface,
                                             remote_address);
    } else if (ucp_worker_is_tl_2iface(worker, rsc_index)) {
        address = &remote_address->address_list[addr_index];
        return ucp_wireup_connect_lane_to_iface(ep, lane, path_index, wiface,
                                                address);
    } else {
        return UCS_ERR_UNREACHABLE;
    }
}

static const char *
ucp_wireup_get_lane_index_str(ucp_lane_index_t lane, char *buf, size_t max)
{
    if (lane != UCP_NULL_LANE) {
        ucs_snprintf_safe(buf, max, "%d", lane);
    } else {
        ucs_strncpy_safe(buf, "<none>", max);
    }

    return buf;
}

static void ucp_wireup_print_config(ucp_worker_h worker,
                                    const ucp_ep_config_key_t *key,
                                    const char *title,
                                    const unsigned *addr_indices,
                                    ucp_rsc_index_t cm_index,
                                    ucs_log_level_t log_level)
{
    char am_lane_str[8];
    char wireup_msg_lane_str[8];
    char cm_lane_str[8];
    char keepalive_lane_str[8];
    ucp_lane_index_t lane;

    if (!ucs_log_is_enabled(log_level)) {
        return;
    }

    ucs_log(log_level,
            "%s: am_lane %s wireup_msg_lane %s cm_lane %s keepalive_lane %s"
            " reachable_mds 0x%" PRIx64,
            title,
            ucp_wireup_get_lane_index_str(key->am_lane, am_lane_str,
                                          sizeof(am_lane_str)),
            ucp_wireup_get_lane_index_str(key->wireup_msg_lane,
                                          wireup_msg_lane_str,
                                          sizeof(wireup_msg_lane_str)),
            ucp_wireup_get_lane_index_str(key->cm_lane, cm_lane_str,
                                          sizeof(cm_lane_str)),
            ucp_wireup_get_lane_index_str(key->keepalive_lane, keepalive_lane_str,
                                          sizeof(keepalive_lane_str)),
            key->reachable_md_map);

    for (lane = 0; lane < key->num_lanes; ++lane) {
        UCS_STRING_BUFFER_ONSTACK(strb, 128);
        if (lane == key->cm_lane) {
            ucp_ep_config_cm_lane_info_str(worker, key, lane, cm_index, &strb);
        } else {
            ucp_ep_config_lane_info_str(worker, key, addr_indices, lane,
                                        UCP_NULL_RESOURCE, &strb);
        }
        ucs_log(log_level, "%s: %s", title, ucs_string_buffer_cstr(&strb));
    }

    ucs_log(log_level, "%s: err mode %d, flags 0x%x", title, key->err_mode,
            key->flags);
}

int ucp_wireup_is_reachable(ucp_ep_h ep, unsigned ep_init_flags,
                            ucp_rsc_index_t rsc_index,
                            const ucp_address_entry_t *ae,
                            char *info_str, size_t info_str_size)
{
    ucp_context_h context      = ep->worker->context;
    ucp_worker_iface_t *wiface = ucp_worker_iface(ep->worker, rsc_index);
    uct_iface_is_reachable_params_t params = {
        .field_mask  = UCT_IFACE_IS_REACHABLE_FIELD_DEVICE_ADDR |
                       UCT_IFACE_IS_REACHABLE_FIELD_IFACE_ADDR,
        .device_addr = ae->dev_addr,
        .iface_addr  = ae->iface_addr,
    };

    if (info_str != NULL) {
        params.field_mask        |=
                                UCT_IFACE_IS_REACHABLE_FIELD_INFO_STRING |
                                UCT_IFACE_IS_REACHABLE_FIELD_INFO_STRING_LENGTH;
        params.info_string        = info_str;
        params.info_string_length = info_str_size;
    }

    if (context->tl_rscs[rsc_index].tl_name_csum != ae->tl_name_csum) {
        return 0;
    }

    /* assume reachability is checked by CM, if EP selects lanes
     * during CM phase */
    return (ep_init_flags & UCP_EP_INIT_CM_PHASE) ||
           uct_iface_is_reachable_v2(wiface->iface, &params);
}

static void
ucp_wireup_get_reachable_mds(ucp_ep_h ep, unsigned ep_init_flags,
                             const ucp_unpacked_address_t *remote_address,
                             ucp_ep_config_key_t *key)
{
    ucp_context_h context = ep->worker->context;
    const ucp_ep_config_key_t *prev_config_key;
    ucp_rsc_index_t ae_cmpts[UCP_MAX_MDS]; /* component index for each address entry */
    const ucp_address_entry_t *ae;
    ucp_rsc_index_t cmpt_index;
    ucp_rsc_index_t rsc_index;
    ucp_md_index_t dst_md_index;
    ucp_md_map_t ae_dst_md_map, dst_md_map;
    ucp_md_map_t prev_dst_md_map;
    unsigned num_dst_mds;

    ae_dst_md_map = 0;
    UCS_STATIC_BITMAP_FOR_EACH_BIT(rsc_index, &context->tl_bitmap) {
        ucp_unpacked_address_for_each(ae, remote_address) {
            if (ucp_wireup_is_reachable(ep, ep_init_flags, rsc_index, ae, NULL, 0)) {
                ae_dst_md_map         |= UCS_BIT(ae->md_index);
                dst_md_index           = context->tl_rscs[rsc_index].md_index;
                ae_cmpts[ae->md_index] = context->tl_mds[dst_md_index].cmpt_index;
            }
        }
    }

    if (ep->cfg_index == UCP_WORKER_CFG_INDEX_NULL) {
        prev_config_key = NULL;
        prev_dst_md_map = 0;
    } else {
        prev_config_key = &ucp_ep_config(ep)->key;
        prev_dst_md_map = prev_config_key->reachable_md_map;
    }

    /* merge with previous configuration */
    dst_md_map  = ae_dst_md_map | prev_dst_md_map;
    num_dst_mds = 0;
    ucs_for_each_bit(dst_md_index, dst_md_map) {
        cmpt_index = UCP_NULL_RESOURCE;
        /* remote md is reachable by the provided address */
        if (UCS_BIT(dst_md_index) & ae_dst_md_map) {
            cmpt_index = ae_cmpts[dst_md_index];
        }
        /* remote md is reachable by previous ep configuration */
        if (UCS_BIT(dst_md_index) & prev_dst_md_map) {
            ucs_assert(prev_config_key != NULL);
            cmpt_index = ucp_ep_config_get_dst_md_cmpt(prev_config_key, dst_md_index);
            if (UCS_BIT(dst_md_index) & ae_dst_md_map) {
                /* we expect previous configuration will not conflict with the
                 * new one
                 */
                ucs_assert_always(cmpt_index == ae_cmpts[dst_md_index]);
            }
        }
        ucs_assert_always(cmpt_index != UCP_NULL_RESOURCE);
        key->dst_md_cmpts[num_dst_mds++] = cmpt_index;
    }
    ucs_assert(num_dst_mds == ucs_popcount(dst_md_map));

    key->reachable_md_map = dst_md_map;
}

static void ucp_wireup_discard_uct_eps(ucp_ep_h ep, uct_ep_h *uct_eps,
                                       ucs_queue_head_t *replay_pending_queue)
{
    ucp_lane_index_t index;

    for (index = 0; index < UCP_MAX_LANES; ++index) {
        if (uct_eps[index] == NULL) {
            continue;
        }

        ucp_worker_discard_uct_ep(ep, uct_eps[index], UCP_NULL_RESOURCE,
                                  UCT_FLUSH_FLAG_LOCAL,
                                  ucp_request_purge_enqueue_cb,
                                  replay_pending_queue,
                                  (ucp_send_nbx_callback_t)ucs_empty_function,
                                  NULL);
    }
}

static int
ucp_wireup_are_all_lanes_p2p(ucp_ep_h ep, const ucp_ep_config_key_t *key)
{
    ucp_lane_index_t lane;
    ucp_rsc_index_t rsc_index;

    for (lane = 0; lane < key->num_lanes; ++lane) {
        rsc_index = ucp_ep_get_rsc_index(ep, lane);
        ucs_assert(rsc_index != UCP_NULL_RESOURCE);

        if (!ucp_ep_config_connect_p2p(ep->worker, key, rsc_index)) {
            return 0;
        }
    }

    return 1;
}

static int ucp_wireup_can_reconfigure_internal(
        ucp_ep_h ep, const ucp_ep_config_key_t *new_key,
        const ucp_unpacked_address_t *remote_address,
        const unsigned *addr_indices)
{
    ucp_lane_index_t reuse_lane_map[UCP_MAX_LANES];
    const ucp_ep_config_key_t *old_key;
    ucp_lane_index_t lane;

    if (ucp_ep_has_cm_lane(ep)) {
        return 1;
    }

    old_key = &ucp_ep_config(ep)->key;

    /* Verify both old/new configurations have only p2p lanes */
    if (!ucp_wireup_are_all_lanes_p2p(ep, old_key) ||
        !ucp_wireup_are_all_lanes_p2p(ep, new_key) ||
        (old_key->num_lanes != new_key->num_lanes)) {
        return 0;
    }

    ucp_ep_config_lanes_intersect(old_key, new_key, ep, remote_address,
                                  addr_indices, reuse_lane_map);

    /* Verify no lanes are reused */
    for (lane = 0; lane < old_key->num_lanes; ++lane) {
        if (reuse_lane_map[lane] != UCP_NULL_LANE) {
            return 0;
        }
    }

    return 1;
}

static int
ucp_wireup_can_reconfigure(ucp_ep_h ep, unsigned ep_init_flags,
                           const ucp_tl_bitmap_t *tl_bitmap,
                           const ucp_unpacked_address_t *remote_address)
{
    ucp_ep_config_key_t key;
    unsigned addr_indices[UCP_MAX_LANES];

    ucp_ep_config_key_reset(&key);

    /* Perform selection in order to initialize configuration key */
    if (ucp_wireup_select_lanes(ep, ep_init_flags, *tl_bitmap, remote_address,
                                addr_indices, &key, 1) != UCS_OK) {
        return 0;
    }

    return ucp_wireup_can_reconfigure_internal(ep, &key, remote_address,
                                               addr_indices);
}

static ucp_lane_index_t
ucp_wireup_find_non_reused_lane(ucp_ep_h ep, const ucp_ep_config_key_t *key)
{
    if (ucp_ep_has_cm_lane(ep)) {
        return key->cm_lane;
    }

    /* Just use first lane, as only non-reused lanes are allowed at the
     * moment. */
    ucs_assert(key->num_lanes > 0);
    return 0;
}

static ucs_status_t ucp_wireup_replace_wireup_msg_lane(ucp_ep_h ep,
                                                       ucp_ep_config_key_t *key,
                                                       uct_ep_h *new_uct_eps)
{
    ucp_lane_index_t old_lane, new_lane;
    ucp_wireup_ep_t *old_ep, *new_ep;
    uct_ep_h uct_ep;
    ucp_rsc_index_t aux_rsc_index;
    int is_p2p;
    ucs_status_t status;

    /* Get old wireup lane */
    old_lane = ucp_wireup_get_msg_lane(ep, UCP_WIREUP_MSG_REQUEST);
    old_ep   = ucp_wireup_ep(ucp_ep_get_lane(ep, old_lane));
    ucs_assert(old_ep != NULL);

    /* Set wireup EP for new configuration's wireup lane */
    if (ucp_ep_has_cm_lane(ep)) {
        /* Use existing EP from CM lane */
        new_ep = ucp_ep_get_cm_wireup_ep(ep);
        ucs_assert(new_ep != NULL);
        aux_rsc_index = ucp_ep_get_rsc_index(ep, old_lane);
        is_p2p        = ucp_ep_is_lane_p2p(ep, old_lane);
    } else {
        /* Create new EP for non-CM flow */
        status = ucp_wireup_ep_create(ep, &uct_ep);
        if (status != UCS_OK) {
            return status;
        }
        new_ep        = ucp_wireup_ep(uct_ep);
        aux_rsc_index = ucp_wireup_ep_get_aux_rsc_index(&old_ep->super.super);
        is_p2p        = old_ep->flags & UCP_WIREUP_EP_FLAG_AUX_P2P;
    }

    /* Move aux EP to new wireup lane */
    ucs_assert(aux_rsc_index != UCP_NULL_RESOURCE);
    ucp_wireup_ep_set_aux(new_ep, ucp_wireup_ep_extract_msg_ep(old_ep),
                          aux_rsc_index, is_p2p);

    /* Remove old wireup_ep as it's not needed anymore.
     * NOTICE: Next two lines are intentionally not merged with the lane
     * removal loop in ucp_wireup_check_config_intersect, because of future
     * support for non-wireup EPs reconfiguration (which will modify this
     * code). */
    uct_ep_destroy(&old_ep->super.super);
    ucp_ep_set_lane(ep, old_lane, NULL);

    /* Select CM/non-reused lane as new wireup lane */
    new_lane              = ucp_wireup_find_non_reused_lane(ep, key);
    new_uct_eps[new_lane] = &new_ep->super.super;
    key->wireup_msg_lane  = new_lane;
    return UCS_OK;
}

static ucs_status_t
ucp_wireup_check_config_intersect(ucp_ep_h ep, ucp_ep_config_key_t *new_key,
                                  const ucp_unpacked_address_t *remote_address,
                                  const unsigned *addr_indices,
                                  ucp_lane_map_t *connect_lane_bitmap,
                                  ucs_queue_head_t *replay_pending_queue)
{
    uct_ep_h new_uct_eps[UCP_MAX_LANES]            = {NULL};
    ucp_lane_index_t reuse_lane_map[UCP_MAX_LANES] = {UCP_NULL_LANE};
    ucp_ep_config_key_t *old_key;
    ucp_lane_index_t lane, reuse_lane;
    uct_ep_h uct_ep;
    ucs_status_t status;

    *connect_lane_bitmap = UCS_MASK(new_key->num_lanes);

    if ((ep->cfg_index == UCP_WORKER_CFG_INDEX_NULL) ||
        !ucp_wireup_can_reconfigure_internal(ep, new_key, remote_address,
                                             addr_indices)) {
        /* nothing to intersect with */
        return ucp_ep_realloc_lanes(ep, new_key->num_lanes);
    }

    ucs_assert(!(ep->flags & UCP_EP_FLAG_INTERNAL));

    for (lane = 0; lane < ucp_ep_num_lanes(ep); ++lane) {
        ucs_assert(ucp_ep_get_lane(ep, lane) != NULL);
    }

    old_key = &ucp_ep_config(ep)->key;
    ucp_ep_config_lanes_intersect(old_key, new_key, ep, remote_address,
                                  addr_indices, reuse_lane_map);

<<<<<<< HEAD
    if (ucp_ep_has_cm_lane(ep)) {
        /* CM lane has to be re-used by the new EP configuration */
        ucs_assert(reuse_lane_map[ucp_ep_get_cm_lane(ep)] != UCP_NULL_LANE);
        /* wireup lane hasn't been selected by the new configuration: only this
         * function should select it */
        ucs_assert(new_key->wireup_msg_lane == UCP_NULL_LANE);
    }

=======
    /* CM lane has to be reused by the new EP configuration */
    ucs_assert(reuse_lane_map[ucp_ep_get_cm_lane(ep)] != UCP_NULL_LANE);
>>>>>>> c5d054bb
    /* wireup lane has to be selected for the old configuration */
    ucs_assert(old_key->wireup_msg_lane != UCP_NULL_LANE);

    /* set the correct WIREUP MSG lane */
    reuse_lane = reuse_lane_map[old_key->wireup_msg_lane];
    if (reuse_lane != UCP_NULL_LANE) {
        /* previous wireup lane is part of the new configuration, so reuse it */
        new_key->wireup_msg_lane = reuse_lane;
    } else /* old wireup lane won't be reused */ {
        /* previous wireup lane is not part of new configuration, so add it as
         * auxiliary endpoint inside CM/non-reused lane, to be able to
         * continue wireup messages exchange */
        status = ucp_wireup_replace_wireup_msg_lane(ep, new_key, new_uct_eps);
        if (status != UCS_OK) {
            return status;
        }
    }

    /* Need to discard only old lanes that won't be used anymore in the new
     * configuration. Also, UCT EPs with the lane index >= old_key->num_lanes
     * could be set in case of CM, we have to not reset them */
    for (lane = 0; lane < ucp_ep_num_lanes(ep); ++lane) {
        reuse_lane = reuse_lane_map[lane];
        uct_ep     = ucp_ep_get_lane(ep, lane);
        if (reuse_lane == UCP_NULL_LANE) {
            if (uct_ep != NULL) {
                ucs_assert(lane != ucp_ep_get_cm_lane(ep));
                ucp_worker_discard_uct_ep(
                        ep, uct_ep, UCP_NULL_RESOURCE, UCT_FLUSH_FLAG_LOCAL,
                        (uct_pending_purge_callback_t)
                                ucs_empty_function_do_assert_void,
                        NULL, (ucp_send_nbx_callback_t)ucs_empty_function,
                        NULL);
                ucp_ep_set_lane(ep, lane, NULL);
            }
        } else if (uct_ep != NULL) {
            if (!ucp_wireup_ep_test(uct_ep) ||
                (ucp_wireup_ep(uct_ep)->super.uct_ep != NULL)) {
                /* no need to connect lane */
                *connect_lane_bitmap &= ~UCS_BIT(reuse_lane);
            }
            new_uct_eps[reuse_lane] = uct_ep;
            ucp_ep_set_lane(ep, lane, NULL);
        }

        ucs_assert(ucp_ep_get_lane(ep, lane) == NULL);
    }

    status = ucp_ep_realloc_lanes(ep, new_key->num_lanes);
    if (status != UCS_OK) {
        ucp_wireup_discard_uct_eps(ep, new_uct_eps, replay_pending_queue);
        return status;
    }

    for (lane = 0; lane < new_key->num_lanes; ++lane) {
        ucp_ep_set_lane(ep, lane, new_uct_eps[lane]);
    }

    return UCS_OK;
}

ucs_status_t ucp_wireup_init_lanes(ucp_ep_h ep, unsigned ep_init_flags,
                                   const ucp_tl_bitmap_t *local_tl_bitmap,
                                   const ucp_unpacked_address_t *remote_address,
                                   unsigned *addr_indices)
{
    ucp_worker_h worker    = ep->worker;
    ucp_rsc_index_t cm_idx = UCP_NULL_RESOURCE;
    ucp_tl_bitmap_t tl_bitmap, current_tl_bitmap;
    ucp_rsc_index_t rsc_idx;
    ucp_lane_map_t connect_lane_bitmap;
    ucp_ep_config_key_t key;
    ucp_worker_cfg_index_t new_cfg_index;
    ucp_lane_index_t lane;
    ucs_status_t status;
    char str[32];
    ucs_queue_head_t replay_pending_queue;

    tl_bitmap = UCS_STATIC_BITMAP_AND(*local_tl_bitmap,
                                      worker->context->tl_bitmap);
    ucs_assert(!UCS_STATIC_BITMAP_IS_ZERO(tl_bitmap));

    ucs_trace("ep %p: initialize lanes", ep);
    ucs_log_indent(1);

    ucp_ep_config_key_reset(&key);
    ucp_ep_config_key_set_err_mode(&key, ep_init_flags);
    ucp_ep_config_key_init_flags(&key, ep_init_flags);
    ucp_wireup_eps_pending_extract(ep, &replay_pending_queue);

    key.dst_version = remote_address->dst_version;

    /* Allow to choose only the lanes that were already chosen for case
     * without CM to prevent reconfiguration error.
     */
    if ((ep->cfg_index != UCP_WORKER_CFG_INDEX_NULL) &&
        !ucp_wireup_can_reconfigure(ep, ep_init_flags, &tl_bitmap,
                                    remote_address)) {
        UCS_STATIC_BITMAP_RESET_ALL(&current_tl_bitmap);
        for (lane = 0; lane < ucp_ep_config(ep)->key.num_lanes; ++lane) {
            rsc_idx = ucp_ep_config(ep)->key.lanes[lane].rsc_index;
            UCS_STATIC_BITMAP_SET(&current_tl_bitmap, rsc_idx);
            ucs_assertv(UCS_STATIC_BITMAP_GET(tl_bitmap, rsc_idx),
                        "resource that was chosen previously is unavailable: "
                        "tl_rscs[%d]=" UCT_TL_RESOURCE_DESC_FMT,
                        rsc_idx,
                        UCT_TL_RESOURCE_DESC_ARG(
                                &worker->context->tl_rscs[rsc_idx].tl_rsc));
        }
        UCS_STATIC_BITMAP_AND_INPLACE(&tl_bitmap, current_tl_bitmap);
    }

    status = ucp_wireup_select_lanes(ep, ep_init_flags, tl_bitmap,
                                     remote_address, addr_indices, &key, 1);
    if (status != UCS_OK) {
        goto out;
    }

    status = ucp_wireup_check_config_intersect(ep, &key, remote_address,
                                               addr_indices,
                                               &connect_lane_bitmap,
                                               &replay_pending_queue);
    if (status != UCS_OK) {
        goto out;
    }

    /* Get all reachable MDs from full remote address list and join with
     * current ep configuration
     */
    key.dst_md_cmpts = ucs_alloca(sizeof(*key.dst_md_cmpts) * UCP_MAX_MDS);
    ucp_wireup_get_reachable_mds(ep, ep_init_flags, remote_address, &key);

    /* Load new configuration */
    status = ucp_worker_get_ep_config(worker, &key, ep_init_flags,
                                      &new_cfg_index);
    if (status != UCS_OK) {
        goto out;
    }

    if (ep->cfg_index == new_cfg_index) {
#if UCS_ENABLE_ASSERT
        for (lane = 0; lane < ucp_ep_num_lanes(ep); ++lane) {
            ucs_assert(ucp_ep_get_lane(ep, lane) != NULL);
        }
#endif
        status = UCS_OK; /* No change */
        goto out;
    }

    cm_idx = ep->ext->cm_idx;

    if ((ep->cfg_index != UCP_WORKER_CFG_INDEX_NULL) &&
        !ucp_wireup_can_reconfigure_internal(ep, &key, remote_address,
                                             addr_indices)) {
        /*
         * TODO handle a case where we have to change lanes and reconfigure the ep:
         *
         * - if we already have uct ep connected to an address - move it to the new lane index
         * - if we don't yet have connection to an address - create it
         * - if an existing lane is not connected anymore - delete it (possibly)
         * - if the configuration has changed - replay all pending operations on all lanes -
         *   need that every pending callback would return, in case of failure, the number
         *   of lane it wants to be queued on.
         */
        ucs_debug("cannot reconfigure ep %p from [%d] to [%d]", ep, ep->cfg_index,
                  new_cfg_index);
        ucp_wireup_print_config(worker, &ucp_ep_config(ep)->key, "old",
                                NULL, cm_idx, UCS_LOG_LEVEL_ERROR);
        ucp_wireup_print_config(worker, &key, "new", NULL,
                                cm_idx, UCS_LOG_LEVEL_ERROR);
        ucs_fatal("endpoint reconfiguration not supported yet");
    }

    ucp_ep_set_cfg_index(ep, new_cfg_index);
    ep->am_lane = key.am_lane;

    snprintf(str, sizeof(str), "ep %p", ep);
    ucp_wireup_print_config(worker, &ucp_ep_config(ep)->key, str,
                            addr_indices, cm_idx, UCS_LOG_LEVEL_DEBUG);

    /* establish connections on all underlying endpoints */
    for (lane = 0; lane < ucp_ep_num_lanes(ep); ++lane) {
        if (ucp_ep_get_cm_lane(ep) == lane) {
            continue;
        }

        if (connect_lane_bitmap & UCS_BIT(lane)) {
            status = ucp_wireup_connect_lane(ep, ep_init_flags, lane,
                                             key.lanes[lane].path_index,
                                             remote_address, addr_indices[lane]);
            if (status != UCS_OK) {
                goto out;
            }
        }

        ucs_assert(ucp_ep_get_lane(ep, lane) != NULL);
    }

    /* If we don't have a p2p transport, we're connected */
    if (!ucp_ep_config(ep)->p2p_lanes) {
        ucp_ep_update_flags(ep, UCP_EP_FLAG_LOCAL_CONNECTED, 0);
    }

    ucp_worker_keepalive_add_ep(ep);
    status = UCS_OK;

out:
    ucp_wireup_replay_pending_requests(ep, &replay_pending_queue);
    ucs_log_indent(-1);
    return status;
}

ucs_status_t ucp_wireup_send_request(ucp_ep_h ep)
{
    ucp_rsc_index_t rsc_index;
    ucs_status_t status;
    ucp_tl_bitmap_t tl_bitmap;

    tl_bitmap = ucp_wireup_get_ep_tl_bitmap(ep, UCS_MASK(ucp_ep_num_lanes(ep)));

    /* TODO make sure such lane would exist */
    rsc_index = ucp_wireup_ep_get_aux_rsc_index(
            ucp_ep_get_lane(ep, ucp_ep_get_wireup_msg_lane(ep)));
    if (rsc_index != UCP_NULL_RESOURCE) {
        UCS_STATIC_BITMAP_SET(&tl_bitmap, rsc_index);
    }

    ucs_debug("ep %p: send wireup request (flags=0x%x)", ep, ep->flags);
    status = ucp_wireup_msg_send(ep, UCP_WIREUP_MSG_REQUEST, &tl_bitmap, NULL);

    ucp_ep_update_flags(ep, UCP_EP_FLAG_CONNECT_REQ_QUEUED, 0);

    return status;
}

ucs_status_t ucp_wireup_send_pre_request(ucp_ep_h ep)
{
    ucs_status_t status;

    ucs_assert(ucp_ep_has_cm_lane(ep));
    ucs_assert(!(ep->flags & UCP_EP_FLAG_CONNECT_PRE_REQ_QUEUED));

    ucs_debug("ep %p: send wireup pre-request (flags=0x%x)", ep, ep->flags);
    status = ucp_wireup_msg_send(ep, UCP_WIREUP_MSG_PRE_REQUEST,
                                 &ucp_tl_bitmap_max, NULL);

    ucp_ep_update_flags(ep, UCP_EP_FLAG_CONNECT_PRE_REQ_QUEUED, 0);

    return status;
}

ucs_status_t ucp_wireup_connect_remote(ucp_ep_h ep, ucp_lane_index_t lane)
{
    uct_ep_h uct_ep = ucp_ep_get_lane(ep, lane);
    ucs_queue_head_t tmp_q;
    ucs_status_t status;
    ucp_request_t *req;
    uct_ep_h wireup_ep;

    ucs_trace("ep %p: connect lane %d to remote peer", ep, lane);

    UCS_ASYNC_BLOCK(&ep->worker->async);

    /* Checking again, with lock held, if already connected, connection is in
     * progress, or the endpoint is in failed state.
     */
    if ((ep->flags & (UCP_EP_FLAG_REMOTE_ID | UCP_EP_FLAG_FAILED)) ||
        ucp_wireup_ep_test(uct_ep)) {
        status = UCS_OK;
        goto out_unlock;
    }

    ucs_assert(!(ep->flags & UCP_EP_FLAG_REMOTE_CONNECTED));

    ucs_trace("ep %p: connect lane %d to remote peer with wireup ep", ep, lane);

    status = ucp_wireup_ep_create(ep, &wireup_ep);
    if (status != UCS_OK) {
        goto err;
    }

    ucp_ep_set_lane(ep, lane, wireup_ep);

    /* Extract all pending requests from the transport endpoint, otherwise they
     * will prevent the wireup message from being sent (because those requests
     * could not be progressed any more after switching to wireup proxy).
     */
    ucs_queue_head_init(&tmp_q);
    uct_ep_pending_purge(uct_ep, ucp_request_purge_enqueue_cb, &tmp_q);

    /* the wireup ep should use the existing [am_lane] as next_ep */
    ucp_wireup_ep_set_next_ep(ucp_ep_get_lane(ep, lane), uct_ep,
                              ucp_ep_get_rsc_index(ep, lane));

    if (!(ep->flags & UCP_EP_FLAG_CONNECT_REQ_QUEUED)) {
        status = ucp_wireup_send_request(ep);
        if (status != UCS_OK) {
            goto err_destroy_wireup_ep;
        }
    }

    ucs_queue_for_each_extract(req, &tmp_q, send.uct.priv, 1) {
        ucs_trace_req("ep %p: requeue request %p after wireup request",
                      req->send.ep, req);
        status = uct_ep_pending_add(ucp_ep_get_lane(ep, lane), &req->send.uct,
                                    (req->send.uct.func == ucp_wireup_msg_progress) ||
                                    (req->send.uct.func == ucp_wireup_ep_progress_pending) ?
                                    UCT_CB_FLAG_ASYNC : 0);
        if (status != UCS_OK) {
            ucs_fatal("wireup proxy function must always return UCS_OK");
        }
    }

    goto out_unlock;

err_destroy_wireup_ep:
    uct_ep_destroy(ucp_ep_get_lane(ep, lane));
err:
    ucp_ep_set_lane(ep, lane, uct_ep); /* restore am lane */
out_unlock:
    UCS_ASYNC_UNBLOCK(&ep->worker->async);
    return status;
}

static uct_ep_h ucp_wireup_get_tl_ep(uct_ep_h uct_ep)
{
    ucp_wireup_ep_t *wireup_ep = ucp_wireup_ep(uct_ep);
    return (wireup_ep == NULL) ? uct_ep : wireup_ep->super.uct_ep;
}

static void
ucp_wireup_fill_is_connected_params(const ucp_address_entry_t *addr_entry,
                                    uct_ep_is_connected_params_t *params)
{
    params->field_mask = 0;
    if (addr_entry->dev_addr != NULL) {
        params->device_addr = addr_entry->dev_addr;
        params->field_mask |= UCT_EP_IS_CONNECTED_FIELD_DEVICE_ADDR;
    }

    if (addr_entry->iface_addr != NULL) {
        params->iface_addr  = addr_entry->iface_addr;
        params->field_mask |= UCT_EP_IS_CONNECTED_FIELD_IFACE_ADDR;
    }
}

/* Return index of remote p2p lane or UCP_NULL_LANE if no connection was
 * found */
static ucp_lane_index_t
ucp_wireup_get_remote_p2p_lane(ucp_ep_h ep, ucp_lane_index_t lane,
                               const ucp_address_entry_t *addr_entry)
{
    uct_ep_h uct_ep = ucp_ep_get_lane(ep, lane);
    uct_ep_is_connected_params_t params;
    const ucp_address_entry_ep_addr_t *ep_entry;

    ucp_wireup_fill_is_connected_params(addr_entry, &params);

    ucs_carray_for_each(ep_entry, addr_entry->ep_addrs,
                        addr_entry->num_ep_addrs) {
        params.field_mask |= UCT_EP_IS_CONNECTED_FIELD_EP_ADDR;
        params.ep_addr     = ep_entry->addr;

        /* Check connection to remote EP address */
        if (uct_ep_is_connected(ucp_wireup_get_tl_ep(uct_ep), &params)) {
            return ep_entry->lane;
        }
    }

    return UCP_NULL_LANE;
}

int ucp_wireup_is_lane_connected(ucp_ep_h ep, ucp_lane_index_t lane,
                                 const ucp_address_entry_t *addr_entry)
{
    uct_ep_h uct_ep = ucp_ep_get_lane(ep, lane);
    uct_ep_is_connected_params_t params;

    ucp_wireup_fill_is_connected_params(addr_entry, &params);

    if (!ucp_ep_is_lane_p2p(ep, lane)) {
        /* Check if lane is connected to remote iface */
        ucs_assertv(addr_entry->num_ep_addrs == 0, "num_ep_addrs=%u",
                    addr_entry->num_ep_addrs);
        return uct_ep_is_connected(ucp_wireup_get_tl_ep(uct_ep), &params);
    }

    return ucp_wireup_get_remote_p2p_lane(ep, lane, addr_entry) !=
           UCP_NULL_LANE;
}

static void ucp_wireup_msg_dump(ucp_worker_h worker, uct_am_trace_type_t type,
                                uint8_t id, const void *data, size_t length,
                                char *buffer, size_t max)
{
    ucp_context_h context       = worker->context;
    const ucp_wireup_msg_t *msg = data;
    ucp_unpacked_address_t unpacked_address;
    const ucp_address_entry_t *ae;
    ucp_tl_resource_desc_t *rsc;
    unsigned ep_addr_index;
    ucs_status_t status;
    char *p, *end;
    ucp_rsc_index_t tl;

    status = ucp_address_unpack(worker, msg + 1,
                                UCP_ADDRESS_PACK_FLAGS_ALL |
                                UCP_ADDRESS_PACK_FLAG_NO_TRACE,
                                &unpacked_address);
    if (status != UCS_OK) {
        strncpy(unpacked_address.name, "<malformed address>",
                UCP_WORKER_ADDRESS_NAME_MAX);
        unpacked_address.uuid          = 0;
        unpacked_address.address_count = 0;
        unpacked_address.address_list  = NULL;
    }

    p   = buffer;
    end = buffer + max;

    snprintf(p, end - p,
             "WIREUP %s [%s uuid 0x%"PRIx64" src_ep_id 0x%"PRIx64
             " dst_ep_id 0x%"PRIx64" conn_sn %d]",
             ucp_wireup_msg_str(msg->type), unpacked_address.name,
             unpacked_address.uuid, msg->src_ep_id, msg->dst_ep_id,
             msg->conn_sn);
    p += strlen(p);

    if (unpacked_address.address_list == NULL) {
        return; /* No addresses were unpacked */
    }

    ucp_unpacked_address_for_each(ae, &unpacked_address) {
        UCS_STATIC_BITMAP_FOR_EACH_BIT(tl, &context->tl_bitmap) {
            rsc = &context->tl_rscs[tl];
            if (ae->tl_name_csum == rsc->tl_name_csum) {
                snprintf(p, end - p, " "UCT_TL_RESOURCE_DESC_FMT,
                         UCT_TL_RESOURCE_DESC_ARG(&rsc->tl_rsc));
                p += strlen(p);
                break;
            }
        }
        snprintf(p, end - p, "/md[%d]", ae->md_index);
        p += strlen(p);

        for (ep_addr_index = 0; ep_addr_index < ae->num_ep_addrs;
             ++ep_addr_index) {
            snprintf(p, end - p, "/lane[%d]", ae->ep_addrs[ep_addr_index].lane);
            p += strlen(p);
        }
    }

    ucs_free(unpacked_address.address_list);
}

static ucp_err_handling_mode_t
ucp_ep_params_err_handling_mode(const ucp_ep_params_t *params)
{
    return (params->field_mask & UCP_EP_PARAM_FIELD_ERR_HANDLING_MODE) ?
           params->err_mode : UCP_ERR_HANDLING_MODE_NONE;
}

static unsigned
ucp_cm_ep_init_flags(const ucp_ep_params_t *params)
{
    if (params->field_mask & UCP_EP_PARAM_FIELD_SOCK_ADDR) {
        return UCP_EP_INIT_CM_WIREUP_CLIENT | UCP_EP_INIT_CM_PHASE;
    }
    if (params->field_mask & UCP_EP_PARAM_FIELD_CONN_REQUEST) {
        return UCP_EP_INIT_CM_WIREUP_SERVER | UCP_EP_INIT_CM_PHASE;
    }

    return 0;
}

unsigned ucp_ep_init_flags(const ucp_worker_h worker,
                           const ucp_ep_params_t *params)
{
    unsigned flags = ucp_cm_ep_init_flags(params);

    if (ucp_ep_init_flags_has_cm(flags) &&
        worker->context->config.ext.cm_use_all_devices) {
        /* request AM lane for wireup MSG protocol which enables all devices */
        flags |= UCP_EP_INIT_CREATE_AM_LANE;
    }

    if (ucp_ep_params_err_handling_mode(params) == UCP_ERR_HANDLING_MODE_PEER) {
        flags |= UCP_EP_INIT_ERR_MODE_PEER_FAILURE;
    }

    return flags;
}

double ucp_wireup_iface_lat_distance_v1(const ucp_worker_iface_t *wiface)
{
    return wiface->worker->context->config.ext.proto_enable ?
        (wiface->attr.latency.c + wiface->distance.latency) :
        wiface->attr.latency.c;
}

double ucp_wireup_iface_lat_distance_v2(const ucp_worker_iface_t *wiface)
{
    ucp_context_h context = wiface->worker->context;
    ucs_linear_func_t lat = wiface->attr.latency;

    if (context->config.ext.proto_enable) {
        lat.c += wiface->distance.latency;
    }
    return ucp_tl_iface_latency(context, &lat);
}

double ucp_wireup_iface_bw_distance(const ucp_worker_iface_t *wiface)
{
    const ucs_sys_dev_distance_t *distance = &wiface->distance;
    const ucp_context_h context            = wiface->worker->context;
    uct_ppn_bandwidth_t bandwidth          = wiface->attr.bandwidth;

    if (context->config.ext.proto_enable) {
        ucp_worker_iface_add_bandwidth(&bandwidth, distance->bandwidth);
    }

    return ucp_tl_iface_bandwidth(context, &bandwidth);
}

UCP_DEFINE_AM(UINT64_MAX, UCP_AM_ID_WIREUP, ucp_wireup_msg_handler,
              ucp_wireup_msg_dump, UCT_CB_FLAG_ASYNC);<|MERGE_RESOLUTION|>--- conflicted
+++ resolved
@@ -1528,19 +1528,14 @@
     ucp_ep_config_lanes_intersect(old_key, new_key, ep, remote_address,
                                   addr_indices, reuse_lane_map);
 
-<<<<<<< HEAD
     if (ucp_ep_has_cm_lane(ep)) {
-        /* CM lane has to be re-used by the new EP configuration */
+        /* CM lane has to be reused by the new EP configuration */
         ucs_assert(reuse_lane_map[ucp_ep_get_cm_lane(ep)] != UCP_NULL_LANE);
         /* wireup lane hasn't been selected by the new configuration: only this
          * function should select it */
         ucs_assert(new_key->wireup_msg_lane == UCP_NULL_LANE);
     }
 
-=======
-    /* CM lane has to be reused by the new EP configuration */
-    ucs_assert(reuse_lane_map[ucp_ep_get_cm_lane(ep)] != UCP_NULL_LANE);
->>>>>>> c5d054bb
     /* wireup lane has to be selected for the old configuration */
     ucs_assert(old_key->wireup_msg_lane != UCP_NULL_LANE);
 

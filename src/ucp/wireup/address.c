--- conflicted
+++ resolved
@@ -563,7 +563,6 @@
             ucp_address_memchek(ptr, attr_len,
                                 &context->tl_rscs[dev->rsc_index].tl_rsc);
 
-<<<<<<< HEAD
             if (flags & UCP_ADDRESS_PACK_FLAG_IFACE_ADDR) {
                 iface_addr_len = iface_attr->iface_addr_len;
             } else {
@@ -571,14 +570,8 @@
             }
             flags_ptr = ucp_address_iface_flags_ptr(worker, ptr, attr_len);
             ptr       = UCS_PTR_BYTE_OFFSET(ptr, attr_len);
-            ucs_assert(iface_addr_len < UCP_ADDRESS_FLAG_EP_ADDR);
-=======
-            iface_addr_len = iface_attr->iface_addr_len;
-            flags_ptr      = ucp_address_iface_flags_ptr(worker, ptr, attr_len);
-            ptr           += attr_len;
             ucs_assertv(iface_addr_len < UCP_ADDRESS_FLAG_EP_ADDR,
                         "iface_addr_len=%zu", iface_addr_len);
->>>>>>> dc9448dc
 
             /* Pack iface address */
             ptr = ucp_address_pack_length(worker, ptr, iface_addr_len);

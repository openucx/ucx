/**
 * Copyright (c) NVIDIA CORPORATION & AFFILIATES, 2020. ALL RIGHTS RESERVED.
 *
 * See file LICENSE for terms.
 */

#ifdef HAVE_CONFIG_H
#  include "config.h"
#endif

#include "proto_debug.h"
#include "proto_common.inl"

#include <ucp/am/ucp_am.inl>
#include <uct/api/v2/uct_v2.h>


int ucp_proto_common_init_check_err_handling(
        const ucp_proto_common_init_params_t *init_params)
{
    return (init_params->flags & UCP_PROTO_COMMON_INIT_FLAG_ERR_HANDLING) ||
           (init_params->super.ep_config_key->err_mode ==
            UCP_ERR_HANDLING_MODE_NONE);
}

ucp_rsc_index_t
ucp_proto_common_get_rsc_index(const ucp_proto_init_params_t *params,
                               ucp_lane_index_t lane)
{
    ucs_assert(lane < UCP_MAX_LANES);
    return params->ep_config_key->lanes[lane].rsc_index;
}

static size_t
ucp_proto_common_get_seg_size(const ucp_proto_common_init_params_t *params,
                              ucp_lane_index_t lane)
{
    ucs_assert(lane < UCP_MAX_LANES);
    return params->super.ep_config_key->lanes[lane].seg_size;
}

void ucp_proto_common_lane_priv_init(const ucp_proto_common_init_params_t *params,
                                     ucp_md_map_t md_map, ucp_lane_index_t lane,
                                     ucp_proto_common_lane_priv_t *lane_priv)
{
    const ucp_rkey_config_key_t *rkey_config_key = params->super.rkey_config_key;
    ucp_md_index_t md_index, dst_md_index;
    const uct_iface_attr_t *iface_attr;
    size_t uct_max_iov;

    md_index     = ucp_proto_common_get_md_index(&params->super, lane);
    dst_md_index = params->super.ep_config_key->lanes[lane].dst_md_index;

    lane_priv->lane = lane;

    /* Local key index */
    if (md_map & UCS_BIT(md_index)) {
        lane_priv->md_index = md_index;
    } else {
        lane_priv->md_index = UCP_NULL_RESOURCE;
    }

    /* Remote key index */
    if ((rkey_config_key != NULL) &&
        (rkey_config_key->md_map & UCS_BIT(dst_md_index))) {
        lane_priv->rkey_index = ucs_bitmap2idx(rkey_config_key->md_map,
                                               dst_md_index);
    } else {
        lane_priv->rkey_index = UCP_NULL_RESOURCE;
    }

    /* Get max IOV from UCT capabilities */
    iface_attr  = ucp_proto_common_get_iface_attr(&params->super, lane);
    uct_max_iov = ucp_proto_common_get_iface_attr_field(iface_attr,
                                                        params->max_iov_offs,
                                                        SIZE_MAX);

    /* Final max_iov is limited both by UCP and UCT, so it can be uint8_t */
    UCS_STATIC_ASSERT(UCP_MAX_IOV <= UINT8_MAX);
    lane_priv->max_iov = ucs_min(uct_max_iov, UCP_MAX_IOV);
}

void ucp_proto_common_lane_priv_str(const ucp_proto_query_params_t *params,
                                    const ucp_proto_common_lane_priv_t *lpriv,
                                    int show_rsc, int show_path,
                                    ucs_string_buffer_t *strb)
{
    ucp_context_h context = params->worker->context;
    const ucp_ep_config_key_lane_t *ep_lane_cfg;
    const uct_iface_attr_t *iface_attr;
    const ucp_tl_resource_desc_t *rsc;

    ucs_assert(lpriv->lane < UCP_MAX_LANES);
    ep_lane_cfg = &params->ep_config_key->lanes[lpriv->lane];
    if (show_rsc) {
        rsc = &context->tl_rscs[ep_lane_cfg->rsc_index];
        ucs_string_buffer_appendf(strb, UCT_TL_RESOURCE_DESC_FMT,
                                  UCT_TL_RESOURCE_DESC_ARG(&rsc->tl_rsc));
    }

    iface_attr = ucp_worker_iface_get_attr(params->worker,
                                           ep_lane_cfg->rsc_index);
    if (show_path && (iface_attr->dev_num_paths > 1)) {
        if (show_rsc) {
            ucs_string_buffer_appendf(strb, "/");
        }
        ucs_string_buffer_appendf(strb, "path%d", ep_lane_cfg->path_index);
    }
}

ucp_md_index_t
ucp_proto_common_get_md_index(const ucp_proto_init_params_t *params,
                              ucp_lane_index_t lane)
{
    ucp_rsc_index_t rsc_index = ucp_proto_common_get_rsc_index(params, lane);
    return params->worker->context->tl_rscs[rsc_index].md_index;
}

ucs_sys_device_t
ucp_proto_common_get_sys_dev(const ucp_proto_init_params_t *params,
                             ucp_lane_index_t lane)
{
    ucp_rsc_index_t rsc_index = ucp_proto_common_get_rsc_index(params, lane);
    return params->worker->context->tl_rscs[rsc_index].tl_rsc.sys_device;
}

void ucp_proto_common_get_lane_distance(const ucp_proto_init_params_t *params,
                                        ucp_lane_index_t lane,
                                        ucs_sys_device_t sys_dev,
                                        ucs_sys_dev_distance_t *distance)
{
    ucp_context_h context     = params->worker->context;
    ucp_rsc_index_t rsc_index = ucp_proto_common_get_rsc_index(params, lane);
    ucs_sys_device_t tl_sys_dev;
    ucs_status_t status;

    if (rsc_index == UCP_NULL_RESOURCE) {
        *distance = ucs_topo_default_distance;
        return;
    }

    tl_sys_dev = context->tl_rscs[rsc_index].tl_rsc.sys_device;
    status     = ucs_topo_get_distance(sys_dev, tl_sys_dev, distance);
    ucs_assertv_always(status == UCS_OK, "sys_dev=%d tl_sys_dev=%d", sys_dev,
                       tl_sys_dev);
}

const uct_iface_attr_t *
ucp_proto_common_get_iface_attr(const ucp_proto_init_params_t *params,
                                ucp_lane_index_t lane)
{
    return ucp_worker_iface_get_attr(params->worker,
                                     ucp_proto_common_get_rsc_index(params, lane));
}

size_t ucp_proto_common_get_iface_attr_field(const uct_iface_attr_t *iface_attr,
                                             ptrdiff_t field_offset,
                                             size_t dfl_value)
{
    if (field_offset == UCP_PROTO_COMMON_OFFSET_INVALID) {
        return dfl_value;
    }

    return *(const size_t*)UCS_PTR_BYTE_OFFSET(iface_attr, field_offset);
}

static void
ucp_proto_common_get_frag_size(const ucp_proto_common_init_params_t *params,
                               const uct_iface_attr_t *iface_attr,
                               ucp_lane_index_t lane, size_t *min_frag_p,
                               size_t *max_frag_p)
{
    ucp_context_h context = params->super.worker->context;
<<<<<<< HEAD

=======
>>>>>>> f93e4d58
    *min_frag_p = ucp_proto_common_get_iface_attr_field(iface_attr,
                                                        params->min_frag_offs,
                                                        0);
    *max_frag_p = ucp_proto_common_get_iface_attr_field(iface_attr,
                                                        params->max_frag_offs,
                                                        SIZE_MAX);

    /* Adjust maximum fragment size taking into account segment size to prevent
       sending more than the remote side supports. */
    if (params->flags & UCP_PROTO_COMMON_INIT_FLAG_CAP_SEG_SIZE) {
        *max_frag_p = ucs_min(ucp_proto_common_get_seg_size(params, lane),
                              *max_frag_p);
    }

<<<<<<< HEAD
    /* Truncate maximum fragment size according to user configuration. */
    if (ucs_test_all_flags(params->flags,
                           UCP_PROTO_COMMON_INIT_FLAG_REMOTE_ACCESS |
                           UCP_PROTO_COMMON_INIT_FLAG_SEND_ZCOPY) &&
        (context->config.ext.rma_zcopy_seg_size != UCS_MEMUNITS_AUTO)) {
        if (context->config.ext.rma_zcopy_seg_size < *min_frag_p) {
            ucs_warn("requested fragment size is smaller than minimum allowed "
                     "(%lu), adjusting it",
                     *min_frag_p);
            *max_frag_p = *min_frag_p;
        } else if (context->config.ext.rma_zcopy_seg_size > *max_frag_p) {
            ucs_warn("requested fragment size is larger than maximum allowed "
                     "(%lu), adjusting it",
                     *max_frag_p);
        } else {
            *max_frag_p = context->config.ext.rma_zcopy_seg_size;
        }
=======
    /* Force upper bound on fragment size according to user configuration. */
    if (ucs_test_all_flags(params->flags,
                           UCP_PROTO_COMMON_INIT_FLAG_REMOTE_ACCESS |
                           UCP_PROTO_COMMON_INIT_FLAG_SEND_ZCOPY) &&
        (context->config.ext.rma_zcopy_max_seg_size != UCS_MEMUNITS_AUTO)) {
        *max_frag_p = ucs_min(*max_frag_p,
                              context->config.ext.rma_zcopy_max_seg_size);
>>>>>>> f93e4d58
    }
}

/* Update 'perf' with the distance */
static void ucp_proto_common_update_lane_perf_by_distance(
        ucp_proto_common_tl_perf_t *perf, ucp_proto_perf_node_t *perf_node,
        const ucs_sys_dev_distance_t *distance, const char *perf_name,
        const char *perf_fmt, ...)
{
    ucp_proto_perf_node_t *sys_perf_node;
    ucs_linear_func_t distance_func;
    char perf_node_desc[128];
    va_list ap;

    distance_func.c = distance->latency;
    distance_func.m = 1.0 / distance->bandwidth;

    if (ucs_linear_func_is_zero(distance_func, UCP_PROTO_PERF_EPSILON)) {
        return;
    }

    perf->bandwidth    = ucs_min(perf->bandwidth, distance->bandwidth);
    perf->sys_latency += distance->latency;

    va_start(ap, perf_fmt);
    ucs_vsnprintf_safe(perf_node_desc, sizeof(perf_node_desc), perf_fmt, ap);
    va_end(ap);

    sys_perf_node = ucp_proto_perf_node_new_data(perf_name, "%s",
                                                 perf_node_desc);
    ucp_proto_perf_node_add_data(sys_perf_node, "", distance_func);
    ucp_proto_perf_node_own_child(perf_node, &sys_perf_node);
}

void ucp_proto_common_lane_perf_node(ucp_context_h context,
                                     ucp_rsc_index_t rsc_index,
                                     const uct_perf_attr_t *perf_attr,
                                     ucp_proto_perf_node_t **perf_node_p)
{
    const uct_tl_resource_desc_t *tl_rsc = &context->tl_rscs[rsc_index].tl_rsc;
    ucp_proto_perf_node_t *perf_node;

    perf_node = ucp_proto_perf_node_new_data(
            uct_ep_operation_names[perf_attr->operation],
            UCT_TL_RESOURCE_DESC_FMT, UCT_TL_RESOURCE_DESC_ARG(tl_rsc));

    if (perf_attr->field_mask & UCT_PERF_ATTR_FIELD_BANDWIDTH) {
        ucp_proto_perf_node_add_bandwidth(perf_node, "bw/proc",
                                          perf_attr->bandwidth.dedicated);
        ucp_proto_perf_node_add_bandwidth(perf_node, "bw/node",
                                          perf_attr->bandwidth.shared);
    }

    if (perf_attr->field_mask & UCT_PERF_ATTR_FIELD_LATENCY) {
        ucp_proto_perf_node_add_scalar(perf_node, "lat", perf_attr->latency.c);
        ucp_proto_perf_node_add_scalar(perf_node, "lat/ep",
                                       perf_attr->latency.m);
    }

    if (perf_attr->field_mask & UCT_PERF_ATTR_FIELD_SEND_PRE_OVERHEAD) {
        ucp_proto_perf_node_add_scalar(perf_node, "send-pre",
                                       perf_attr->send_pre_overhead);
    }

    if (perf_attr->field_mask & UCT_PERF_ATTR_FIELD_SEND_POST_OVERHEAD) {
        ucp_proto_perf_node_add_scalar(perf_node, "send-post",
                                       perf_attr->send_post_overhead);
    }

    *perf_node_p = perf_node;
}

static void ucp_proto_common_tl_perf_reset(ucp_proto_common_tl_perf_t *tl_perf)
{
    tl_perf->send_pre_overhead  = 0;
    tl_perf->send_post_overhead = 0;
    tl_perf->recv_overhead      = 0;
    tl_perf->bandwidth          = 0;
    tl_perf->latency            = 0;
    tl_perf->sys_latency        = 0;
    tl_perf->min_length         = 0;
    tl_perf->max_frag           = SIZE_MAX;
}

ucs_status_t
ucp_proto_common_get_lane_perf(const ucp_proto_common_init_params_t *params,
                               ucp_lane_index_t lane,
                               ucp_proto_common_tl_perf_t *tl_perf,
                               ucp_proto_perf_node_t **perf_node_p)
{
    ucp_worker_h worker        = params->super.worker;
    ucp_context_h context      = worker->context;
    ucp_rsc_index_t rsc_index  = ucp_proto_common_get_rsc_index(&params->super,
                                                                lane);
    ucp_worker_iface_t *wiface = ucp_worker_iface(worker, rsc_index);
    ucp_proto_perf_node_t *perf_node, *lane_perf_node;
    const ucp_rkey_config_t *rkey_config;
    ucs_sys_dev_distance_t distance;
    size_t tl_min_frag, tl_max_frag;
    uct_perf_attr_t perf_attr;
    ucs_sys_device_t sys_dev;
    ucs_status_t status;
    char bdf_name[32];

    if (lane == UCP_NULL_LANE) {
        ucp_proto_common_tl_perf_reset(tl_perf);
        *perf_node_p = NULL;
        return UCS_OK;
    }

    ucp_proto_common_get_frag_size(params, &wiface->attr, lane, &tl_min_frag,
                                   &tl_max_frag);

    perf_node = ucp_proto_perf_node_new_data("lane", "%u ppn %u eps",
                                             context->config.est_num_ppn,
                                             context->config.est_num_eps);

    perf_attr.field_mask = UCT_PERF_ATTR_FIELD_OPERATION |
                           UCT_PERF_ATTR_FIELD_SEND_PRE_OVERHEAD |
                           UCT_PERF_ATTR_FIELD_SEND_POST_OVERHEAD |
                           UCT_PERF_ATTR_FIELD_RECV_OVERHEAD |
                           UCT_PERF_ATTR_FIELD_BANDWIDTH |
                           UCT_PERF_ATTR_FIELD_LATENCY;
    perf_attr.operation  = params->send_op;

    status = ucp_worker_iface_estimate_perf(wiface, &perf_attr);
    if (status != UCS_OK) {
        goto err_deref_perf_node;
    }

    tl_perf->send_pre_overhead  = perf_attr.send_pre_overhead + params->overhead;
    tl_perf->send_post_overhead = perf_attr.send_post_overhead;
    tl_perf->recv_overhead      = perf_attr.recv_overhead + params->overhead;
    tl_perf->bandwidth          = ucp_tl_iface_bandwidth(context,
                                                         &perf_attr.bandwidth);
    tl_perf->latency            = ucp_tl_iface_latency(context,
                                                       &perf_attr.latency) +
                                  params->latency;
    tl_perf->sys_latency        = 0;
    tl_perf->min_length         = ucs_max(params->min_length, tl_min_frag);
    tl_perf->max_frag           = tl_max_frag;

    ucp_proto_common_lane_perf_node(context, rsc_index, &perf_attr,
                                    &lane_perf_node);
    ucp_proto_perf_node_own_child(perf_node, &lane_perf_node);

    /* For zero copy send, consider local system topology distance */
    if (params->flags & UCP_PROTO_COMMON_INIT_FLAG_SEND_ZCOPY) {
        sys_dev = params->super.select_param->sys_dev;
        ucp_proto_common_get_lane_distance(&params->super, lane, sys_dev,
                                           &distance);
        ucp_proto_common_update_lane_perf_by_distance(
                tl_perf, perf_node, &distance, "local system", "%s %s",
                ucs_topo_sys_device_get_name(sys_dev),
                ucs_topo_sys_device_bdf_name(sys_dev, bdf_name,
                                             sizeof(bdf_name)));
    }

    /* For remote memory access, consider remote system topology distance */
    if (params->flags & UCP_PROTO_COMMON_INIT_FLAG_REMOTE_ACCESS) {
        ucs_assertv(params->super.rkey_cfg_index < worker->rkey_config_count,
                    "rkey_cfg_index=%d rkey_config_count=%d",
                    params->super.rkey_cfg_index, worker->rkey_config_count);
        rkey_config = &worker->rkey_config[params->super.rkey_cfg_index];
        distance    = rkey_config->lanes_distance[lane];
        ucp_proto_common_update_lane_perf_by_distance(
                tl_perf, perf_node, &distance, "remote system", "sys-dev %d %s",
                rkey_config->key.sys_dev,
                ucs_memory_type_names[rkey_config->key.mem_type]);
    }

    ucs_assert(tl_perf->bandwidth > 1.0);
    ucs_assert(tl_perf->send_pre_overhead >= 0);
    ucs_assert(tl_perf->send_post_overhead >= 0);
    ucs_assert(tl_perf->recv_overhead >= 0);
    ucs_assertv(tl_perf->max_frag >= params->hdr_size,
                "max_frag=%zu hdr_size=%zu", tl_perf->max_frag,
                params->hdr_size);
    ucs_assert(tl_perf->sys_latency >= 0);

    ucp_proto_perf_node_add_bandwidth(perf_node, "bw", tl_perf->bandwidth);
    ucp_proto_perf_node_add_scalar(perf_node, "lat", tl_perf->latency);
    ucp_proto_perf_node_add_scalar(perf_node, "sys-lat", tl_perf->sys_latency);
    ucp_proto_perf_node_add_scalar(perf_node, "send-pre",
                                   tl_perf->send_pre_overhead);
    ucp_proto_perf_node_add_scalar(perf_node, "send-post",
                                   tl_perf->send_post_overhead);
    ucp_proto_perf_node_add_scalar(perf_node, "recv", tl_perf->recv_overhead);

    *perf_node_p = perf_node;
    return UCS_OK;

err_deref_perf_node:
    ucp_proto_perf_node_deref(&perf_node);
    return status;
}

static ucp_lane_index_t ucp_proto_common_find_lanes_internal(
        const ucp_proto_init_params_t *params, uct_ep_operation_t memtype_op,
        unsigned flags, ptrdiff_t max_iov_offs, size_t min_iov,
        ucp_lane_type_t lane_type, uint64_t tl_cap_flags,
        ucp_lane_index_t max_lanes, ucp_lane_map_t exclude_map,
        ucp_lane_index_t *lanes)
{
    UCS_STRING_BUFFER_ONSTACK(sel_param_strb, UCP_PROTO_SELECT_PARAM_STR_MAX);
    ucp_context_h context                        = params->worker->context;
    const ucp_ep_config_key_t *ep_config_key     = params->ep_config_key;
    const ucp_rkey_config_key_t *rkey_config_key = params->rkey_config_key;
    const ucp_proto_select_param_t *select_param = params->select_param;
    const uct_iface_attr_t *iface_attr;
    ucp_lane_index_t lane, num_lanes;
    const uct_md_attr_v2_t *md_attr;
    const uct_component_attr_t *cmpt_attr;
    ucp_rsc_index_t rsc_index;
    ucp_md_index_t md_index;
    ucp_lane_map_t lane_map;
    char lane_desc[64];
    size_t max_iov;

    if (max_lanes == 0) {
        return 0;
    }

    ucp_proto_select_info_str(params->worker, params->rkey_cfg_index,
                              params->select_param, ucp_operation_names,
                              &sel_param_strb);

    num_lanes = 0;
    ucs_trace("selecting up to %d/%d lanes for %s %s", max_lanes,
              ep_config_key->num_lanes, params->proto_name,
              ucs_string_buffer_cstr(&sel_param_strb));
    ucs_log_indent(1);

    if ((flags & UCP_PROTO_COMMON_INIT_FLAG_SEND_ZCOPY) &&
        (select_param->dt_class == UCP_DATATYPE_GENERIC)) {
        /* Generic/IOV datatype cannot be used with zero-copy send */
        ucs_trace("datatype %s cannot be used with zcopy",
                  ucp_datatype_class_names[select_param->dt_class]);
        goto out;
    }

    lane_map = UCS_MASK(ep_config_key->num_lanes) & ~exclude_map;
    ucs_for_each_bit(lane, lane_map) {
        if (num_lanes >= max_lanes) {
            break;
        }

        ucs_assert(lane < UCP_MAX_LANES);
        rsc_index = ep_config_key->lanes[lane].rsc_index;
        if (rsc_index == UCP_NULL_RESOURCE) {
            continue;
        }

        snprintf(lane_desc, sizeof(lane_desc),
                 "lane[%d] " UCT_TL_RESOURCE_DESC_FMT, lane,
                 UCT_TL_RESOURCE_DESC_ARG(&context->tl_rscs[rsc_index].tl_rsc));

        /* Check if lane type matches */
        if ((lane_type != UCP_LANE_TYPE_LAST) &&
            !(ep_config_key->lanes[lane].lane_types & UCS_BIT(lane_type))) {
            ucs_trace("%s: no %s in name types", lane_desc,
                      ucp_lane_type_info[lane_type].short_name);
            continue;
        }

        /* Check iface capabilities */
        iface_attr = ucp_proto_common_get_iface_attr(params, lane);
        if (!ucs_test_all_flags(iface_attr->cap.flags, tl_cap_flags)) {
            ucs_trace("%s: no cap 0x%" PRIx64, lane_desc, tl_cap_flags);
            continue;
        }

        md_index  = context->tl_rscs[rsc_index].md_index;
        md_attr   = &context->tl_mds[md_index].attr;
        cmpt_attr = ucp_cmpt_attr_by_md_index(context, md_index);

        if ((flags & UCP_PROTO_COMMON_INIT_FLAG_RKEY_PTR) &&
            !(cmpt_attr->flags & UCT_COMPONENT_FLAG_RKEY_PTR)) {
            ucs_trace("protocol requires rkey ptr but it is not "
                      "supported by the component");
            continue;
        }

        /* Check memory registration capabilities for zero-copy case */
        if (flags & UCP_PROTO_COMMON_INIT_FLAG_SEND_ZCOPY) {
            if (md_attr->flags & UCT_MD_FLAG_NEED_MEMH) {
                /* Memory domain must support registration on the relevant
                 * memory type */
                if (!(context->reg_md_map[select_param->mem_type] &
                      UCS_BIT(md_index))) {
                    ucs_trace("%s: md %s cannot register %s memory", lane_desc,
                              context->tl_mds[md_index].rsc.md_name,
                              ucs_memory_type_names[select_param->mem_type]);
                    continue;
                }
            } else if (!(md_attr->access_mem_types &
                         UCS_BIT(select_param->mem_type))) {
                /*
                 * Memory domain which does not require a registration for zero
                 * copy operation must be able to access the relevant memory type
                 */
                ucs_trace("%s: no access to mem type %s", lane_desc,
                          ucs_memory_type_names[select_param->mem_type]);
                continue;
            }
        }

        /* Check remote access capabilities */
        if (flags & UCP_PROTO_COMMON_INIT_FLAG_REMOTE_ACCESS) {
            if (rkey_config_key == NULL) {
                ucs_trace("protocol requires remote access but remote key is "
                          "not present");
                goto out;
            }

            if (((md_attr->flags & UCT_MD_FLAG_NEED_RKEY) ||
                 (flags & UCP_PROTO_COMMON_INIT_FLAG_RKEY_PTR)) &&
                !(rkey_config_key->md_map &
                  UCS_BIT(ep_config_key->lanes[lane].dst_md_index))) {
                /* If remote key required remote memory domain should be
                 * available */
                ucs_trace("%s: no support of dst md map 0x%" PRIx64,
                          lane_desc, rkey_config_key->md_map);
                continue;
            }

            if (!(md_attr->flags & UCT_MD_FLAG_NEED_RKEY) &&
                !(md_attr->access_mem_types &
                  UCS_BIT(rkey_config_key->mem_type))) {
                /* Remote memory domain without remote key must be able to
                 * access relevant memory type */
                ucs_trace("%s: no access to remote mem type %s", lane_desc,
                          ucs_memory_type_names[rkey_config_key->mem_type]);
                continue;
            }
        }

        max_iov = ucp_proto_common_get_iface_attr_field(iface_attr,
                                                        max_iov_offs, SIZE_MAX);
        if (max_iov < min_iov) {
            continue;
        }

        ucs_trace("%s: added as lane %d", lane_desc, lane);
        lanes[num_lanes++] = lane;
    }

out:
    ucs_trace("selected %d lanes", num_lanes);
    ucs_log_indent(-1);
    return num_lanes;
}

ucp_md_map_t
ucp_proto_common_reg_md_map(const ucp_proto_common_init_params_t *params,
                            ucp_lane_map_t lane_map)
{
    ucp_context_h context                        = params->super.worker->context;
    const ucp_proto_select_param_t *select_param = params->super.select_param;
    const uct_md_attr_v2_t *md_attr;
    ucp_md_index_t md_index;
    ucp_md_map_t reg_md_map;
    ucp_lane_index_t lane;

    /* Register memory only for zero-copy send operations */
    if (!(params->flags & UCP_PROTO_COMMON_INIT_FLAG_SEND_ZCOPY)) {
        return 0;
    }

    reg_md_map = 0;
    ucs_for_each_bit(lane, lane_map) {
        md_index = ucp_proto_common_get_md_index(&params->super, lane);
        md_attr  = &context->tl_mds[md_index].attr;

        /* Register if the memory domain support registration for the relevant
           memory type, and needs a local memory handle for zero-copy
           communication */
        if ((md_attr->flags & UCT_MD_FLAG_NEED_MEMH) &&
            (context->reg_md_map[select_param->mem_type] & UCS_BIT(md_index))) {
            reg_md_map |= UCS_BIT(md_index);
        }
    }

    return reg_md_map;
}

ucp_lane_index_t
ucp_proto_common_find_lanes(const ucp_proto_common_init_params_t *params,
                            ucp_lane_type_t lane_type, uint64_t tl_cap_flags,
                            ucp_lane_index_t max_lanes,
                            ucp_lane_map_t exclude_map, ucp_lane_index_t *lanes)
{
    ucp_lane_index_t lane_index, lane, num_lanes, num_valid_lanes;
    const uct_iface_attr_t *iface_attr;
    size_t tl_min_frag, tl_max_frag;

    num_lanes = ucp_proto_common_find_lanes_internal(
            &params->super, params->memtype_op, params->flags,
            params->max_iov_offs, params->min_iov, lane_type, tl_cap_flags,
            max_lanes, exclude_map, lanes);

    num_valid_lanes = 0;
    for (lane_index = 0; lane_index < num_lanes; ++lane_index) {
        lane       = lanes[lane_index];
        iface_attr = ucp_proto_common_get_iface_attr(&params->super, lane);

        ucp_proto_common_get_frag_size(params, iface_attr, lane, &tl_min_frag,
                                       &tl_max_frag);

        /* Minimal fragment size must be 0, unless 'MIN_FRAG' flag is set */
        if (!(params->flags & UCP_PROTO_COMMON_INIT_FLAG_MIN_FRAG) &&
            (tl_min_frag > 0)) {
            ucs_trace("lane[%d]: minimal fragment %zu is not 0", lane,
                      tl_min_frag);
            continue;
        }

        /* Maximal fragment size should be larger than header size */
        if (tl_max_frag <= params->hdr_size) {
            ucs_trace("lane[%d]: max fragment is too small %zu, need > %zu",
                      lane, tl_max_frag, params->hdr_size);
            continue;
        }

        lanes[num_valid_lanes++] = lane;
    }

    if (num_valid_lanes != num_lanes) {
        ucs_assert(num_valid_lanes < num_lanes);
        ucs_trace("selected %d/%d valid lanes", num_valid_lanes, num_lanes);
    }

    return num_valid_lanes;
}

ucp_lane_index_t
ucp_proto_common_find_am_bcopy_hdr_lane(const ucp_proto_init_params_t *params)
{
    ucp_lane_index_t lane = UCP_NULL_LANE;
    ucp_lane_index_t num_lanes;

    num_lanes = ucp_proto_common_find_lanes_internal(
            params, UCT_EP_OP_LAST, UCP_PROTO_COMMON_INIT_FLAG_HDR_ONLY,
            UCP_PROTO_COMMON_OFFSET_INVALID, 1, UCP_LANE_TYPE_AM,
            UCT_IFACE_FLAG_AM_BCOPY, 1, 0, &lane);
    if (num_lanes == 0) {
        ucs_debug("no active message lane for %s", params->proto_name);
        return UCP_NULL_LANE;
    }

    ucs_assert(num_lanes == 1);

    return lane;
}

void ucp_proto_request_zcopy_completion(uct_completion_t *self)
{
    ucp_request_t *req = ucs_container_of(self, ucp_request_t,
                                          send.state.uct_comp);

    /* request should NOT be on pending queue because when we decrement the last
     * refcount the request is not on the pending queue any more
     */
    ucp_proto_request_zcopy_complete(req, req->send.state.uct_comp.status);
}

int ucp_proto_is_short_supported(const ucp_proto_select_param_t *select_param)
{
    return (select_param->dt_class == UCP_DATATYPE_CONTIG);
}

void ucp_proto_trace_selected(ucp_request_t *req, size_t msg_length)
{
    UCS_STRING_BUFFER_ONSTACK(strb, UCP_PROTO_CONFIG_STR_MAX);

    ucp_proto_config_info_str(req->send.ep->worker, req->send.proto_config,
                              msg_length, &strb);
    ucp_trace_req(req, "%s", ucs_string_buffer_cstr(&strb));
}

void ucp_proto_request_select_error(ucp_request_t *req,
                                    ucp_proto_select_t *proto_select,
                                    ucp_worker_cfg_index_t rkey_cfg_index,
                                    const ucp_proto_select_param_t *sel_param,
                                    size_t msg_length)
{
    UCS_STRING_BUFFER_ONSTACK(sel_param_strb, UCP_PROTO_SELECT_PARAM_STR_MAX);
    UCS_STRING_BUFFER_ONSTACK(proto_select_strb, UCP_PROTO_CONFIG_STR_MAX);
    ucp_ep_h ep = req->send.ep;

    ucp_proto_select_param_str(sel_param, ucp_operation_names, &sel_param_strb);
    ucp_proto_select_info(ep->worker, ep->cfg_index, rkey_cfg_index,
                          proto_select, 1, &proto_select_strb);
    ucs_fatal("req %p on ep %p to %s: could not find a protocol for %s "
              "length %zu\navailable protocols:\n%s\n",
              req, ep, ucp_ep_peer_name(ep),
              ucs_string_buffer_cstr(&sel_param_strb), msg_length,
              ucs_string_buffer_cstr(&proto_select_strb));
}

void ucp_proto_common_zcopy_adjust_min_frag_always(ucp_request_t *req,
                                                   size_t min_frag_diff,
                                                   uct_iov_t *iov,
                                                   size_t iovcnt,
                                                   size_t *offset_p)
{
    if (ucs_likely(*offset_p > 0)) {
        /* Move backward: the first IOV element would send additional
           overlapping data before its start, to reach min_frag length */
        ucs_assert(*offset_p >= min_frag_diff);
        *offset_p -= min_frag_diff;

        ucs_assert(iov[0].count == 1);
        iov[0].buffer  = UCS_PTR_BYTE_OFFSET(iov[0].buffer, -min_frag_diff);
        iov[0].length += min_frag_diff;
    } else {
        /* Move forward: the last IOV element would send additional overlapping
           data after its end, to reach min_frag length */
        ucs_assert(iov[iovcnt - 1].count == 1);
        iov[iovcnt - 1].length += min_frag_diff;
    }
}

ucs_status_t
ucp_proto_request_init(ucp_request_t *req,
                       const ucp_proto_select_param_t *select_param)
{
    ucp_ep_h ep         = req->send.ep;
    ucp_worker_h worker = ep->worker;
    ucp_worker_cfg_index_t rkey_cfg_index;
    ucp_proto_select_t *proto_select;
    size_t msg_length;

    proto_select = ucp_proto_select_get(worker, ep->cfg_index,
                                        req->send.proto_config->rkey_cfg_index,
                                        &rkey_cfg_index);
    if (proto_select == NULL) {
        return UCS_OK;
    }

    msg_length = req->send.state.dt_iter.length;
    if (ucp_proto_config_is_am(req->send.proto_config)) {
        msg_length += req->send.msg_proto.am.header.length;
    }

    /* Select from protocol hash according to saved request parameters */
    return ucp_proto_request_lookup_proto(worker, ep, req, proto_select,
                                          rkey_cfg_index, select_param,
                                          msg_length);
}

void ucp_proto_request_restart(ucp_request_t *req)
{
    const ucp_proto_config_t *proto_config = req->send.proto_config;
    ucp_proto_select_param_t select_param  = proto_config->select_param;
    ucs_status_t status;

    ucp_trace_req(req, "proto %s at stage %d restarting",
                  proto_config->proto->name, req->send.proto_stage);

    status = proto_config->proto->reset(req);
    if (status != UCS_OK) {
        ucs_assert_always(status == UCS_ERR_CANCELED);
        return;
    }

    /* Select a protocol with resume request support */
    if (!ucp_datatype_iter_is_begin(&req->send.state.dt_iter)) {
        select_param.op_id_flags |= UCP_PROTO_SELECT_OP_FLAG_RESUME;
    }

    status = ucp_proto_request_init(req, &select_param);
    if (status == UCS_OK) {
        ucp_request_send(req);
    } else {
        ucp_proto_request_abort(req, status);
    }
}

void ucp_proto_request_abort(ucp_request_t *req, ucs_status_t status)
{
    ucs_assert(UCS_STATUS_IS_ERR(status));
    ucs_debug("abort request %p proto %s status %s", req,
              req->send.proto_config->proto->name, ucs_status_string(status));

    req->send.proto_config->proto->abort(req, status);
}

void ucp_proto_request_bcopy_abort(ucp_request_t *req, ucs_status_t status)
{
    ucp_datatype_iter_cleanup(&req->send.state.dt_iter, 0, UCP_DT_MASK_ALL);
    ucp_request_complete_send(req, status);
}

void ucp_proto_request_bcopy_id_abort(ucp_request_t *req,
                                      ucs_status_t status)
{
    ucp_send_request_id_release(req);
    ucp_proto_request_bcopy_abort(req, status);
}

ucs_status_t ucp_proto_request_bcopy_reset(ucp_request_t *req)
{
    req->flags &= ~UCP_REQUEST_FLAG_PROTO_INITIALIZED;
    return UCS_OK;
}

ucs_status_t ucp_proto_request_bcopy_id_reset(ucp_request_t *req)
{
    if (req->flags & UCP_REQUEST_FLAG_PROTO_INITIALIZED) {
        ucp_send_request_id_release(req);
        return ucp_proto_request_bcopy_reset(req);
    }

    return UCS_OK;
}

void ucp_proto_request_zcopy_abort(ucp_request_t *req, ucs_status_t status)
{
    ucp_invoke_uct_completion(&req->send.state.uct_comp, status);
}

ucs_status_t ucp_proto_request_zcopy_reset(ucp_request_t *req)
{
    if (req->flags & UCP_REQUEST_FLAG_PROTO_INITIALIZED) {
        ucp_proto_request_zcopy_clean(req, UCP_DT_MASK_ALL);
    }

    return UCS_OK;
}

ucs_status_t ucp_proto_request_zcopy_id_reset(ucp_request_t *req)
{
    if (req->flags & UCP_REQUEST_FLAG_PROTO_INITIALIZED) {
        ucp_send_request_id_release(req);
        ucp_proto_request_zcopy_clean(req, UCP_DT_MASK_ALL);
    }

    return UCS_OK;
}

static void ucp_proto_stub_fatal_not_implemented(const char *func_name,
                                                 ucp_request_t *req)
{
    ucs_fatal("%s request %p proto %s, not implemented", func_name, req,
              req->send.proto_config->proto->name);
}

void ucp_proto_abort_fatal_not_implemented(ucp_request_t *req,
                                           ucs_status_t status)
{
    ucp_proto_stub_fatal_not_implemented("abort", req);
}

void ucp_proto_reset_fatal_not_implemented(ucp_request_t *req)
{
    ucp_proto_stub_fatal_not_implemented("reset", req);
}

void ucp_proto_fatal_invalid_stage(ucp_request_t *req, const char *func_name)
{
    ucs_fatal("req %p: proto %s is in invalid stage %d on %s", req,
              req->send.proto_config->proto->name, req->send.proto_stage,
              func_name);
}<|MERGE_RESOLUTION|>--- conflicted
+++ resolved
@@ -171,10 +171,6 @@
                                size_t *max_frag_p)
 {
     ucp_context_h context = params->super.worker->context;
-<<<<<<< HEAD
-
-=======
->>>>>>> f93e4d58
     *min_frag_p = ucp_proto_common_get_iface_attr_field(iface_attr,
                                                         params->min_frag_offs,
                                                         0);
@@ -189,25 +185,6 @@
                               *max_frag_p);
     }
 
-<<<<<<< HEAD
-    /* Truncate maximum fragment size according to user configuration. */
-    if (ucs_test_all_flags(params->flags,
-                           UCP_PROTO_COMMON_INIT_FLAG_REMOTE_ACCESS |
-                           UCP_PROTO_COMMON_INIT_FLAG_SEND_ZCOPY) &&
-        (context->config.ext.rma_zcopy_seg_size != UCS_MEMUNITS_AUTO)) {
-        if (context->config.ext.rma_zcopy_seg_size < *min_frag_p) {
-            ucs_warn("requested fragment size is smaller than minimum allowed "
-                     "(%lu), adjusting it",
-                     *min_frag_p);
-            *max_frag_p = *min_frag_p;
-        } else if (context->config.ext.rma_zcopy_seg_size > *max_frag_p) {
-            ucs_warn("requested fragment size is larger than maximum allowed "
-                     "(%lu), adjusting it",
-                     *max_frag_p);
-        } else {
-            *max_frag_p = context->config.ext.rma_zcopy_seg_size;
-        }
-=======
     /* Force upper bound on fragment size according to user configuration. */
     if (ucs_test_all_flags(params->flags,
                            UCP_PROTO_COMMON_INIT_FLAG_REMOTE_ACCESS |
@@ -215,7 +192,6 @@
         (context->config.ext.rma_zcopy_max_seg_size != UCS_MEMUNITS_AUTO)) {
         *max_frag_p = ucs_min(*max_frag_p,
                               context->config.ext.rma_zcopy_max_seg_size);
->>>>>>> f93e4d58
     }
 }
 

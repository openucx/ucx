/**
 * Copyright (C) Mellanox Technologies Ltd. 2020.  ALL RIGHTS RESERVED.
 *
 * See file LICENSE for terms.
 */

#ifdef HAVE_CONFIG_H
#  include "config.h"
#endif

#include "proto_debug.h"
#include "proto_common.inl"

#include <uct/api/v2/uct_v2.h>


static ucp_rsc_index_t
ucp_proto_common_get_rsc_index(const ucp_proto_init_params_t *params,
                               ucp_lane_index_t lane)
{
    ucs_assert(lane < UCP_MAX_LANES);
    return params->ep_config_key->lanes[lane].rsc_index;
}

void ucp_proto_common_lane_priv_init(const ucp_proto_common_init_params_t *params,
                                     ucp_md_map_t md_map, ucp_lane_index_t lane,
                                     ucp_proto_common_lane_priv_t *lane_priv)
{
    const ucp_rkey_config_key_t *rkey_config_key = params->super.rkey_config_key;
    ucp_md_index_t md_index, dst_md_index;
    const uct_iface_attr_t *iface_attr;
    size_t uct_max_iov;

    md_index     = ucp_proto_common_get_md_index(&params->super, lane);
    dst_md_index = params->super.ep_config_key->lanes[lane].dst_md_index;

    lane_priv->lane = lane;

    /* Local key index */
    if (md_map & UCS_BIT(md_index)) {
        lane_priv->md_index = md_index;
    } else {
        lane_priv->md_index = UCP_NULL_RESOURCE;
    }

    /* Remote key index */
    if ((rkey_config_key != NULL) &&
        (rkey_config_key->md_map & UCS_BIT(dst_md_index))) {
        lane_priv->rkey_index = ucs_bitmap2idx(rkey_config_key->md_map,
                                               dst_md_index);
    } else {
        lane_priv->rkey_index = UCP_NULL_RESOURCE;
    }

    /* Get max IOV from UCT capabilities */
    iface_attr  = ucp_proto_common_get_iface_attr(&params->super, lane);
    uct_max_iov = ucp_proto_common_get_iface_attr_field(iface_attr,
                                                        params->max_iov_offs,
                                                        SIZE_MAX);

    /* Final max_iov is limited both by UCP and UCT, so it can be uint8_t */
    UCS_STATIC_ASSERT(UCP_MAX_IOV <= UINT8_MAX);
    lane_priv->max_iov = ucs_min(uct_max_iov, UCP_MAX_IOV);
}

<<<<<<< HEAD
void ucp_proto_common_lane_priv_str(const ucp_proto_common_lane_priv_t *lpriv,
                                    ucs_string_buffer_t *strb)
{
    ucs_string_buffer_appendf(strb, "ln:%d", lpriv->lane);
    if (lpriv->md_index != UCP_NULL_RESOURCE) {
        ucs_string_buffer_appendf(strb, ",mh%d", lpriv->md_index);
    }
    if (lpriv->rkey_index != UCP_NULL_RESOURCE) {
        ucs_string_buffer_appendf(strb, ",rk%d", lpriv->rkey_index);
    }
}

=======
>>>>>>> a741b8f8
ucp_md_index_t
ucp_proto_common_get_md_index(const ucp_proto_init_params_t *params,
                              ucp_lane_index_t lane)
{
    ucp_rsc_index_t rsc_index = ucp_proto_common_get_rsc_index(params, lane);
    return params->worker->context->tl_rscs[rsc_index].md_index;
}

ucs_sys_device_t
ucp_proto_common_get_sys_dev(const ucp_proto_init_params_t *params,
                             ucp_lane_index_t lane)
{
    ucp_rsc_index_t rsc_index = ucp_proto_common_get_rsc_index(params, lane);
    return params->worker->context->tl_rscs[rsc_index].tl_rsc.sys_device;
}

void ucp_proto_common_get_lane_distance(const ucp_proto_init_params_t *params,
                                        ucp_lane_index_t lane,
                                        ucs_sys_device_t sys_dev,
                                        ucs_sys_dev_distance_t *distance)
{
    ucp_context_h context     = params->worker->context;
    ucp_rsc_index_t rsc_index = ucp_proto_common_get_rsc_index(params, lane);
    ucs_sys_device_t tl_sys_dev;
    ucs_status_t status;

    if (rsc_index == UCP_NULL_RESOURCE) {
        *distance = ucs_topo_default_distance;
        return;
    }

    tl_sys_dev = context->tl_rscs[rsc_index].tl_rsc.sys_device;
    status     = ucs_topo_get_distance(sys_dev, tl_sys_dev, distance);
    ucs_assertv_always(status == UCS_OK, "sys_dev=%d tl_sys_dev=%d", sys_dev,
                       tl_sys_dev);
}

const uct_iface_attr_t *
ucp_proto_common_get_iface_attr(const ucp_proto_init_params_t *params,
                                ucp_lane_index_t lane)
{
    return ucp_worker_iface_get_attr(params->worker,
                                     ucp_proto_common_get_rsc_index(params, lane));
}

size_t ucp_proto_common_get_iface_attr_field(const uct_iface_attr_t *iface_attr,
                                             ptrdiff_t field_offset,
                                             size_t dfl_value)
{
    if (field_offset == UCP_PROTO_COMMON_OFFSET_INVALID) {
        return dfl_value;
    }

    return *(const size_t*)UCS_PTR_BYTE_OFFSET(iface_attr, field_offset);
}

static void
ucp_proto_common_get_frag_size(const ucp_proto_common_init_params_t *params,
                               const uct_iface_attr_t *iface_attr,
                               size_t *min_frag_p, size_t *max_frag_p)
{
    *min_frag_p = ucp_proto_common_get_iface_attr_field(iface_attr,
                                                        params->min_frag_offs,
                                                        0);
    *max_frag_p = ucp_proto_common_get_iface_attr_field(iface_attr,
                                                        params->max_frag_offs,
                                                        SIZE_MAX);
}

static void ucp_proto_common_update_lane_perf_by_distance(
        ucp_proto_common_tl_perf_t *perf,
        const ucs_sys_dev_distance_t *distance)
{
    perf->bandwidth    = ucs_min(perf->bandwidth, distance->bandwidth);
    perf->sys_latency += distance->latency;
}

ucs_status_t
ucp_proto_common_lane_perf_attr(const ucp_proto_init_params_t *params,
                                ucp_lane_index_t lane, uct_ep_operation_t op,
                                uint64_t uct_field_mask,
                                uct_perf_attr_t* perf_attr)
{
    ucp_worker_h worker        = params->worker;
    ucp_rsc_index_t rsc_index  = ucp_proto_common_get_rsc_index(params, lane);
    ucp_worker_iface_t *wiface = ucp_worker_iface(worker, rsc_index);
    ucs_status_t status;

    /* Use the v2 API to query overhead and BW */
    perf_attr->field_mask = UCT_PERF_ATTR_FIELD_OPERATION | uct_field_mask;
    perf_attr->operation  = op;

    status = uct_iface_estimate_perf(wiface->iface, perf_attr);
    if (status != UCS_OK) {
        ucs_error("failed to get iface %p performance: %s", wiface->iface,
                  ucs_status_string(status));
    }

    return status;
}

ucs_status_t
ucp_proto_common_get_lane_perf(const ucp_proto_common_init_params_t *params,
                               ucp_lane_index_t lane,
                               ucp_proto_common_tl_perf_t *perf)
{
    ucp_worker_h worker        = params->super.worker;
    ucp_context_h context      = worker->context;
    ucp_rsc_index_t rsc_index  = ucp_proto_common_get_rsc_index(&params->super,
                                                                lane);
    ucp_worker_iface_t *wiface = ucp_worker_iface(worker, rsc_index);
    const ucp_rkey_config_t *rkey_config;
    ucs_sys_dev_distance_t distance;
    size_t tl_min_frag, tl_max_frag;
    uct_perf_attr_t perf_attr;
    ucs_status_t status;

    ucp_proto_common_get_frag_size(params, &wiface->attr, &tl_min_frag,
                                   &tl_max_frag);

    status = ucp_proto_common_lane_perf_attr(&params->super, lane,
            params->send_op, UCT_PERF_ATTR_FIELD_SEND_PRE_OVERHEAD |
            UCT_PERF_ATTR_FIELD_SEND_POST_OVERHEAD |
            UCT_PERF_ATTR_FIELD_RECV_OVERHEAD | UCT_PERF_ATTR_FIELD_BANDWIDTH |
            UCT_PERF_ATTR_FIELD_LATENCY, &perf_attr);
    if (status != UCS_OK) {
        return status;
    }

    perf->send_pre_overhead  = perf_attr.send_pre_overhead + params->overhead;
    perf->send_post_overhead = perf_attr.send_post_overhead;
    perf->recv_overhead      = perf_attr.recv_overhead + params->overhead;
    perf->bandwidth          = ucp_tl_iface_bandwidth(context,
                                                      &perf_attr.bandwidth);
    perf->latency            = ucp_tl_iface_latency(context,
                                                    &perf_attr.latency) +
                               params->latency;
    perf->sys_latency        = 0;
    perf->min_length         = ucs_max(params->min_length, tl_min_frag);
    perf->max_frag           = tl_max_frag;

    /* For zero copy send, consider local system topology distance */
    if (params->flags & UCP_PROTO_COMMON_INIT_FLAG_SEND_ZCOPY) {
        ucp_proto_common_get_lane_distance(&params->super, lane,
                                           params->super.select_param->sys_dev,
                                           &distance);
        ucp_proto_common_update_lane_perf_by_distance(perf, &distance);
    }

    /* For remote memory access, consider remote system topology distance */
    if (params->flags & UCP_PROTO_COMMON_INIT_FLAG_REMOTE_ACCESS) {
        ucs_assertv(params->super.rkey_cfg_index < worker->rkey_config_count,
                    "rkey_cfg_index=%d rkey_config_count=%d",
                    params->super.rkey_cfg_index, worker->rkey_config_count);
        rkey_config = &worker->rkey_config[params->super.rkey_cfg_index];
        distance    = rkey_config->lanes_distance[lane];
        ucp_proto_common_update_lane_perf_by_distance(perf, &distance);
    }

    ucs_assert(perf->bandwidth > 1.0);
    ucs_assert(perf->send_pre_overhead >= 0);
    ucs_assert(perf->send_post_overhead >= 0);
    ucs_assert(perf->recv_overhead >= 0);
    ucs_assertv(perf->max_frag >= params->hdr_size, "max_frag=%zu hdr_size=%zu",
                perf->max_frag, params->hdr_size);
    ucs_assert(perf->sys_latency >= 0);

    return UCS_OK;
}

static ucp_lane_index_t ucp_proto_common_find_lanes_internal(
        const ucp_proto_init_params_t *params, uct_ep_operation_t memtype_op,
        unsigned flags, ucp_lane_type_t lane_type, uint64_t tl_cap_flags,
        ucp_lane_index_t max_lanes, ucp_lane_map_t exclude_map,
        ucp_lane_index_t *lanes)
{
    UCS_STRING_BUFFER_ONSTACK(sel_param_strb, UCP_PROTO_SELECT_PARAM_STR_MAX);
    ucp_context_h context                        = params->worker->context;
    const ucp_ep_config_key_t *ep_config_key     = params->ep_config_key;
    const ucp_rkey_config_key_t *rkey_config_key = params->rkey_config_key;
    const ucp_proto_select_param_t *select_param = params->select_param;
    const uct_iface_attr_t *iface_attr;
    ucp_lane_index_t lane, num_lanes;
    const uct_md_attr_t *md_attr;
    ucp_rsc_index_t rsc_index;
    ucp_md_index_t md_index;
    ucp_lane_map_t lane_map;
    char lane_desc[64];

    if (max_lanes == 0) {
        return 0;
    }

    ucp_proto_select_param_str(select_param, &sel_param_strb);
    if (rkey_config_key != NULL) {
        ucs_string_buffer_appendf(&sel_param_strb, "->");
        ucp_rkey_config_dump_brief(rkey_config_key, &sel_param_strb);
    }

    num_lanes = 0;
    ucs_trace("selecting up to %d/%d lanes for %s %s", max_lanes,
              ep_config_key->num_lanes, params->proto_name,
              ucs_string_buffer_cstr(&sel_param_strb));
    ucs_log_indent(1);

    if (flags & UCP_PROTO_COMMON_INIT_FLAG_HDR_ONLY) {
        /* Skip send payload check */
    } else if (flags & UCP_PROTO_COMMON_INIT_FLAG_SEND_ZCOPY) {
        if ((select_param->dt_class == UCP_DATATYPE_GENERIC)) {
            /* Generic/IOV datatype cannot be used with zero-copy send */
            ucs_trace("datatype %s cannot be used with zcopy",
                      ucp_datatype_class_names[select_param->dt_class]);
            goto out;
        }
    } else if (!UCP_MEM_IS_ACCESSIBLE_FROM_CPU(select_param->mem_type) &&
               (memtype_op == UCT_EP_OP_LAST)) {
        /* If zero-copy is off, the memory must be host-accessible for
         * non-generic type (for generic type there is no buffer to access) */
        ucs_trace("memory type %s with datatype %s is not supported",
                  ucs_memory_type_names[select_param->mem_type],
                  ucp_datatype_class_names[select_param->dt_class]);
        goto out;
    }

    lane_map      = UCS_MASK(ep_config_key->num_lanes) & ~exclude_map;
    ucs_for_each_bit(lane, lane_map) {
        if (num_lanes >= max_lanes) {
            break;
        }

        ucs_assert(lane < UCP_MAX_LANES);
        rsc_index = ep_config_key->lanes[lane].rsc_index;
        if (rsc_index == UCP_NULL_RESOURCE) {
            continue;
        }

        snprintf(lane_desc, sizeof(lane_desc),
                 "lane[%d] " UCT_TL_RESOURCE_DESC_FMT, lane,
                 UCT_TL_RESOURCE_DESC_ARG(&context->tl_rscs[rsc_index].tl_rsc));

        /* Check if lane type matches */
        ucs_assert(lane < UCP_MAX_LANES);
        if (!(ep_config_key->lanes[lane].lane_types & UCS_BIT(lane_type))) {
            ucs_trace("%s: no %s in name types", lane_desc,
                      ucp_lane_type_info[lane_type].short_name);
            continue;
        }

        /* Check iface capabilities */
        iface_attr = ucp_proto_common_get_iface_attr(params, lane);
        if (!ucs_test_all_flags(iface_attr->cap.flags, tl_cap_flags)) {
            ucs_trace("%s: no cap 0x%" PRIx64, lane_desc, tl_cap_flags);
            continue;
        }

        md_index = context->tl_rscs[rsc_index].md_index;
        md_attr  = &context->tl_mds[md_index].attr;

        /* Check memory registration capabilities for zero-copy case */
        if (flags & UCP_PROTO_COMMON_INIT_FLAG_SEND_ZCOPY) {
            if (md_attr->cap.flags & UCT_MD_FLAG_NEED_MEMH) {
                /* Memory domain must support registration on the relevant
                 * memory type */
                if (!(md_attr->cap.flags & UCT_MD_FLAG_REG) ||
                    !(md_attr->cap.reg_mem_types & UCS_BIT(select_param->mem_type))) {
                    ucs_trace("%s: no reg of mem type %s", lane_desc,
                              ucs_memory_type_names[select_param->mem_type]);
                    continue;
                }
            } else if (!(md_attr->cap.access_mem_types &
                         UCS_BIT(select_param->mem_type))) {
                /*
                 * Memory domain which does not require a registration for zero
                 * copy operation must be able to access the relevant memory type
                 */
                ucs_trace("%s: no access to mem type %s", lane_desc,
                          ucs_memory_type_names[select_param->mem_type]);
                continue;
            }
        }

        /* Check remote access capabilities */
        if (flags & UCP_PROTO_COMMON_INIT_FLAG_REMOTE_ACCESS) {
            if (rkey_config_key == NULL) {
                ucs_trace("protocol requires remote access but remote key is "
                          "not present");
                goto out;
            }

            if (((md_attr->cap.flags & UCT_MD_FLAG_NEED_RKEY) ||
                 (flags & UCP_PROTO_COMMON_INIT_FLAG_RKEY_PTR)) &&
                !(rkey_config_key->md_map &
                  UCS_BIT(ep_config_key->lanes[lane].dst_md_index))) {
                /* If remote key required remote memory domain should be
                 * available */
                ucs_trace("%s: no support of dst md map 0x%" PRIx64,
                          lane_desc, rkey_config_key->md_map);
                continue;
            }

            if (!(md_attr->cap.flags & UCT_MD_FLAG_NEED_RKEY) &&
                !(md_attr->cap.access_mem_types &
                  UCS_BIT(rkey_config_key->mem_type))) {
                /* Remote memory domain without remote key must be able to
                 * access relevant memory type */
                ucs_trace("%s: no access to remote mem type %s", lane_desc,
                          ucs_memory_type_names[rkey_config_key->mem_type]);
                continue;
            }
        }

        ucs_trace("%s: added as lane %d", lane_desc, lane);
        lanes[num_lanes++] = lane;
    }

out:
    ucs_trace("selected %d lanes", num_lanes);
    ucs_log_indent(-1);
    return num_lanes;
}

ucp_md_map_t
ucp_proto_common_reg_md_map(const ucp_proto_common_init_params_t *params,
                            ucp_lane_map_t lane_map)
{
    ucp_context_h context                        = params->super.worker->context;
    const ucp_proto_select_param_t *select_param = params->super.select_param;
    const uct_md_attr_t *md_attr;
    ucp_md_index_t md_index;
    ucp_md_map_t reg_md_map;
    ucp_lane_index_t lane;

    /* Register memory only for zero-copy send operations */
    if (!(params->flags & UCP_PROTO_COMMON_INIT_FLAG_SEND_ZCOPY)) {
        return 0;
    }

    reg_md_map = 0;
    ucs_for_each_bit(lane, lane_map) {
        md_index = ucp_proto_common_get_md_index(&params->super, lane);
        md_attr  = &context->tl_mds[md_index].attr;

        /* Register if the memory domain support registration for the relevant
           memory type, and needs a local memory handle for zero-copy
           communication */
        if (ucs_test_all_flags(md_attr->cap.flags,
                               UCT_MD_FLAG_NEED_MEMH | UCT_MD_FLAG_REG) &&
            (md_attr->cap.reg_mem_types & UCS_BIT(select_param->mem_type))) {
            reg_md_map |= UCS_BIT(md_index);
        }
    }

    return reg_md_map;
}

ucp_lane_index_t
ucp_proto_common_find_lanes(const ucp_proto_common_init_params_t *params,
                            ucp_lane_type_t lane_type, uint64_t tl_cap_flags,
                            ucp_lane_index_t max_lanes,
                            ucp_lane_map_t exclude_map, ucp_lane_index_t *lanes)
{
    ucp_lane_index_t lane_index, lane, num_lanes, num_valid_lanes;
    const uct_iface_attr_t *iface_attr;
    size_t tl_min_frag, tl_max_frag;

    num_lanes = ucp_proto_common_find_lanes_internal(&params->super,
                                                     params->memtype_op,
                                                     params->flags, lane_type,
                                                     tl_cap_flags, max_lanes,
                                                     exclude_map, lanes);

    num_valid_lanes = 0;
    for (lane_index = 0; lane_index < num_lanes; ++lane_index) {
        lane       = lanes[lane_index];
        iface_attr = ucp_proto_common_get_iface_attr(&params->super, lane);

        ucp_proto_common_get_frag_size(params, iface_attr, &tl_min_frag,
                                       &tl_max_frag);

        /* Minimal fragment size must be 0, unless 'MIN_FRAG' flag is set */
        if (!(params->flags & UCP_PROTO_COMMON_INIT_FLAG_MIN_FRAG) &&
            (tl_min_frag > 0)) {
            ucs_trace("lane[%d]: minimal fragment %zu is not 0", lane,
                      tl_min_frag);
            continue;
        }

        /* Maximal fragment size should be larger than header size */
        if (tl_max_frag <= params->hdr_size) {
            ucs_trace("lane[%d]: max fragment is too small %zu, need > %zu",
                      lane, tl_max_frag, params->hdr_size);
            continue;
        }

        lanes[num_valid_lanes++] = lane;
    }

    if (num_valid_lanes != num_lanes) {
        ucs_assert(num_valid_lanes < num_lanes);
        ucs_trace("selected %d/%d valid lanes", num_valid_lanes, num_lanes);
    }

    return num_valid_lanes;
}

ucp_lane_index_t
ucp_proto_common_find_am_bcopy_hdr_lane(const ucp_proto_init_params_t *params)
{
    ucp_lane_index_t lane = UCP_NULL_LANE;
    ucp_lane_index_t num_lanes;

    num_lanes = ucp_proto_common_find_lanes_internal(
            params, UCT_EP_OP_LAST, UCP_PROTO_COMMON_INIT_FLAG_HDR_ONLY,
            UCP_LANE_TYPE_AM, UCT_IFACE_FLAG_AM_BCOPY, 1, 0, &lane);
    if (num_lanes == 0) {
        ucs_debug("no active message lane for %s", params->proto_name);
        return UCP_NULL_LANE;
    }

    ucs_assert(num_lanes == 1);

    return lane;
}

ucs_linear_func_t
ucp_proto_common_memreg_time(const ucp_proto_common_init_params_t *params,
                             ucp_md_map_t reg_md_map)
{
    ucp_context_h context      = params->super.worker->context;
    ucs_linear_func_t reg_cost = ucs_linear_func_make(0, 0);
    const uct_md_attr_t *md_attr;
    ucp_md_index_t md_index;

    /* Go over all memory domains */
    ucs_for_each_bit(md_index, reg_md_map) {
        md_attr = &context->tl_mds[md_index].attr;
        ucs_linear_func_add_inplace(&reg_cost, md_attr->reg_cost);
        ucs_trace("md %s" UCP_PROTO_PERF_FUNC_FMT(reg_cost),
                  context->tl_mds[md_index].rsc.md_name,
                  UCP_PROTO_PERF_FUNC_ARG(&md_attr->reg_cost));
    }

    return reg_cost;
}

ucs_status_t
ucp_proto_common_buffer_copy_time(ucp_worker_h worker, const char *title,
                                  ucs_memory_type_t local_mem_type,
                                  ucs_memory_type_t remote_mem_type,
                                  uct_ep_operation_t memtype_op,
                                  ucs_linear_func_t *copy_time)
{
    ucp_context_h context = worker->context;
    ucp_worker_iface_t *memtype_wiface;
    const ucp_ep_config_t *ep_config;
    uct_perf_attr_t perf_attr;
    ucp_rsc_index_t rsc_index;
    ucp_lane_index_t lane;
    ucs_status_t status;

    if (UCP_MEM_IS_HOST(local_mem_type) && UCP_MEM_IS_HOST(remote_mem_type)) {
        *copy_time = ucs_linear_func_make(0,
                                          1.0 / context->config.ext.bcopy_bw);
        return UCS_OK;
    }

    if (worker->mem_type_ep[local_mem_type] != NULL) {
        ep_config = ucp_ep_config(worker->mem_type_ep[local_mem_type]);
    } else if (worker->mem_type_ep[remote_mem_type] != NULL) {
        ep_config = ucp_ep_config(worker->mem_type_ep[remote_mem_type]);
    } else {
        ucs_debug("cannot copy memory between %s and %s",
                  ucs_memory_type_names[local_mem_type],
                  ucs_memory_type_names[remote_mem_type]);
        return UCS_ERR_UNSUPPORTED;
    }

    /* Use the v2 API to query overhead and BW */
    perf_attr.field_mask         = UCT_PERF_ATTR_FIELD_OPERATION |
                                   UCT_PERF_ATTR_FIELD_LOCAL_MEMORY_TYPE |
                                   UCT_PERF_ATTR_FIELD_REMOTE_MEMORY_TYPE |
                                   UCT_PERF_ATTR_FIELD_SEND_PRE_OVERHEAD |
                                   UCT_PERF_ATTR_FIELD_SEND_POST_OVERHEAD |
                                   UCT_PERF_ATTR_FIELD_RECV_OVERHEAD |
                                   UCT_PERF_ATTR_FIELD_BANDWIDTH |
                                   UCT_PERF_ATTR_FIELD_LATENCY;
    perf_attr.local_memory_type  = local_mem_type;
    perf_attr.remote_memory_type = remote_mem_type;
    perf_attr.operation          = memtype_op;

    switch (memtype_op) {
    case UCT_EP_OP_PUT_SHORT:
    case UCT_EP_OP_GET_SHORT:
        lane = ep_config->key.rma_lanes[0];
        break;
    case UCT_EP_OP_PUT_ZCOPY:
    case UCT_EP_OP_GET_ZCOPY:
        lane = ep_config->key.rma_bw_lanes[0];
        break;
    case UCT_EP_OP_LAST:
        return UCS_ERR_UNSUPPORTED;
    default:
        ucs_fatal("invalid UCT copy operation: %d", memtype_op);
    }

    rsc_index      = ep_config->key.lanes[lane].rsc_index;
    memtype_wiface = ucp_worker_iface(worker, rsc_index);

    status = uct_iface_estimate_perf(memtype_wiface->iface, &perf_attr);
    if (status != UCS_OK) {
        ucs_error("failed to get memtype wiface %p performance: %s",
                  memtype_wiface, ucs_status_string(status));
        return status;
    }

    /* all allowed copy operations are one-sided */
    ucs_assert(perf_attr.recv_overhead < 1e-15);
    copy_time->c = ucp_tl_iface_latency(context, &perf_attr.latency) +
                   perf_attr.send_pre_overhead + perf_attr.send_post_overhead +
                   perf_attr.recv_overhead;
    copy_time->m = 1.0 / ucp_tl_iface_bandwidth(context, &perf_attr.bandwidth);

    return UCS_OK;
}

void ucp_proto_request_zcopy_completion(uct_completion_t *self)
{
    ucp_request_t *req = ucs_container_of(self, ucp_request_t, send.state.uct_comp);

    /* request should NOT be on pending queue because when we decrement the last
     * refcount the request is not on the pending queue any more
     */
    ucp_proto_request_zcopy_cleanup(req, UCP_DT_MASK_ALL);
    ucp_request_complete_send(req, req->send.state.uct_comp.status);
}

void ucp_proto_trace_selected(ucp_request_t *req, size_t msg_length)
{
    UCS_STRING_BUFFER_ONSTACK(sel_param_strb, UCP_PROTO_SELECT_PARAM_STR_MAX);
    UCS_STRING_BUFFER_ONSTACK(proto_config_strb, UCP_PROTO_CONFIG_STR_MAX);
    const ucp_proto_config_t *proto_config = req->send.proto_config;

    ucp_proto_select_param_str(&proto_config->select_param, &sel_param_strb);
    ucp_proto_config_str(proto_config, msg_length, &proto_config_strb);
    ucp_trace_req(req, "%s length %zu using %s{%s}",
                  ucs_string_buffer_cstr(&sel_param_strb), msg_length,
                  proto_config->proto->name,
                  ucs_string_buffer_cstr(&proto_config_strb));
}

void ucp_proto_request_select_error(ucp_request_t *req,
                                    ucp_proto_select_t *proto_select,
                                    ucp_worker_cfg_index_t rkey_cfg_index,
                                    const ucp_proto_select_param_t *sel_param,
                                    size_t msg_length)
{
    UCS_STRING_BUFFER_ONSTACK(sel_param_strb, UCP_PROTO_SELECT_PARAM_STR_MAX);
    UCS_STRING_BUFFER_ONSTACK(proto_select_strb, UCP_PROTO_CONFIG_STR_MAX);
    ucp_ep_h ep = req->send.ep;

    ucp_proto_select_param_str(sel_param, &sel_param_strb);
    ucp_proto_select_dump(ep->worker, ep->cfg_index, rkey_cfg_index,
                          proto_select, &proto_select_strb);
    ucs_fatal("req %p on ep %p to %s: could not find a protocol for %s "
              "length %zu\navailable protocols:\n%s\n",
              req, ep, ucp_ep_peer_name(ep),
              ucs_string_buffer_cstr(&sel_param_strb), msg_length,
              ucs_string_buffer_cstr(&proto_select_strb));
}

void ucp_proto_common_zcopy_adjust_min_frag_always(ucp_request_t *req,
                                                   size_t min_frag_diff,
                                                   uct_iov_t *iov,
                                                   size_t iovcnt,
                                                   size_t *offset_p)
{
    if (ucs_likely(*offset_p > 0)) {
        /* Move backward: the first IOV element would send additional
           overlapping data before its start, to reach min_frag length */
        ucs_assert(*offset_p >= min_frag_diff);
        *offset_p -= min_frag_diff;

        ucs_assert(iov[0].count == 1);
        iov[0].buffer  = UCS_PTR_BYTE_OFFSET(iov[0].buffer, -min_frag_diff);
        iov[0].length += min_frag_diff;
    } else {
        /* Move forward: the last IOV element would send additional overlapping
           data after its end, to reach min_frag length */
        ucs_assert(iov[iovcnt - 1].count == 1);
        iov[iovcnt - 1].length += min_frag_diff;
    }
}

void ucp_proto_request_abort(ucp_request_t *req, ucs_status_t status)
{
    ucs_assert(UCS_STATUS_IS_ERR(status));
    ucs_debug("abort request %p proto %s status %s", req,
              req->send.proto_config->proto->name, ucs_status_string(status));

    req->send.proto_config->proto->abort(req, status);
}

void ucp_proto_request_bcopy_abort(ucp_request_t *request, ucs_status_t status)
{
    ucp_datatype_iter_cleanup(&request->send.state.dt_iter, UCP_DT_MASK_ALL);
    ucp_request_complete_send(request, status);
}

int ucp_proto_is_short_supported(const ucp_proto_select_param_t *select_param)
{
    /* Short protocol requires contig/host */
    return (select_param->dt_class == UCP_DATATYPE_CONTIG) &&
           UCP_MEM_IS_HOST(select_param->mem_type);
}<|MERGE_RESOLUTION|>--- conflicted
+++ resolved
@@ -63,21 +63,6 @@
     lane_priv->max_iov = ucs_min(uct_max_iov, UCP_MAX_IOV);
 }
 
-<<<<<<< HEAD
-void ucp_proto_common_lane_priv_str(const ucp_proto_common_lane_priv_t *lpriv,
-                                    ucs_string_buffer_t *strb)
-{
-    ucs_string_buffer_appendf(strb, "ln:%d", lpriv->lane);
-    if (lpriv->md_index != UCP_NULL_RESOURCE) {
-        ucs_string_buffer_appendf(strb, ",mh%d", lpriv->md_index);
-    }
-    if (lpriv->rkey_index != UCP_NULL_RESOURCE) {
-        ucs_string_buffer_appendf(strb, ",rk%d", lpriv->rkey_index);
-    }
-}
-
-=======
->>>>>>> a741b8f8
 ucp_md_index_t
 ucp_proto_common_get_md_index(const ucp_proto_init_params_t *params,
                               ucp_lane_index_t lane)

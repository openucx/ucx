--- conflicted
+++ resolved
@@ -159,9 +159,8 @@
                                  ucp_proto_select_elem_t *select_elem);
 
 
-<<<<<<< HEAD
 int ucp_proto_select_is_rndv_op(const ucp_proto_select_param_t *select_param);
-=======
+
 void ucp_proto_select_write_info(
         ucp_worker_h worker,
         const ucp_proto_select_init_protocols_t *proto_init,
@@ -169,6 +168,5 @@
         ucp_proto_config_t *selected_config, size_t range_start,
         size_t range_end);
 
->>>>>>> 5e8c701a
 
 #endif
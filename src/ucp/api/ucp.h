--- conflicted
+++ resolved
@@ -3907,16 +3907,12 @@
  *          @a param->reply_buffer for fetch operations), until the operation
  *          completes.
  * @note    Only ucp_dt_make_config(4) and ucp_dt_make_contig(8) are supported
-<<<<<<< HEAD
- *          in @a param->datatype, see @ref ucp_dt_make_contig.
+ *          in @a param->datatype, see @ref ucp_dt_make_contig. Also, currently
+ *          atomic operations can handle one element only. Thus, @a count
+ *          argument must be set to 1.
  * @note    This routine ignores @a param.reply_count and
  *          @a param.reply_datatype parameters, because @a param.reply_buffer
  *          is supposed to be the same type and count as @a buffer.
-=======
- *          in @a param->datatype, see @ref ucp_dt_make_contig. Also, currently
- *          atomic operations can handle one element only. Thus, @a count
- *          argument must be set to 1.
->>>>>>> bf5e7fd7
  *
  * <table>
  * <caption id="atomic_ops">Atomic Operations Semantic</caption>

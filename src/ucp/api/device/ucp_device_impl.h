--- conflicted
+++ resolved
@@ -241,7 +241,6 @@
 
 /**
  * @ingroup UCP_DEVICE
-<<<<<<< HEAD
  * @brief Read a counter value from memory.
  *
  * This function can be used on the receiving side to detect completion of a
@@ -258,8 +257,11 @@
 ucp_device_counter_read(const void *counter_ptr)
 {
     return 0;
-=======
- *
+}
+
+
+/**
+ * @ingroup UCP_DEVICE
  * @brief Initialize a device request.
  *
  * @param [out] req  Device request to initialize.
@@ -267,7 +269,6 @@
 UCS_F_DEVICE void ucp_device_request_init(ucp_device_request_t *req)
 {
     uct_device_completion_init(&req->comp);
->>>>>>> ed7b07b3
 }
 
 

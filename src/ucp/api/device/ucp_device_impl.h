/**
 * Copyright (c) NVIDIA CORPORATION & AFFILIATES, 2025. ALL RIGHTS RESERVED.
 *
 * See file LICENSE for terms.
 */

#ifndef UCP_DEVICE_IMPL_H
#define UCP_DEVICE_IMPL_H

#include "ucp_device_types.h"

#include <ucp/api/ucp_def.h>
#include <uct/api/device/uct_device_impl.h>
#include <ucs/sys/device_code.h>
#include <ucs/type/status.h>
#include <stdint.h>

/**
 * @ingroup UCP_DEVICE
 * @brief GPU request descriptor of a given batch
 *
 * This request tracks a batch of memory operations in progress. It can be used
 * with @ref ucp_device_progress_req to detect request completion.
 */
typedef struct ucp_device_request {
    uct_device_completion_t comp;
    ucs_status_t            status;
    uct_device_ep_h         device_ep;
    unsigned                channel_id;
} ucp_device_request_t;


/**
 * @ingroup UCP_DEVICE
 * @brief Specify modifier flags for device sending functions.
 */
typedef enum {
    UCP_DEVICE_FLAG_NODELAY =
            UCT_DEVICE_FLAG_NODELAY /**< Complete before return. */
} ucp_device_flags_t;


/**
 * @ingroup UCP_DEVICE
 * @brief Initialize a device request.
 *
 * @param [out] req  Device request to initialize.
 */
UCS_F_DEVICE void ucp_device_request_init(uct_device_ep_t *device_ep,
                                          ucp_device_request_t *req,
                                          uct_device_completion_t *&comp)
{
    if (req != nullptr) {
        comp           = &req->comp;
        req->device_ep = device_ep;
    } else {
        comp = nullptr;
    }
}


/**
 * Macro for device put operations with retry logic
 */
#define UCP_DEVICE_SEND_BLOCKING(_level, _uct_device_ep_send, _device_ep, \
                                 _req, ...) \
    ({ \
        ucs_status_t _status; \
        do { \
            _status = _uct_device_ep_send<_level>(_device_ep, __VA_ARGS__); \
            if (_status != UCS_ERR_NO_RESOURCE) { \
                break; \
            } \
            uct_device_ep_progress<_level>(_device_ep); \
        } while (1); \
        if (_req != nullptr) { \
            _req->status = _status; \
        } \
        _status; \
    })


UCS_F_DEVICE ucs_status_t ucp_device_prepare_send(
        ucp_device_mem_list_handle_h mem_list_h, unsigned first_mem_elem_index,
        ucp_device_request_t *req, uct_device_ep_t *&device_ep,
        const uct_device_mem_element_t *&uct_elem,
        uct_device_completion_t *&comp)
{
    const unsigned lane = 0;
    size_t elem_offset;

    if ((mem_list_h->version != UCP_DEVICE_MEM_LIST_VERSION_V1) ||
        (first_mem_elem_index >= mem_list_h->mem_list_length)) {
        return UCS_ERR_INVALID_PARAM;
    }

    device_ep   = mem_list_h->uct_device_eps[lane];
    elem_offset = first_mem_elem_index * mem_list_h->uct_mem_element_size[lane];
    uct_elem    = (uct_device_mem_element_t*)
            UCS_PTR_BYTE_OFFSET(mem_list_h->uct_mem_elements, elem_offset);
    ucp_device_request_init(device_ep, req, comp);

    return UCS_OK;
}


/**
 * @ingroup UCP_DEVICE
 * @brief Posts one memory put operation.
 *
 * This device routine posts one put operation using descriptor list handle.
 * The @a mem_list_index is used to point at the @a mem_list entry to be used
 * for the memory transfer. The @a local_offset and @a remote_offset parameters
 * specify byte offsets within the selected memory list entry. The @a length,
 * @a local_offset and @a remote_offset parameters must be valid
 * for the used @a mem_list entry.
 *
 * The routine returns a request that can be progressed and checked for
 * completion with @ref ucp_device_progress_req.
 * The routine returns only after the message has been posted or an error has occurred.
 *
 * This routine can be called repeatedly with the same handle and different
 * offsets and length. The flags parameter can be used to modify the behavior
 * of the routine with bit from @ref ucp_device_flags_t.
 *
 * @tparam      level           Level of cooperation of the transfer.
 * @param [in]  mem_list_h      Memory descriptor list handle to use.
 * @param [in]  mem_list_index  Index in descriptor list pointing to the memory
 * @param [in]  local_offset    Local offset to send data from.
 * @param [in]  remote_offset   Remote offset to send data to.
 * @param [in]  length          Length in bytes of the data to send.
 * @param [in]  channel_id      Channel ID to use for the transfer.
 * @param [in]  flags           Flags usable to modify the function behavior.
 * @param [out] req             Request populated by the call.
 *
 * @return Error code as defined by @ref ucs_status_t
 */
template<ucs_device_level_t level = UCS_DEVICE_LEVEL_THREAD>
UCS_F_DEVICE ucs_status_t ucp_device_put_single(
        ucp_device_mem_list_handle_h mem_list_h, unsigned mem_list_index,
        size_t local_offset, size_t remote_offset, size_t length,
        unsigned channel_id, uint64_t flags, ucp_device_request_t *req)
{
    const void *address           = UCS_PTR_BYTE_OFFSET(
            mem_list_h->local_addrs[mem_list_index], local_offset);
    const uint64_t remote_address = mem_list_h->remote_addrs[mem_list_index] +
                                    remote_offset;
    const uct_device_mem_element_t *uct_elem;
    uct_device_completion_t *comp;
    uct_device_ep_t *device_ep;
    ucs_status_t status;

    status = ucp_device_prepare_send(mem_list_h, mem_list_index, req, device_ep,
                                     uct_elem, comp);
    if (status != UCS_OK) {
        return status;
    }

<<<<<<< HEAD
    status = UCP_DEVICE_SEND_BLOCKING(level, uct_device_ep_put_single,
                                      device_ep, uct_elem, address,
                                      remote_address, length, flags, comp);
    return status;
=======
    return UCP_DEVICE_SEND_BLOCKING(level, uct_device_ep_put_single, device_ep,
                                    req, uct_elem, address, remote_address,
                                    length, flags, comp);
>>>>>>> cd9f7f84
}


/**
 * @ingroup UCP_DEVICE
 * @brief Posts one memory increment operation.
 *
 * This device routine posts one increment operation using memory descriptor
 * list handle. The @ref mem_list_index is used to point at the @a mem_list
 * entry to be used for the increment operation. The remote offset must be
 * valid for the used @a mem_list entry.
 *
 * The routine returns a request that can be progressed and checked for
 * completion with @ref ucp_device_progress_req.
 *
 * This routine can be called repeatedly with the same handle and different
 * counter offset. The flags parameter can be used to modify the behavior of the
 * routine.
 *
 * @tparam      level           Level of cooperation of the transfer.
 * @param [in]  mem_list_h      Memory descriptor list handle to use.
 * @param [in]  mem_list_index  Index in descriptor list pointing to the memory
 *                              remote key to use for the increment operation.
 * @param [in]  inc_value       Value used to increment the remote address.
 * @param [in]  remote_offset   Remote offset to perform the increment to.
 * @param [in]  channel_id      Channel ID to use for the transfer.
 * @param [in]  flags           Flags usable to modify the function behavior.
 * @param [out] req             Request populated by the call.
 *
 * @return Error code as defined by @ref ucs_status_t
 */
template<ucs_device_level_t level = UCS_DEVICE_LEVEL_THREAD>
UCS_F_DEVICE ucs_status_t ucp_device_counter_inc(
        ucp_device_mem_list_handle_h mem_list_h, unsigned mem_list_index,
        uint64_t inc_value, size_t remote_offset, unsigned channel_id,
        uint64_t flags, ucp_device_request_t *req)
{
    uint64_t remote_address = mem_list_h->remote_addrs[mem_list_index] +
                              remote_offset;
    const uct_device_mem_element_t *uct_elem;
    uct_device_completion_t *comp;
    uct_device_ep_t *device_ep;
    ucs_status_t status;

    status = ucp_device_prepare_send(mem_list_h, mem_list_index, req, device_ep,
                                     uct_elem, comp);
    if (status != UCS_OK) {
        return status;
    }

    return UCP_DEVICE_SEND_BLOCKING(level, uct_device_ep_atomic_add, device_ep,
                                    req, uct_elem, inc_value, remote_address,
                                    flags, comp);
}


/**
 * @ingroup UCP_DEVICE
 * @brief Posts multiple put operations followed by one increment operation.
 *
 * This device routine posts a batch of put operations using the descriptor list
 * entries in the input handle, followed by an increment operation if @a counter_inc_value != 0.
 * This operation can be polled on the receiver to detect completion of all the
 * operations of the batch, started during the same routine call.
 *
 * The last entry in the descriptor list contains
 * the remote memory registration descriptors to be used for the increment
 * operation.
 *
 * The routine returns a request that can be progressed and checked for
 * completion with @ref ucp_device_progress_req.
 * The routine returns only after all the messages have been posted or an error has occurred.
 *
 * This routine can be called repeatedly. The @a flags
 * parameter can be used to modify the behavior of the routine with bit from
 * @ref ucp_device_flags_t.
 *
 * @tparam      level                  Level of cooperation of the transfer.
 * @param [in]  mem_list_h             Memory descriptor list handle to use.
 * @param [in]  counter_inc_value      Value of the remote increment.
 * @param [in]  channel_id             Channel ID to use for the transfer.
 * @param [in]  flags                  Flags to modify the function behavior.
 * @param [out] req                    Request populated by the call.
 *
 * @return Error code as defined by @ref ucs_status_t
 */
template<ucs_device_level_t level = UCS_DEVICE_LEVEL_THREAD>
UCS_F_DEVICE ucs_status_t ucp_device_put_multi(
        ucp_device_mem_list_handle_h mem_list_h, uint64_t counter_inc_value,
        unsigned channel_id, uint64_t flags, ucp_device_request_t *req)
{
    void *const *addresses           = mem_list_h->local_addrs;
    const uint64_t *remote_addresses = mem_list_h->remote_addrs;
    const size_t *lengths            = mem_list_h->lengths;
    uint64_t counter_remote_address =
            mem_list_h->remote_addrs[mem_list_h->mem_list_length - 1];
    const uct_device_mem_element_t *uct_mem_list;
    uct_device_completion_t *comp;
    uct_device_ep_t *device_ep;
    ucs_status_t status;

    status = ucp_device_prepare_send(mem_list_h, 0, req, device_ep,
                                     uct_mem_list, comp);
    if (status != UCS_OK) {
        return status;
    }

    return UCP_DEVICE_SEND_BLOCKING(level, uct_device_ep_put_multi, device_ep,
                                    req, uct_mem_list,
                                    mem_list_h->mem_list_length, addresses,
                                    remote_addresses, lengths,
                                    counter_inc_value, counter_remote_address,
                                    flags, comp);
}


/**
 * @ingroup UCP_DEVICE
 * @brief Posts few put operations followed by one atomic increment operation.
 *
 * This device routine posts a batch of put operations using only some of the
 * descriptor list entries in the input handle, followed by
 * an increment operation if @a counter_inc_value != 0.
 * This increment operation can be polled on the receiver to detect completion
 * of all operations of the batch, started during the same routine call.
 *
 * The set of indices from the descriptor list entries to use are to be passed
 * in the array @ref mem_list_indices.
 *
 * The content of each entries in the arrays @a local_offsets, @a remote_offsets
 * and @a lengths must be valid for each corresponding descriptor list entry whose
 * index is referenced in @ref mem_list_indices.
 *
 * The size of the arrays @a mem_list_indices, @a local_offsets, @a remote_offsets, and
 * @a lengths are all equal. They are lower than the size of the descriptor list
 * array from the handle.
 *
 * The routine returns a request that can be progressed and checked for
 * completion with @ref ucp_device_progress_req.
 * The routine returns only after all the messages have been posted or an error has occurred.
 *
 * This routine can be called repeatedly with the same handle and different
 * mem_list_indices, local_offsets, remote_offsets, lengths and increment related parameters.
 * The @a flags parameter can be used to modify the behavior of the routine with bit
 * from @ref ucp_device_flags_t.
 *
 * @tparam      level                  Level of cooperation of the transfer.
 * @param [in]  mem_list_h             Memory descriptor list handle to use.
 * @param [in]  mem_list_indices       Array of indices, to use in descriptor
 *                                     list of entries from handle.
 * @param [in]  mem_list_count         Number of indices in the array @ref
 *                                     mem_list_indices.
 * @param [in]  local_offsets          Array of local offsets to send from.
 * @param [in]  remote_offsets         Array of remote offsets to send to.
 * @param [in]  lengths                Array of lengths in bytes for each send.
 * @param [in]  counter_index          Index of remote increment descriptor.
 * @param [in]  counter_inc_value      Value of the remote increment.
 * @param [in]  counter_remote_offset  Remote offset to increment to.
 * @param [in]  channel_id             Channel ID to use for the transfer.
 * @param [in]  flags                  Flags to modify the function behavior.
 * @param [out] req                    Request populated by the call.
 *
 * @return Error code as defined by @ref ucs_status_t
 */
template<ucs_device_level_t level = UCS_DEVICE_LEVEL_THREAD>
UCS_F_DEVICE ucs_status_t ucp_device_put_multi_partial(
        ucp_device_mem_list_handle_h mem_list_h,
        const unsigned *mem_list_indices, unsigned mem_list_count,
        const size_t *local_offsets, const size_t *remote_offsets,
        const size_t *lengths, unsigned counter_index,
        uint64_t counter_inc_value, size_t counter_remote_offset,
        unsigned channel_id, uint64_t flags, ucp_device_request_t *req)
{
    void *const *addresses           = mem_list_h->local_addrs;
    const uint64_t *remote_addresses = mem_list_h->remote_addrs;
    uint64_t counter_remote_address = mem_list_h->remote_addrs[counter_index] +
                                      counter_remote_offset;
    const uct_device_mem_element_t *uct_mem_list;
    uct_device_completion_t *comp;
    uct_device_ep_t *device_ep;
    ucs_status_t status;

    status = ucp_device_prepare_send(mem_list_h, 0, req, device_ep,
                                     uct_mem_list, comp);
    if (status != UCS_OK) {
        return status;
    }

    return UCP_DEVICE_SEND_BLOCKING(level, uct_device_ep_put_multi_partial,
<<<<<<< HEAD
                                    device_ep, uct_mem_list, mem_list_indices,
                                    mem_list_count, addresses, remote_addresses,
                                    local_offsets, remote_offsets, lengths,
                                    counter_index, counter_inc_value,
                                    counter_remote_address, flags, comp);
=======
                                    device_ep, req, uct_mem_list,
                                    mem_list_indices, mem_list_count, addresses,
                                    remote_addresses, lengths, counter_index,
                                    counter_inc_value, counter_remote_address,
                                    flags, comp);
>>>>>>> cd9f7f84
}


/**
 * @ingroup UCP_DEVICE
 * @brief Read a counter value from memory.
 *
 * This function can be used on the receiving side to detect completion of a
 * data transfer.
 *
 * The counter memory area must be initialized with the host function
 * @ref ucp_device_counter_init.
 *
 * @tparam      level       Level of cooperation of the transfer.
 * @param [in]  counter_ptr Counter memory area.
 *
 * @return value of the counter memory area, UINT64_MAX in case of error.
 */
template<ucs_device_level_t level = UCS_DEVICE_LEVEL_THREAD>
UCS_F_DEVICE uint64_t ucp_device_counter_read(const void *counter_ptr)
{
    return ucs_device_atomic64_read(
            reinterpret_cast<const uint64_t*>(counter_ptr));
}


/**
 * @ingroup UCP_DEVICE
 * @brief Write value to the counter memory area.
 *
 * This function can be used to set counter to a specific value.
 *
 * The counter memory area must be initialized with the host function
 * @ref ucp_device_counter_init.
 *
 * @tparam      level       Level of cooperation of the transfer.
 * @param [in]  counter_ptr Counter memory area.
 * @param [in]  value       Value to write.
 *
 */
template<ucs_device_level_t level = UCS_DEVICE_LEVEL_THREAD>
UCS_F_DEVICE void ucp_device_counter_write(void *counter_ptr, uint64_t value)
{
    ucs_device_atomic64_write(reinterpret_cast<uint64_t*>(counter_ptr), value);
}


/**
 * @ingroup UCP_DEVICE
 * @brief Progress a device request containing a batch of operations.
 *
 * This device progress function checks and progresses a request representing a
 * batch of one or many operations in progress.
 *
 * @tparam      level  Level of cooperation of the transfer.
 * @param [in]  req    Request containing operations in progress and channel to progress.
 * 
 * @return UCS_OK           - The request has completed, no more operations are
 *                            in progress.
 * @return UCS_INPROGRESS   - One or more operations in the request batch
 *                            have not completed.
 * @return Error code as defined by @ref ucs_status_t
 */
template<ucs_device_level_t level = UCS_DEVICE_LEVEL_THREAD>
UCS_F_DEVICE ucs_status_t ucp_device_progress_req(ucp_device_request_t *req)
{
    if (ucs_likely(req->status != UCS_INPROGRESS)) {
        return req->status;
    }

    uct_device_ep_progress<level>(req->device_ep);
    req->status = uct_device_ep_check_completion<level>(req->device_ep,
                                                        &req->comp);
    return req->status;
}

#endif /* UCP_DEVICE_IMPL_H */<|MERGE_RESOLUTION|>--- conflicted
+++ resolved
@@ -156,16 +156,9 @@
         return status;
     }
 
-<<<<<<< HEAD
-    status = UCP_DEVICE_SEND_BLOCKING(level, uct_device_ep_put_single,
-                                      device_ep, uct_elem, address,
-                                      remote_address, length, flags, comp);
-    return status;
-=======
     return UCP_DEVICE_SEND_BLOCKING(level, uct_device_ep_put_single, device_ep,
                                     req, uct_elem, address, remote_address,
                                     length, flags, comp);
->>>>>>> cd9f7f84
 }
 
 
@@ -355,19 +348,12 @@
     }
 
     return UCP_DEVICE_SEND_BLOCKING(level, uct_device_ep_put_multi_partial,
-<<<<<<< HEAD
-                                    device_ep, uct_mem_list, mem_list_indices,
-                                    mem_list_count, addresses, remote_addresses,
-                                    local_offsets, remote_offsets, lengths,
-                                    counter_index, counter_inc_value,
-                                    counter_remote_address, flags, comp);
-=======
                                     device_ep, req, uct_mem_list,
                                     mem_list_indices, mem_list_count, addresses,
-                                    remote_addresses, lengths, counter_index,
+                                    remote_addresses, local_offsets,
+                                    remote_offsets, lengths, counter_index,
                                     counter_inc_value, counter_remote_address,
                                     flags, comp);
->>>>>>> cd9f7f84
 }
 
 

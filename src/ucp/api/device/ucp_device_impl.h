/**
 * Copyright (c) NVIDIA CORPORATION & AFFILIATES, 2025. ALL RIGHTS RESERVED.
 *
 * See file LICENSE for terms.
 */

#ifndef UCP_DEVICE_IMPL_H
#define UCP_DEVICE_IMPL_H

#include "ucp_device_types.h"

#include <ucp/api/ucp_def.h>
#include <uct/api/device/uct_device_impl.h>
#include <ucs/sys/device_code.h>
#include <ucs/type/status.h>
#include <stdint.h>

/**
 * @ingroup UCP_DEVICE
 * @brief GPU request descriptor of a given batch
 *
 * This request tracks a batch of memory operations in progress. It can be used
 * with @ref ucp_device_progress_req to detect request completion.
 */
typedef struct ucp_device_request {
    uct_device_completion_t comp;
    uct_device_ep_h         device_ep;
} ucp_device_request_t;


/**
 * @ingroup UCP_DEVICE
 * @brief Specify modifier flags for device sending functions.
 */
typedef enum {
    UCP_DEVICE_FLAG_NODELAY =
            UCT_DEVICE_FLAG_NODELAY /**< Complete before return. */
} ucp_device_flags_t;


/**
 * @ingroup UCP_DEVICE
 * @brief Initialize a device request.
 *
 * @param [out] req  Device request to initialize.
 */
UCS_F_DEVICE void ucp_device_request_init(uct_device_ep_t *device_ep,
                                          ucp_device_request_t *req,
                                          uct_device_completion_t *&comp)
{
    if (req != nullptr) {
        comp           = &req->comp;
        req->device_ep = device_ep;
        uct_device_completion_init(comp);
        /* TODO: Handle multiple device posts with same req? */
        ++comp->count;
    } else {
        comp = nullptr;
    }
}


<<<<<<< HEAD
UCS_F_DEVICE ucs_status_t ucp_device_prepare_send(
        ucp_device_mem_list_handle_h mem_list_h, unsigned first_mem_elem_index,
=======
/**
 * Macro for device put operations with retry logic
 */
#define UCP_DEVICE_PUT_BLOCKING(_level, _uct_device_ep_put, _device_ep, ...) \
    ({ \
        ucs_status_t _status; \
        do { \
            _status = _uct_device_ep_put<_level>(_device_ep, __VA_ARGS__); \
            if (_status != UCS_ERR_NO_RESOURCE) { \
                break; \
            } \
            _status = uct_device_ep_progress<_level>(_device_ep); \
        } while (!UCS_STATUS_IS_ERR(_status)); \
        _status; \
    })


UCS_F_DEVICE ucs_status_t ucp_device_prepare_single(
        ucp_device_mem_list_handle_h mem_list_h, unsigned mem_list_index,
>>>>>>> 7e719514
        ucp_device_request_t *req, uct_device_ep_t *&device_ep,
        const uct_device_mem_element_t *&uct_elem,
        uct_device_completion_t *&comp)
{
    const unsigned lane = 0;
    size_t elem_offset;

    if ((mem_list_h->version != UCP_DEVICE_MEM_LIST_VERSION_V1) ||
        (first_mem_elem_index >= mem_list_h->mem_list_length)) {
        return UCS_ERR_INVALID_PARAM;
    }

    device_ep   = mem_list_h->uct_device_eps[lane];
    elem_offset = first_mem_elem_index * mem_list_h->uct_mem_element_size[lane];
    uct_elem    = (uct_device_mem_element_t*)UCS_PTR_BYTE_OFFSET(mem_list_h + 1,
                                                                 elem_offset);
    ucp_device_request_init(device_ep, req, comp);

    return UCS_OK;
}


/**
 * @ingroup UCP_DEVICE
 * @brief Posts one memory put operation.
 *
 * This device routine posts one put operation using descriptor list handle.
 * The @a mem_list_index is used to point at the @a mem_list entry to be used
 * for the memory transfer. The addresses and length must be valid for the used
 * @a mem_list entry.
 *
 * The routine returns a request that can be progressed and checked for
 * completion with @ref ucp_device_progress_req.
 * The routine returns only after the message has been posted or an error has occurred.
 *
 * This routine can be called repeatedly with the same handle and different
 * addresses and length. The flags parameter can be used to modify the behavior
 * of the routine with bit from @ref ucp_device_flags_t.
 *
 * @tparam      level           Level of cooperation of the transfer.
 * @param [in]  mem_list_h      Memory descriptor list handle to use.
 * @param [in]  mem_list_index  Index in descriptor list pointing to the memory
 * @param [in]  address         Local virtual address to send data from.
 * @param [in]  remote_address  Remote virtual address to send data to.
 * @param [in]  length          Length in bytes of the data to send.
 *                              registration keys to use for the transfer.
 * @param [in]  flags           Flags usable to modify the function behavior.
 * @param [out] req             Request populated by the call.
 *
 * @return Error code as defined by @ref ucs_status_t
 */
template<ucs_device_level_t level = UCS_DEVICE_LEVEL_THREAD>
UCS_F_DEVICE ucs_status_t ucp_device_put_single(
        ucp_device_mem_list_handle_h mem_list_h, unsigned mem_list_index,
        const void *address, uint64_t remote_address, size_t length,
        uint64_t flags, ucp_device_request_t *req)
{
    const uct_device_mem_element_t *uct_elem;
    uct_device_completion_t *comp;
    uct_device_ep_t *device_ep;
    ucs_status_t status;

    status = ucp_device_prepare_send(mem_list_h, mem_list_index, req, device_ep,
                                     uct_elem, comp);
    if (status != UCS_OK) {
        return status;
    }

<<<<<<< HEAD
    do {
        status = uct_device_ep_put_single<level>(device_ep, uct_elem, address,
                                                 remote_address, length, flags,
                                                 comp);
        if (ucs_likely(status != UCS_ERR_NO_RESOURCE)) {
            return status;
        }

        status = uct_device_ep_progress<level>(device_ep);
    } while (!UCS_STATUS_IS_ERR(status));
    return status;
=======
    return UCP_DEVICE_PUT_BLOCKING(level, uct_device_ep_put_single, device_ep,
                                   uct_elem, address, remote_address, length,
                                   flags, comp);
>>>>>>> 7e719514
}


/**
 * @ingroup UCP_DEVICE
 * @brief Posts one memory increment operation.
 *
 * This device routine posts one increment operation using memory descriptor
 * list handle. The @ref mem_list_index is used to point at the @a mem_list
 * entry to be used for the increment operation. The remote address must be
 * valid for the used @a mem_list entry.
 *
 * The routine returns a request that can be progressed and checked for
 * completion with @ref ucp_device_progress_req.
 *
 * This routine can be called repeatedly with the same handle and different
 * address. The flags parameter can be used to modify the behavior of the
 * routine.
 *
 * @tparam      level           Level of cooperation of the transfer.
 * @param [in]  mem_list_h      Memory descriptor list handle to use.
 * @param [in]  mem_list_index  Index in descriptor list pointing to the memory
 *                              remote key to use for the increment operation.
 * @param [in]  inc_value       Value used to increment the remote address.
 * @param [in]  remote_address  Remote virtual address to perform the increment
 *                              to.
 * @param [in]  flags           Flags usable to modify the function behavior.
 * @param [out] req             Request populated by the call.
 *
 * @return Error code as defined by @ref ucs_status_t
 */
template<ucs_device_level_t level = UCS_DEVICE_LEVEL_THREAD>
UCS_F_DEVICE ucs_status_t ucp_device_counter_inc(
        ucp_device_mem_list_handle_h mem_list_h, unsigned mem_list_index,
        uint64_t inc_value, uint64_t remote_address, uint64_t flags,
        ucp_device_request_t *req)
{
    const uct_device_mem_element_t *uct_elem;
    uct_device_completion_t *comp;
    uct_device_ep_t *device_ep;
    ucs_status_t status;

    status = ucp_device_prepare_send(mem_list_h, mem_list_index, req, device_ep,
                                     uct_elem, comp);
    if (status != UCS_OK) {
        return status;
    }

    do {
        status = uct_device_ep_atomic_add<level>(device_ep, uct_elem, inc_value,
                                                 remote_address, flags, comp);
        if (ucs_likely(status != UCS_ERR_NO_RESOURCE)) {
            return status;
        }

        status = uct_device_ep_progress<level>(device_ep);
    } while (!UCS_STATUS_IS_ERR(status));
    return status;
}


/**
 * @ingroup UCP_DEVICE
 * @brief Posts multiple put operations followed by one increment operation.
 *
 * This device routine posts a batch of put operations using the descriptor list
 * entries in the input handle, followed by an increment operation. This
 * operation can be polled on the receiver to detect completion of all the
 * operations of the batch, started during the same routine call.
 *
 * The content of each entries in the arrays @a addresses, @a remote_addresses
 * and @a lengths must be valid for each corresponding entry in the descriptor
 * list from the input handle. The last entry in the descriptor list contains
 * the remote memory registration descriptors to be used for the increment
 * operation.
 *
 * The size of the arrays @a addresses, @a remote_addresses, and @a lengths
 * are all equal to the size of the descriptor list array from the handle,
 * minus one.
 *
 * The routine returns a request that can be progressed and checked for
 * completion with @ref ucp_device_progress_req.
 * The routine returns only after all the messages have been posted or an error has occurred.
 *
 * This routine can be called repeatedly with the same handle and different
 * @a addresses, @a lengths and counter related parameters. The @a flags
 * parameter can be used to modify the behavior of the routine with bit from
 * @ref ucp_device_flags_t.
 *
 * @tparam      level                  Level of cooperation of the transfer.
 * @param [in]  mem_list_h             Memory descriptor list handle to use.
 * @param [in]  addresses              Array of local addresses to send from.
 * @param [in]  remote_addresses       Array of remote addresses to send to.
 * @param [in]  lengths                Array of lengths in bytes for each send.
 * @param [in]  counter_inc_value      Value of the remote increment.
 * @param [in]  counter_remote_address Remote address to increment to.
 * @param [in]  flags                  Flags to modify the function behavior.
 * @param [out] req                    Request populated by the call.
 *
 * @return Error code as defined by @ref ucs_status_t
 */
template<ucs_device_level_t level = UCS_DEVICE_LEVEL_THREAD>
UCS_F_DEVICE ucs_status_t ucp_device_put_multi(
        ucp_device_mem_list_handle_h mem_list_h, void *const *addresses,
        const uint64_t *remote_addresses, const size_t *lengths,
        uint64_t counter_inc_value, uint64_t counter_remote_address,
        uint64_t flags, ucp_device_request_t *req)
{
    const uct_device_mem_element_t *uct_mem_list;
    uct_device_completion_t *comp;
    uct_device_ep_t *device_ep;
    ucs_status_t status;

    status = ucp_device_prepare_send(mem_list_h, 0, req, device_ep,
                                     uct_mem_list, comp);
    if (status != UCS_OK) {
        return status;
    }

<<<<<<< HEAD
    do {
        status = uct_device_ep_put_multi<level>(device_ep, uct_mem_list,
                                                mem_list_h->mem_list_length,
                                                addresses, remote_addresses,
                                                lengths, counter_inc_value,
                                                counter_remote_address, flags,
                                                comp);
        if (ucs_likely(status != UCS_ERR_NO_RESOURCE)) {
            return status;
        }

        status = uct_device_ep_progress<level>(device_ep);
    } while (!UCS_STATUS_IS_ERR(status));
    return status;
=======
    return UCP_DEVICE_PUT_BLOCKING(level, uct_device_ep_put_multi, device_ep,
                                   uct_mem_list, mem_list_h->mem_list_length,
                                   addresses, remote_addresses, lengths,
                                   counter_inc_value, counter_remote_address,
                                   flags, comp);
>>>>>>> 7e719514
}


/**
 * @ingroup UCP_DEVICE
 * @brief Posts few put operations followed by one atomic increment operation.
 *
 * This device routine posts a batch of put operations using only some of the
 * descriptor list entries in the input handle, followed by an operation.
 * This increment operation can be polled on the receiver to detect completion
 * of all operations of the batch, started during the same routine call.
 *
 * The set of indices from the descriptor list entries to use are to be passed
 * in the array @ref mem_list_indices. The last entry of the descriptor list is to
 * be used for the final increment operation.
 *
 * The content of each entries in the arrays addresses, remote_addresses and
 * lengths must be valid for each corresponding descriptor list entry whose
 * index is referenced in @ref mem_list_indices.
 *
 * The size of the arrays mem_list_indices, addresses, remote_addresses, and
 * lengths are all equal. They are lower than the size of the descriptor list
 * array from the handle.
 *
 * The routine returns a request that can be progressed and checked for
 * completion with @ref ucp_device_progress_req.
 * The routine returns only after all the messages have been posted or an error has occurred.
 *
 * This routine can be called repeatedly with the same handle and different
 * mem_list_indices, addresses, lengths and increment related parameters. The
 * flags parameter can be used to modify the behavior of the routine with bit
 * from @ref ucp_device_flags_t.
 *
 * @tparam      level                  Level of cooperation of the transfer.
 * @param [in]  mem_list_h             Memory descriptor list handle to use.
 * @param [in]  mem_list_indices       Array of indices, to use in descriptor
 *                                     list of entries from handle.
 * @param [in]  mem_list_count         Number of indices in the array @ref
 *                                     mem_list_indices.
 * @param [in]  addresses              Array of local addresses to send from.
 * @param [in]  remote_addresses       Array of remote addresses to send to.
 * @param [in]  lengths                Array of lengths in bytes for each send.
 * @param [in]  counter_inc_value      Value of the remote increment.
 * @param [in]  counter_remote_address Remote address to increment to.
 * @param [in]  flags                  Flags to modify the function behavior.
 * @param [out] req                    Request populated by the call.
 *
 * @return Error code as defined by @ref ucs_status_t
 */
template<ucs_device_level_t level = UCS_DEVICE_LEVEL_THREAD>
UCS_F_DEVICE ucs_status_t ucp_device_put_multi_partial(
        ucp_device_mem_list_handle_h mem_list_h,
        const unsigned *mem_list_indices, unsigned mem_list_count,
        void *const *addresses, const uint64_t *remote_addresses,
        const size_t *lengths, unsigned counter_index,
        uint64_t counter_inc_value, uint64_t counter_remote_address,
        uint64_t flags, ucp_device_request_t *req)
{
    const uct_device_mem_element_t *uct_mem_list;
    uct_device_completion_t *comp;
    uct_device_ep_t *device_ep;
    ucs_status_t status;

    status = ucp_device_prepare_send(mem_list_h, 0, req, device_ep,
                                     uct_mem_list, comp);
    if (status != UCS_OK) {
        return status;
    }

<<<<<<< HEAD
    do {
        status = uct_device_ep_put_multi_partial<level>(
                device_ep, uct_mem_list, mem_list_indices, mem_list_count,
                addresses, remote_addresses, lengths, counter_index,
                counter_inc_value, counter_remote_address, flags, comp);
        if (ucs_likely(status != UCS_ERR_NO_RESOURCE)) {
            return status;
        }

        status = uct_device_ep_progress<level>(device_ep);
    } while (!UCS_STATUS_IS_ERR(status));
    return status;
=======
    return UCP_DEVICE_PUT_BLOCKING(level, uct_device_ep_put_multi_partial,
                                   device_ep, uct_mem_list, mem_list_indices,
                                   mem_list_count, addresses, remote_addresses,
                                   lengths, counter_index, counter_inc_value,
                                   counter_remote_address, flags, comp);
>>>>>>> 7e719514
}


/**
 * @ingroup UCP_DEVICE
 * @brief Read a counter value from memory.
 *
 * This function can be used on the receiving side to detect completion of a
 * data transfer.
 *
 * The counter memory area must be initialized with the host function
 * @ref ucp_device_counter_init.
 *
 * @tparam      level       Level of cooperation of the transfer.
 * @param [in]  counter_ptr Counter memory area.
 *
 * @return value of the counter memory area, UINT64_MAX in case of error.
 */
template<ucs_device_level_t level = UCS_DEVICE_LEVEL_THREAD>
UCS_F_DEVICE uint64_t ucp_device_counter_read(const void *counter_ptr)
{
    return ucs_device_atomic64_read(
            reinterpret_cast<const uint64_t*>(counter_ptr));
}


/**
 * @ingroup UCP_DEVICE
 * @brief Write value to the counter memory area.
 *
 * This function can be used to set counter to a specific value.
 *
 * The counter memory area must be initialized with the host function
 * @ref ucp_device_counter_init.
 *
 * @tparam      level       Level of cooperation of the transfer.
 * @param [in]  counter_ptr Counter memory area.
 * @param [in]  value       Value to write.
 *
 */
template<ucs_device_level_t level = UCS_DEVICE_LEVEL_THREAD>
UCS_F_DEVICE void ucp_device_counter_write(void *counter_ptr, uint64_t value)
{
    return ucs_device_atomic64_write(
            reinterpret_cast<uint64_t*>(counter_ptr), value);
}


/**
 * @ingroup UCP_DEVICE
 * @brief Progress a device request containing a batch of operations.
 *
 * This device progress function checks and progresses a request representing a
 * batch of one or many operations in progress.
 *
 * @tparam      level  Level of cooperation of the transfer.
 * @param [in]  req    Request containing operations in progress.
 *
 * @return UCS_OK           - The request has completed, no more operations are
 *                            in progress.
 * @return UCS_INPROGRESS   - One or more operations in the request batch
 *                            have not completed.
 * @return Error code as defined by @ref ucs_status_t
 */
template<ucs_device_level_t level = UCS_DEVICE_LEVEL_THREAD>
UCS_F_DEVICE ucs_status_t ucp_device_progress_req(ucp_device_request_t *req)
{
    ucs_status_t status;

    if (ucs_likely(req->comp.count == 0)) {
        return req->comp.status;
    }

    status = uct_device_ep_progress<level>(req->device_ep);
    if (status != UCS_OK) {
        return status;
    }

    return (ucs_likely(req->comp.count == 0)) ? req->comp.status :
                                                UCS_INPROGRESS;
}

#endif /* UCP_DEVICE_IMPL_H */<|MERGE_RESOLUTION|>--- conflicted
+++ resolved
@@ -60,30 +60,25 @@
 }
 
 
-<<<<<<< HEAD
+/**
+ * Macro for device put operations with retry logic
+ */
+#define UCP_DEVICE_SEND_BLOCKING(_level, _uct_device_ep_send, _device_ep, ...) \
+({ \
+    ucs_status_t _status; \
+    do { \
+        _status = _uct_device_ep_send<_level>(_device_ep, __VA_ARGS__); \
+        if (_status != UCS_ERR_NO_RESOURCE) { \
+            break; \
+        } \
+        _status = uct_device_ep_progress<_level>(_device_ep); \
+    } while (!UCS_STATUS_IS_ERR(_status)); \
+    _status; \
+})
+
+
 UCS_F_DEVICE ucs_status_t ucp_device_prepare_send(
         ucp_device_mem_list_handle_h mem_list_h, unsigned first_mem_elem_index,
-=======
-/**
- * Macro for device put operations with retry logic
- */
-#define UCP_DEVICE_PUT_BLOCKING(_level, _uct_device_ep_put, _device_ep, ...) \
-    ({ \
-        ucs_status_t _status; \
-        do { \
-            _status = _uct_device_ep_put<_level>(_device_ep, __VA_ARGS__); \
-            if (_status != UCS_ERR_NO_RESOURCE) { \
-                break; \
-            } \
-            _status = uct_device_ep_progress<_level>(_device_ep); \
-        } while (!UCS_STATUS_IS_ERR(_status)); \
-        _status; \
-    })
-
-
-UCS_F_DEVICE ucs_status_t ucp_device_prepare_single(
-        ucp_device_mem_list_handle_h mem_list_h, unsigned mem_list_index,
->>>>>>> 7e719514
         ucp_device_request_t *req, uct_device_ep_t *&device_ep,
         const uct_device_mem_element_t *&uct_elem,
         uct_device_completion_t *&comp)
@@ -152,23 +147,9 @@
         return status;
     }
 
-<<<<<<< HEAD
-    do {
-        status = uct_device_ep_put_single<level>(device_ep, uct_elem, address,
-                                                 remote_address, length, flags,
-                                                 comp);
-        if (ucs_likely(status != UCS_ERR_NO_RESOURCE)) {
-            return status;
-        }
-
-        status = uct_device_ep_progress<level>(device_ep);
-    } while (!UCS_STATUS_IS_ERR(status));
-    return status;
-=======
-    return UCP_DEVICE_PUT_BLOCKING(level, uct_device_ep_put_single, device_ep,
-                                   uct_elem, address, remote_address, length,
-                                   flags, comp);
->>>>>>> 7e719514
+    return UCP_DEVICE_SEND_BLOCKING(level, uct_device_ep_put_single, device_ep,
+                                    uct_elem, address, remote_address, length,
+                                    flags, comp);
 }
 
 
@@ -217,16 +198,9 @@
         return status;
     }
 
-    do {
-        status = uct_device_ep_atomic_add<level>(device_ep, uct_elem, inc_value,
-                                                 remote_address, flags, comp);
-        if (ucs_likely(status != UCS_ERR_NO_RESOURCE)) {
-            return status;
-        }
-
-        status = uct_device_ep_progress<level>(device_ep);
-    } while (!UCS_STATUS_IS_ERR(status));
-    return status;
+    return UCP_DEVICE_SEND_BLOCKING(level, uct_device_ep_atomic_add, device_ep,
+                                    uct_elem, inc_value, remote_address, flags,
+                                    comp);
 }
 
 
@@ -288,28 +262,11 @@
         return status;
     }
 
-<<<<<<< HEAD
-    do {
-        status = uct_device_ep_put_multi<level>(device_ep, uct_mem_list,
-                                                mem_list_h->mem_list_length,
-                                                addresses, remote_addresses,
-                                                lengths, counter_inc_value,
-                                                counter_remote_address, flags,
-                                                comp);
-        if (ucs_likely(status != UCS_ERR_NO_RESOURCE)) {
-            return status;
-        }
-
-        status = uct_device_ep_progress<level>(device_ep);
-    } while (!UCS_STATUS_IS_ERR(status));
-    return status;
-=======
-    return UCP_DEVICE_PUT_BLOCKING(level, uct_device_ep_put_multi, device_ep,
-                                   uct_mem_list, mem_list_h->mem_list_length,
-                                   addresses, remote_addresses, lengths,
-                                   counter_inc_value, counter_remote_address,
-                                   flags, comp);
->>>>>>> 7e719514
+    return UCP_DEVICE_SEND_BLOCKING(level, uct_device_ep_put_multi, device_ep,
+                                    uct_mem_list, mem_list_h->mem_list_length,
+                                    addresses, remote_addresses, lengths,
+                                    counter_inc_value, counter_remote_address,
+                                    flags, comp);
 }
 
 
@@ -379,26 +336,11 @@
         return status;
     }
 
-<<<<<<< HEAD
-    do {
-        status = uct_device_ep_put_multi_partial<level>(
-                device_ep, uct_mem_list, mem_list_indices, mem_list_count,
-                addresses, remote_addresses, lengths, counter_index,
-                counter_inc_value, counter_remote_address, flags, comp);
-        if (ucs_likely(status != UCS_ERR_NO_RESOURCE)) {
-            return status;
-        }
-
-        status = uct_device_ep_progress<level>(device_ep);
-    } while (!UCS_STATUS_IS_ERR(status));
-    return status;
-=======
-    return UCP_DEVICE_PUT_BLOCKING(level, uct_device_ep_put_multi_partial,
-                                   device_ep, uct_mem_list, mem_list_indices,
-                                   mem_list_count, addresses, remote_addresses,
-                                   lengths, counter_index, counter_inc_value,
-                                   counter_remote_address, flags, comp);
->>>>>>> 7e719514
+    return UCP_DEVICE_SEND_BLOCKING(level, uct_device_ep_put_multi_partial,
+                                    device_ep, uct_mem_list, mem_list_indices,
+                                    mem_list_count, addresses, remote_addresses,
+                                    lengths, counter_index, counter_inc_value,
+                                    counter_remote_address, flags, comp);
 }
 
 

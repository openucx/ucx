/**
 * Copyright (c) NVIDIA CORPORATION & AFFILIATES, 2025. ALL RIGHTS RESERVED.
 *
 * See file LICENSE for terms.
 */

#ifndef UCP_HOST_H_
#define UCP_HOST_H_

#include <sys/types.h>
#include <ucs/sys/compiler_def.h>
#include <ucs/type/status.h>
#include <ucp/api/ucp_def.h>


BEGIN_C_DECLS

/**
 * @defgroup UCP_DEVICE Device API
 * @ingroup UCP_API
 * @{
 * UCP Device API.
 * @}
 */


/**
 * @ingroup UCP_DEVICE
 * @brief Memory descriptor list attributes field mask.
 *
 * The enumeration allows specifying which fields in @ref
 * ucp_device_mem_list_elem are present.
 *
 * It is used to enable backward compatibility support.
 */
enum ucp_device_mem_list_elem_field {
    UCP_DEVICE_MEM_LIST_ELEM_FIELD_MEMH = UCS_BIT(0), /**< Source memory handle */
    UCP_DEVICE_MEM_LIST_ELEM_FIELD_RKEY = UCS_BIT(1)  /**< Unpacked remote memory key */
};


/**
 * @ingroup UCP_DEVICE
 * @brief Memory descriptor list entry.
 *
 * This describes a pair of local and remote memory for which a memory operation
 * can later be performed multiple times, possibly with varying memory offsets.
 */
typedef struct ucp_device_mem_list_elem {
    /**
     * Mask of valid fields in this structure, using bits from
     * @ref ucp_device_mem_list_elem_field.
     * Fields not specified in this mask will be ignored.
     * Provides ABI compatibility with respect to adding new fields.
     */
    uint64_t   field_mask;

    /**
     * Local memory registration handle.
     */
    ucp_mem_h  memh;

    /**
     * Unpacked memory key for the remote memory endpoint.
     */
    ucp_rkey_h rkey;
} ucp_device_mem_list_elem_t;


/**
 * @ingroup UCP_DEVICE
 * @brief Memory descriptor list create parameters field mask.
 *
 * The enumeration allows specifying which fields in @ref ucp_device_mem_list_params_t
 * are presents. It is used to enable backward compatibility support.
 */
enum ucp_device_mem_list_params_field {
    UCP_MEM_LIST_PARAMS_FIELD_ELEMENTS     = UCS_BIT(0), /**< Elements array base address */
    UCP_MEM_LIST_PARAMS_FIELD_ELEMENT_SIZE = UCS_BIT(1), /**< Element size in bytes */
    UCP_MEM_LIST_PARAMS_FIELD_NUM_ELEMENTS = UCS_BIT(2)  /**< Number of elements */
};


/**
 * @ingroup UCP_DEVICE
 * @brief Memory descriptor list create parameters.
 *
 * The structure defines the parameters that can be used to create a handle
 * with @ref ucp_device_mem_list_create.
 */
typedef struct ucp_device_mem_list_params {
    /**
     * Mask of valid fields in this structure, using bits from
     * @ref ucp_device_mem_list_params_field.
     * Fields not specified in this mask will be ignored.
     * Provides ABI compatibility with respect to adding new fields.
     */
    uint64_t                  field_mask;

    /**
     * Size in bytes of one descriptor element, for backward compatibility.
     */
    size_t                    element_size;

    /**
     * Number of elements presents in @a elements.
     */
    size_t                    num_elements;

    /**
     * Base address of the array of descriptor elements.
     */
    const ucp_device_mem_list_elem_t *elements;
} ucp_device_mem_list_params_t;


/**
 * @ingroup UCP_DEVICE
 * @brief Opaque descriptor list stored on GPU.
 *
 * Host side app does not have access to the content of this descriptor.
 */
typedef struct ucp_device_mem_list_handle *ucp_device_mem_list_handle_h;


/**
 * @ingroup UCP_DEVICE
 * @brief Memory descriptor list create function for batched RMA operations.
 *
 * This function creates and populates a descriptor list handle using parameters
 * inputs from @ref ucp_device_mem_list_params_t. This descriptor is created for
 * the given remote endpoint. It can be used on a GPU using the corresponding
 * device functions.
 *
 * It can be used repeatedly, until finally released by calling @ref
 * ucp_device_mem_list_release.
 *
 * @param [in]  ep        Remote endpoint handle.
 * @param [in]  params    Parameters used to create the handle.
 * @param [out] handle    Created descriptor list handle.
 *
 * @return Error code as defined by @ref ucs_status_t.
 */
ucs_status_t
ucp_device_mem_list_create(ucp_ep_h ep,
                           const ucp_device_mem_list_params_t *params,
                           ucp_device_mem_list_handle_h *handle);


/**
 * @ingroup UCP_DEVICE
 * @brief Release function for a descriptor list handle.
 *
 * This function releases the handle that was created using @ref
 * ucp_device_mem_list_create.
 *
 * @param [in] ep         Remote endpoint used at creation time.
 * @param [in] handle     Created handle to release.
 */
<<<<<<< HEAD
void ucp_mem_list_release(ucp_ep_h ep, ucp_device_mem_list_handle_h handle);
=======
void ucp_device_mem_list_release(ucp_device_mem_list_handle_h handle);


/**
 * @ingroup UCP_DEVICE
 * @brief Signal init attributes field mask.
 *
 * The enumeration allows specifying which fields in @ref
 * ucp_device_counter_init_params_t are present. It is used to enable backward
 * compatibility support.
 */
enum ucp_device_counter_init_params_field {
    UCP_DEVICE_COUNTER_INIT_PARAMS_FIELD_MEM_TYPE = UCS_BIT(0), /**< Source memory handle */
    UCP_DEVICE_COUNTER_INIT_PARAMS_FIELD_MEMH     = UCS_BIT(1)  /**< Unpacked remote memory key */
};


/**
 * @ingroup UCP_DEVICE
 * @brief Parameters which can be used when calling @ref ucp_device_counter_init.
 */
typedef struct ucp_device_counter_init_params {
    /**
     * Mask of valid fields in this structure, using bits from
     * @ref ucp_device_counter_init_params_field.
     * Fields not specified in this mask will be ignored.
     * Provides ABI compatibility with respect to adding new fields.
     */
    uint64_t          field_mask;

    /**
     * Optional memory type for the given @a counter memory area.
     */
    ucs_memory_type_t mem_type;

    /**
     * Optional memory registration handle for the given @a counter memory area.
     */
    ucp_mem_h         memh;
} ucp_device_counter_init_params_t;


/**
 * @ingroup UCP_DEVICE
 * @brief Initialize the contents of a counter memory area.
 *
 * This host routine is called by the receive side to set up the memory area for
 * signaling with a counter. A remote sender can then use the provided rkey to
 * notify when the data has been successfully sent.
 *
 * The receive side can poll for completion on this counter using the device
 * function @ref ucp_device_counter_read.
 *
 * The memory type or memory handle from params, might be used to help setting
 * the contents of the counting area.
 *
 * @param [in] context     Context to use when initializing a counter area.
 * @param [in] params      Parameters used to initialize the counter area.
 * @param [in] counter_ptr Address of the counting area.
 *
 * @return Error code as defined by @ref ucs_status_t.
 */
static UCS_F_ALWAYS_INLINE ucs_status_t
ucp_device_counter_init(ucp_context_h context,
                        const ucp_device_counter_init_params_t *params,
                        void *counter_ptr) {
    /* TODO: actual Implementation will not be in headers */
    return UCS_ERR_NOT_IMPLEMENTED;
}
>>>>>>> 3c3d4897

END_C_DECLS

#endif /* UCP_HOST_H */<|MERGE_RESOLUTION|>--- conflicted
+++ resolved
@@ -75,9 +75,9 @@
  * are presents. It is used to enable backward compatibility support.
  */
 enum ucp_device_mem_list_params_field {
-    UCP_MEM_LIST_PARAMS_FIELD_ELEMENTS     = UCS_BIT(0), /**< Elements array base address */
-    UCP_MEM_LIST_PARAMS_FIELD_ELEMENT_SIZE = UCS_BIT(1), /**< Element size in bytes */
-    UCP_MEM_LIST_PARAMS_FIELD_NUM_ELEMENTS = UCS_BIT(2)  /**< Number of elements */
+    UCP_DEVICE_MEM_LIST_PARAMS_FIELD_ELEMENTS     = UCS_BIT(0), /**< Elements array base address */
+    UCP_DEVICE_MEM_LIST_PARAMS_FIELD_ELEMENT_SIZE = UCS_BIT(1), /**< Element size in bytes */
+    UCP_DEVICE_MEM_LIST_PARAMS_FIELD_NUM_ELEMENTS = UCS_BIT(2)  /**< Number of elements */
 };
 
 
@@ -157,10 +157,8 @@
  * @param [in] ep         Remote endpoint used at creation time.
  * @param [in] handle     Created handle to release.
  */
-<<<<<<< HEAD
-void ucp_mem_list_release(ucp_ep_h ep, ucp_device_mem_list_handle_h handle);
-=======
-void ucp_device_mem_list_release(ucp_device_mem_list_handle_h handle);
+void ucp_device_mem_list_release(ucp_ep_h ep,
+                                 ucp_device_mem_list_handle_h handle);
 
 
 /**
@@ -229,7 +227,6 @@
     /* TODO: actual Implementation will not be in headers */
     return UCS_ERR_NOT_IMPLEMENTED;
 }
->>>>>>> 3c3d4897
 
 END_C_DECLS
 

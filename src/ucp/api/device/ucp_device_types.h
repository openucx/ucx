--- conflicted
+++ resolved
@@ -11,13 +11,8 @@
 #include <uct/api/uct_def.h>
 
 
-<<<<<<< HEAD
-typedef struct ucp_device_mem_list_elem {
-} ucp_device_mem_list_elem_t;
+#define UCP_DEVICE_MEM_LIST_MAX_EPS 2
 
-=======
-#define UCP_DEVICE_MEM_LIST_MAX_EPS 2
->>>>>>> ed7b07b3
 
 /**
  * @ingroup UCP_DEVICE
@@ -58,22 +53,9 @@
      */
     uct_device_ep_h uct_device_eps[UCP_DEVICE_MEM_LIST_MAX_EPS];
 
-<<<<<<< HEAD
-
-/**
- * @ingroup UCP_DEVICE
- * @brief GPU request descriptor of a given batch
- *
- * This request tracks a batch of memory operations in progress. It can be used
- * with @ref ucp_device_progress_req to detect request completion.
- */
-typedef struct ucp_device_request {
-} ucp_device_request_t;
-=======
     /* (mem_list_length * num_uct_eps) uct_device_mem_element objects will
        follow this structure. The size of each element is according to the
        selected transport. */
 } ucp_device_mem_list_handle_t;
->>>>>>> ed7b07b3
 
 #endif /* UCP_DEVICE_TYPES_H */
/**
 * Copyright (c) NVIDIA CORPORATION & AFFILIATES, 2021. ALL RIGHTS RESERVED.
 *
 * See file LICENSE for terms.
 */

#ifdef HAVE_CONFIG_H
#include "config.h"
#endif

#include "proto_rndv.inl"

#include <ucp/proto/proto_init.h>
#include <ucp/proto/proto_debug.h>
#include <ucp/proto/proto_common.inl>

extern ucp_proto_t ucp_rndv_get_zcopy_proto;

static void
ucp_proto_rndv_ctrl_get_md_map(const ucp_proto_rndv_ctrl_init_params_t *params,
                               ucp_md_map_t *md_map,
                               ucp_sys_dev_map_t *sys_dev_map,
                               ucs_sys_dev_distance_t *sys_distance)
{
    ucp_context_h context                    = params->super.super.worker->context;
    const ucp_ep_config_key_t *ep_config_key = params->super.super.ep_config_key;
    uint8_t dt_type;
    ucp_rsc_index_t mem_sys_dev, ep_sys_dev;
    const uct_iface_attr_t *iface_attr;
    const uct_md_attr_v2_t *md_attr;
    const uct_component_attr_t *cmpt_attr;
    ucp_md_index_t md_index;
    ucp_lane_index_t lane;
    ucs_status_t status;

    /* md_map is all lanes which support get_zcopy on the given mem_type and
     * require remote key
     */
    *md_map      = 0;
    *sys_dev_map = 0;
    dt_type      = params->super.super.select_param->dt_class;
    if (dt_type == UCP_DATATYPE_GENERIC) {
        return;
    }
    if (dt_type == UCP_DATATYPE_IOV &&
        params->remote_op_id != UCP_OP_ID_RNDV_RECV) {
        return;
    }

    for (lane = 0; lane < ep_config_key->num_lanes; ++lane) {
        if (ep_config_key->lanes[lane].rsc_index == UCP_NULL_RESOURCE) {
            continue;
        }

        iface_attr = ucp_proto_common_get_iface_attr(&params->super.super,
                                                     lane);
        ep_sys_dev = ucp_proto_common_get_sys_dev(&params->super.super, lane);
        md_index   = ucp_proto_common_get_md_index(&params->super.super, lane);

        ucs_assertv(md_index < UCP_MAX_MDS, "md_index=%u", md_index);

        cmpt_attr  = ucp_cmpt_attr_by_md_index(context, md_index);
        md_attr    = &context->tl_mds[md_index].attr;

        /* Check the lane supports get_zcopy or rkey_ptr */
        if (!(cmpt_attr->flags & UCT_COMPONENT_FLAG_RKEY_PTR) &&
            !(iface_attr->cap.flags &
              (UCT_IFACE_FLAG_GET_ZCOPY | UCT_IFACE_FLAG_PUT_ZCOPY))) {
            continue;
        }

        if (!(md_attr->flags & UCT_MD_FLAG_NEED_RKEY)) {
            continue;
        }

        /* Check that memory domain is requested by the protocol or
         * it is capable of registering the memory type
         */
        if (!(params->md_map & UCS_BIT(md_index)) &&
            !(context->reg_md_map[params->mem_info.type] & UCS_BIT(md_index))) {
            continue;
        }

        ucs_trace_req("lane[%d]: selected md %s index %u", lane,
                      context->tl_mds[md_index].rsc.md_name, md_index);
        *md_map |= UCS_BIT(md_index);

        if (ep_sys_dev >= UCP_MAX_SYS_DEVICES) {
            continue;
        }

        *sys_dev_map |= UCS_BIT(ep_sys_dev);
    }

    mem_sys_dev = params->super.super.select_param->sys_dev;
    ucs_for_each_bit(ep_sys_dev, *sys_dev_map) {
        status = ucs_topo_get_distance(mem_sys_dev, ep_sys_dev, sys_distance);
        ucs_assertv_always(status == UCS_OK, "mem_info->sys_dev=%d sys_dev=%d",
                           mem_sys_dev, ep_sys_dev);
        ++sys_distance;
    }
}

static ucp_md_map_t
ucp_proto_rndv_md_map_to_remote(const ucp_proto_rndv_ctrl_init_params_t *params,
                                ucp_md_map_t md_map)
{
    ucp_worker_h worker   = params->super.super.worker;
    ucp_context_h context = worker->context;
    const ucp_ep_config_key_lane_t *lane_cfg;
    const ucp_ep_config_t *ep_config;
    uint64_t remote_md_map;

    ep_config     = &worker->ep_config[params->super.super.ep_cfg_index];
    remote_md_map = 0;

    ucs_carray_for_each(lane_cfg, ep_config->key.lanes,
                        ep_config->key.num_lanes) {
        if (lane_cfg->rsc_index == UCP_NULL_RESOURCE) {
            continue;
        }

        if (md_map & UCS_BIT(context->tl_rscs[lane_cfg->rsc_index].md_index)) {
            remote_md_map |= UCS_BIT(lane_cfg->dst_md_index);
        }
    }

    return remote_md_map;
}

/*
 * Select (guess) the protocol that would be used by the remote peer.
 * We report the rendezvous protocol performance according to the protocol we
 * think the remote peer would select.
 */
static ucs_status_t ucp_proto_rndv_ctrl_select_remote_proto(
        const ucp_proto_rndv_ctrl_init_params_t *params,
        const ucp_proto_select_param_t *remote_select_param,
        ucp_proto_rndv_ctrl_priv_t *rpriv)
{
    ucp_worker_h worker                 = params->super.super.worker;
    ucp_worker_cfg_index_t ep_cfg_index = params->super.super.ep_cfg_index;
    const ucp_ep_config_t *ep_config    = &worker->ep_config[ep_cfg_index];
    ucs_sys_dev_distance_t lanes_distance[UCP_MAX_LANES];
    const ucp_proto_select_elem_t *select_elem;
    ucp_rkey_config_key_t rkey_config_key;
    ucp_worker_cfg_index_t rkey_cfg_index;
    ucp_rkey_config_t *rkey_config;
    ucs_status_t status;
    ucp_lane_index_t lane;

    /* Construct remote key for remote protocol lookup according to the local
     * buffer properties (since remote side is expected to access the local
     * buffer)
     */
    rkey_config_key.md_map       = ucp_proto_rndv_md_map_to_remote(params,
                                                                   rpriv->md_map);
    rkey_config_key.ep_cfg_index = ep_cfg_index;
    rkey_config_key.sys_dev      = params->mem_info.sys_dev;
    rkey_config_key.mem_type     = params->mem_info.type;
    for (lane = 0; lane < ep_config->key.num_lanes; ++lane) {
        ucp_proto_common_get_lane_distance(&params->super.super, lane,
                                           params->mem_info.sys_dev,
                                           &lanes_distance[lane]);
    }

    status = ucp_worker_rkey_config_get(worker, &rkey_config_key,
                                        lanes_distance, &rkey_cfg_index);
    if (status != UCS_OK) {
        return status;
    }

    ucs_trace("rndv select remote protocol rkey_config->md_map=0x%" PRIx64,
              rkey_config_key.md_map);

    rkey_config = &worker->rkey_config[rkey_cfg_index];
    select_elem = ucp_proto_select_lookup_slow(worker,
                                               &rkey_config->proto_select,
                                               ep_cfg_index, rkey_cfg_index,
                                               remote_select_param);
    if (select_elem == NULL) {
        ucs_debug("%s: did not find protocol for %s",
                  params->super.super.proto_name,
                  ucp_operation_names[params->remote_op_id]);
        return UCS_ERR_UNSUPPORTED;
    }

    rpriv->remote_proto = *select_elem;
    return UCS_OK;
}

ucs_status_t
ucp_proto_rndv_ctrl_perf(const ucp_proto_init_params_t *params,
                         ucp_lane_index_t lane, double *send_time,
                         double *receive_time)
{
    ucp_context_t *context = params->worker->context;
    ucp_worker_iface_t *wiface;
    uct_perf_attr_t perf_attr;
    ucp_rsc_index_t rsc_index;
    ucs_status_t status;

    if (lane == UCP_NULL_LANE) {
        *send_time = *receive_time = 0;
        return UCS_OK;
    }

    perf_attr.field_mask = UCT_PERF_ATTR_FIELD_OPERATION |
                           UCT_PERF_ATTR_FIELD_SEND_PRE_OVERHEAD |
                           UCT_PERF_ATTR_FIELD_SEND_POST_OVERHEAD |
                           UCT_PERF_ATTR_FIELD_RECV_OVERHEAD |
                           UCT_PERF_ATTR_FIELD_LATENCY;
    perf_attr.operation  = UCT_EP_OP_AM_BCOPY;

    rsc_index = params->ep_config_key->lanes[lane].rsc_index;
    wiface    = ucp_worker_iface(params->worker, rsc_index);
    status    = uct_iface_estimate_perf(wiface->iface, &perf_attr);
    if (status != UCS_OK) {
        return status;
    }

    *send_time    = perf_attr.send_pre_overhead + perf_attr.send_post_overhead;
    *receive_time = perf_attr.recv_overhead +
                    ucp_tl_iface_latency(context, &perf_attr.latency);

    return UCS_OK;
}

static ucs_status_t
ucp_proto_rndv_ctrl_init_priv(const ucp_proto_rndv_ctrl_init_params_t *params)
{
    ucp_context_h context             = params->super.super.worker->context;
    ucp_proto_rndv_ctrl_priv_t *rpriv = params->super.super.priv;
    const ucp_proto_select_param_t *select_param;
    ucp_proto_select_param_t remote_select_param;
    ucp_memory_info_t mem_info;
    uint16_t op_flags;

    select_param                   = params->super.super.select_param;
    *params->super.super.priv_size = sizeof(ucp_proto_rndv_ctrl_priv_t);

    /* Find lane to send the initial message */
    rpriv->lane = ucp_proto_common_find_am_bcopy_hdr_lane(&params->super.super);
    if (rpriv->lane == UCP_NULL_LANE) {
        return UCS_ERR_NO_ELEM;
    }

    op_flags = UCP_PROTO_SELECT_OP_FLAG_INTERNAL |
               (select_param->op_flags &
                ucp_proto_select_op_attr_to_flags(UCP_OP_ATTR_FLAG_MULTI_SEND));

    /* Construct select parameter for the remote protocol */
    if (params->super.super.rkey_config_key == NULL) {
        /* Remote buffer is unknown, assume same params as local */
        remote_select_param          = *select_param;
        remote_select_param.op_id    = params->remote_op_id;
        remote_select_param.op_flags = op_flags;
    } else {
        /* If we know the remote buffer parameters, these are actually the local
         * parameters for the remote protocol
         */
        mem_info.sys_dev = params->super.super.rkey_config_key->sys_dev;
        mem_info.type    = params->super.super.rkey_config_key->mem_type;
        ucp_proto_select_param_init(&remote_select_param, params->remote_op_id,
                                    0, op_flags, UCP_DATATYPE_CONTIG, &mem_info,
                                    1);
    }

    /* Initialize estimated memory registration map */
    ucp_proto_rndv_ctrl_get_md_map(params, &rpriv->md_map, &rpriv->sys_dev_map,
                                   rpriv->sys_dev_distance);
    rpriv->packed_rkey_size = ucp_rkey_packed_size(context, rpriv->md_map,
                                                   select_param->sys_dev,
                                                   rpriv->sys_dev_map);

    /* Guess the protocol the remote side will select */
    return ucp_proto_rndv_ctrl_select_remote_proto(params, &remote_select_param,
                                                   rpriv);
}

ucs_status_t
ucp_proto_rndv_ctrl_init(const ucp_proto_rndv_ctrl_init_params_t *params)
{
    ucp_proto_rndv_ctrl_priv_t *rpriv = params->super.super.priv;
    const char *rndv_op_name          = ucp_operation_names[params->remote_op_id];
    const ucp_proto_perf_range_t *parallel_stages[2];
    size_t min_length, max_length, range_max_length;
    ucp_proto_perf_range_t ctrl_perf, remote_perf;
    const ucp_proto_perf_range_t *remote_range;
    ucp_proto_perf_node_t *memreg_perf_node;
    double send_time, receive_time;
    ucs_linear_func_t memreg_time;
    ucs_status_t status;
    double ctrl_latency;

    ucs_assert(params->super.flags & UCP_PROTO_COMMON_INIT_FLAG_RESPONSE);
    ucs_assert(!(params->super.flags & UCP_PROTO_COMMON_INIT_FLAG_SINGLE_FRAG));

    /* Initialize 'rpriv' structure */
    status = ucp_proto_rndv_ctrl_init_priv(params);
    if (status != UCS_OK) {
        goto out;
    }

    if (!ucp_proto_select_get_valid_range(rpriv->remote_proto.thresholds,
                                          &min_length, &max_length)) {
        status = UCS_ERR_UNSUPPORTED;
        goto out;
    }

    max_length     = ucs_min(params->super.max_length, max_length);
    ctrl_perf.node = ucp_proto_perf_node_new_data(params->ctrl_msg_name, "");

    ucs_assert(params->super.send_op == UCT_EP_OP_AM_BCOPY);
    /* Set send_overheads to the time to send and receive RTS message */
    status = ucp_proto_rndv_ctrl_perf(&params->super.super, rpriv->lane,
                                      &send_time, &receive_time);
    if (status != UCS_OK) {
        return status;
    }

    ucp_proto_init_memreg_time(&params->super, rpriv->md_map, &memreg_time,
                               &memreg_perf_node);
    ucp_proto_perf_node_own_child(ctrl_perf.node, &memreg_perf_node);

    ctrl_latency = send_time + receive_time + params->super.overhead * 2;
    ucs_trace("rndv" UCP_PROTO_TIME_FMT(ctrl_latency),
              UCP_PROTO_TIME_ARG(ctrl_latency));
    ctrl_perf.perf[UCP_PROTO_PERF_TYPE_SINGLE] =
    ctrl_perf.perf[UCP_PROTO_PERF_TYPE_MULTI]  =
    ctrl_perf.perf[UCP_PROTO_PERF_TYPE_CPU] = ucs_linear_func_add3(
            memreg_time, ucs_linear_func_make(ctrl_latency, 0.0),
            params->unpack_time);
    ucp_proto_perf_range_add_data(&ctrl_perf);

    /* Set rendezvous protocol properties */
    ucp_proto_common_init_base_caps(&params->super, min_length);

    /* Copy performance ranges from the remote protocol, and add overheads */
    remote_range = rpriv->remote_proto.perf_ranges;
    do {
        range_max_length = ucs_min(remote_range->max_length, max_length);
        if (range_max_length < params->super.super.caps->min_length) {
            continue;
        }

        ucs_trace("%s: max %zu remote-op %s %s" UCP_PROTO_PERF_FUNC_TYPES_FMT,
                  params->super.super.proto_name, remote_range->max_length,
                  ucp_operation_names[params->remote_op_id],
                  ucp_proto_perf_node_name(remote_range->node),
                  UCP_PROTO_PERF_FUNC_TYPES_ARG(remote_range->perf));

        /* remote_perf->node ---> remote_range->node */
        remote_perf.node       = ucp_proto_perf_node_new_data(rndv_op_name, "");
        remote_perf.max_length = remote_range->max_length;
        ucp_proto_perf_copy(remote_perf.perf, remote_range->perf);
        ucp_proto_perf_range_add_data(&remote_perf);
        ucp_proto_perf_node_add_child(remote_perf.node, remote_range->node);

        parallel_stages[0] = &ctrl_perf;
        parallel_stages[1] = &remote_perf;
        status = ucp_proto_init_parallel_stages(&params->super, min_length,
                                                range_max_length, SIZE_MAX,
                                                params->perf_bias,
                                                parallel_stages, 2);
        if (status != UCS_OK) {
            goto out_deref_perf_node;
        }

        ucp_proto_perf_node_deref(&remote_perf.node);

        min_length = range_max_length - 1;
    } while ((remote_range++)->max_length < max_length);

    status = UCS_OK;

out_deref_perf_node:
    ucp_proto_perf_node_deref(&ctrl_perf.node);
out:
    return status;
}

static size_t ucp_proto_rndv_thresh(const ucp_proto_init_params_t *init_params)
{
    const ucp_proto_select_param_t *select_param = init_params->select_param;
    uint32_t op_attr_mask           = ucp_proto_select_op_attr_from_flags(
            select_param->op_flags);
    const ucp_context_config_t *cfg = &init_params->worker->context->config.ext;

    if ((cfg->rndv_thresh == UCS_MEMUNITS_AUTO) &&
        (op_attr_mask & UCP_OP_ATTR_FLAG_FAST_CMPL) &&
        ucs_likely(UCP_MEM_IS_HOST(select_param->mem_type))) {
        return cfg->rndv_send_nbr_thresh;
    }

    return cfg->rndv_thresh;
}

ucs_status_t ucp_proto_rndv_rts_init(const ucp_proto_init_params_t *init_params)
{
    ucp_context_h context                    = init_params->worker->context;
    ucp_proto_rndv_ctrl_init_params_t params = {
        .super.super         = *init_params,
        .super.latency       = 0,
        .super.overhead      = 40e-9,
        .super.cfg_thresh    = ucp_proto_rndv_thresh(init_params),
        .super.cfg_priority  = 60,
        .super.min_length    = 0,
        .super.max_length    = SIZE_MAX,
        .super.min_iov       = 0,
        .super.min_frag_offs = UCP_PROTO_COMMON_OFFSET_INVALID,
        .super.max_frag_offs = ucs_offsetof(uct_iface_attr_t, cap.am.max_bcopy),
        .super.max_iov_offs  = UCP_PROTO_COMMON_OFFSET_INVALID,
        .super.hdr_size      = 0,
        .super.send_op       = UCT_EP_OP_AM_BCOPY,
        .super.memtype_op    = UCT_EP_OP_LAST,
        .super.flags         = UCP_PROTO_COMMON_INIT_FLAG_RESPONSE,
        .super.exclude_map   = 0,
        .remote_op_id        = UCP_OP_ID_RNDV_RECV,
        .unpack_time         = UCS_LINEAR_FUNC_ZERO,
        .perf_bias           = context->config.ext.rndv_perf_diff / 100.0,
        .mem_info.type       = init_params->select_param->mem_type,
        .mem_info.sys_dev    = init_params->select_param->sys_dev,
        .ctrl_msg_name       = UCP_PROTO_RNDV_RTS_NAME,
        .md_map              = 0
    };

    return ucp_proto_rndv_ctrl_init(&params);
}

void ucp_proto_rndv_rts_query(const ucp_proto_query_params_t *params,
                              ucp_proto_query_attr_t *attr)
{
    const ucp_proto_rndv_ctrl_priv_t *rpriv = params->priv;
    ucp_proto_query_attr_t remote_attr;

    ucp_proto_select_elem_query(params->worker, &rpriv->remote_proto,
                                params->msg_length, &remote_attr);

    attr->is_estimation  = 1;
    attr->max_msg_length = SIZE_MAX;

    ucs_snprintf_safe(attr->desc, sizeof(attr->desc), "rendezvous %s",
                      remote_attr.desc);
    ucs_strncpy_safe(attr->config, remote_attr.config, sizeof(attr->config));
}

void ucp_proto_rndv_rts_abort(ucp_request_t *req, ucs_status_t status)
{
    ucp_am_release_user_header(req);
    ucp_proto_rndv_rts_reset(req);
    ucp_request_complete_send(req, status);
}

ucs_status_t ucp_proto_rndv_rts_reset(ucp_request_t *req)
{
    if (!(req->flags & UCP_REQUEST_FLAG_PROTO_INITIALIZED)) {
        return UCS_OK;
    }

    ucs_assert(req->send.state.completed_size == 0);
    ucp_send_request_id_release(req);
    ucp_proto_request_zcopy_clean(req, UCP_DT_MASK_ALL);
    return UCS_OK;
}

static ucs_status_t
ucp_proto_rndv_ack_perf(const ucp_proto_init_params_t *init_params,
                        ucp_lane_index_t lane, ucs_linear_func_t *ack_perf)
{
    double send_time, receive_time;
    ucs_status_t status;

    status = ucp_proto_rndv_ctrl_perf(init_params, lane, &send_time,
                                      &receive_time);
    if (status != UCS_OK) {
        return status;
    }

    ack_perf[UCP_PROTO_PERF_TYPE_SINGLE] =
            ucs_linear_func_make(send_time + receive_time, 0);
    ack_perf[UCP_PROTO_PERF_TYPE_MULTI] =
    ack_perf[UCP_PROTO_PERF_TYPE_CPU] =
            ucs_linear_func_make(send_time, 0);

    return UCS_OK;
}

ucs_status_t ucp_proto_rndv_ack_init(const ucp_proto_init_params_t *init_params,
                                     const char *name,
                                     const ucp_proto_caps_t *bulk_caps,
                                     ucs_linear_func_t overhead,
                                     ucp_proto_rndv_ack_priv_t *apriv)
{
    ucs_linear_func_t ack_perf[UCP_PROTO_PERF_TYPE_LAST];
    const ucp_proto_perf_range_t *bulk_range;
    ucp_proto_perf_node_t *ack_perf_node;
    ucp_proto_perf_type_t perf_type;
    ucp_proto_perf_range_t *range;
    ucs_status_t status;
    unsigned i;

    if (ucp_proto_rndv_init_params_is_ppln_frag(init_params)) {
        /* Not sending ACK */
        apriv->lane = UCP_NULL_LANE;
    } else {
        apriv->lane = ucp_proto_common_find_am_bcopy_hdr_lane(init_params);
        if (apriv->lane == UCP_NULL_LANE) {
            return UCS_ERR_NO_ELEM;
        }
    }

    status = ucp_proto_rndv_ack_perf(init_params, apriv->lane, ack_perf);
    if (status != UCS_OK) {
        return status;
    }

    ack_perf_node = ucp_proto_perf_node_new_data(name, "");
    ucp_proto_perf_node_add_data(ack_perf_node, "ovrh", overhead);
    ucp_proto_perf_node_add_data(ack_perf_node, "sngl",
                                 ack_perf[UCP_PROTO_PERF_TYPE_SINGLE]);
    ucp_proto_perf_node_add_data(ack_perf_node, "mult",
                                 ack_perf[UCP_PROTO_PERF_TYPE_MULTI]);
    ucp_proto_perf_node_add_data(ack_perf_node, "cpu",
                                 ack_perf[UCP_PROTO_PERF_TYPE_CPU]);

    /* Copy basic capabilities from bulk protocol */
    init_params->caps->cfg_thresh   = bulk_caps->cfg_thresh;
    init_params->caps->cfg_priority = bulk_caps->cfg_priority;
    init_params->caps->min_length   = bulk_caps->min_length;
    init_params->caps->num_ranges   = bulk_caps->num_ranges;

    /* Create ranges by adding latency and overhead to bulk protocol ranges */
    for (i = 0; i < bulk_caps->num_ranges; ++i) {
        bulk_range        = &bulk_caps->ranges[i];
        range             = &init_params->caps->ranges[i];
        range->max_length = bulk_range->max_length;

        for (perf_type = 0; perf_type < UCP_PROTO_PERF_TYPE_LAST; ++perf_type) {
            range->perf[perf_type] = ucs_linear_func_add3(
                    bulk_range->perf[perf_type], ack_perf[perf_type], overhead);
            ucs_trace("range[%d] %s" UCP_PROTO_PERF_FUNC_FMT(ack)
                      UCP_PROTO_PERF_FUNC_FMT(total),
                      i, ucp_proto_perf_type_names[perf_type],
                      UCP_PROTO_PERF_FUNC_ARG(&ack_perf[perf_type]),
                      UCP_PROTO_PERF_FUNC_ARG(&range->perf[perf_type]));
        }

        range->node = ucp_proto_perf_node_new_data(init_params->proto_name, "");
        ucp_proto_perf_range_add_data(range);
        ucp_proto_perf_node_add_child(range->node, ack_perf_node);
        ucp_proto_perf_node_add_child(range->node, bulk_range->node);
    }

    ucp_proto_perf_node_deref(&ack_perf_node);

    return UCS_OK;
}

ucs_status_t
ucp_proto_rndv_bulk_init(const ucp_proto_multi_init_params_t *init_params,
                         ucp_proto_rndv_bulk_priv_t *rpriv, const char *name,
                         const char *ack_name, size_t *priv_size_p)
{
    ucp_context_t *context        = init_params->super.super.worker->context;
    size_t rndv_align_thresh      = context->config.ext.rndv_align_thresh;
    ucp_proto_multi_priv_t *mpriv = &rpriv->mpriv;
    ucp_proto_multi_init_params_t bulk_params;
    ucp_proto_caps_t multi_caps;
    ucs_status_t status;
    size_t mpriv_size;

    bulk_params                        = *init_params;
    bulk_params.super.super.proto_name = name;
    bulk_params.super.super.caps       = &multi_caps;

    status = ucp_proto_multi_init(&bulk_params, &rpriv->mpriv, &mpriv_size);
    if (status != UCS_OK) {
        return status;
    }

    /* Adjust align split threshold by user configuration */
    mpriv->align_thresh = ucs_max(rndv_align_thresh,
                                  mpriv->align_thresh + mpriv->min_frag);

    /* Update private data size based of ucp_proto_multi_priv_t variable size */
    *priv_size_p = ucs_offsetof(ucp_proto_rndv_bulk_priv_t, mpriv) + mpriv_size;

    /* Add ack latency */
    status = ucp_proto_rndv_ack_init(&init_params->super.super, ack_name,
                                     &multi_caps, UCS_LINEAR_FUNC_ZERO,
                                     &rpriv->super);

    ucp_proto_select_caps_cleanup(&multi_caps);

    return status;
}

size_t ucp_proto_rndv_common_pack_ack(void *dest, void *arg)
{
    ucp_request_t *req = arg;

    return ucp_proto_rndv_pack_ack(req, dest, req->send.state.dt_iter.length);
}

static ucs_status_t ucp_proto_rndv_ats_complete(ucp_request_t *req)
{
    ucp_datatype_iter_cleanup(&req->send.state.dt_iter, UCP_DT_MASK_ALL);
    return ucp_proto_rndv_recv_complete(req);
}

ucs_status_t ucp_proto_rndv_ats_progress(uct_pending_req_t *uct_req)
{
    ucp_request_t *req = ucs_container_of(uct_req, ucp_request_t, send.uct);

    return ucp_proto_rndv_ack_progress(req, req->send.proto_config->priv,
                                       UCP_AM_ID_RNDV_ATS,
                                       ucp_proto_rndv_common_pack_ack,
                                       ucp_proto_rndv_ats_complete);
}

void ucp_proto_rndv_bulk_query(const ucp_proto_query_params_t *params,
                               ucp_proto_query_attr_t *attr)
{
    const ucp_proto_rndv_bulk_priv_t *rpriv     = params->priv;
    ucp_proto_query_params_t multi_query_params = {
        .proto         = params->proto,
        .priv          = &rpriv->mpriv,
        .worker        = params->worker,
        .select_param  = params->select_param,
        .ep_config_key = params->ep_config_key,
        .msg_length    = params->msg_length
    };

    attr->max_msg_length = SIZE_MAX;
    attr->is_estimation  = 0;
    ucp_proto_multi_query_config(&multi_query_params, attr);
}

static UCS_F_ALWAYS_INLINE void
ucp_proto_rndv_check_rkey_length(uint64_t address, size_t rkey_length,
                                 const char *title)
{
    ucs_assertv((ssize_t)rkey_length >= 0, "%s rkey_length=%zd", title,
                (ssize_t)rkey_length);
    ucs_assertv((address != 0) == (rkey_length > 0),
                "%s rts->address=0x%" PRIx64 " rkey_length=%zu", title, address,
                rkey_length);
}

static ucs_status_t
ucp_proto_rndv_unpack_contig_rkey(const void *buffer, size_t length,
                                  ucp_ep_h ep, ucp_ep_config_t *ep_config,
                                  ucp_request_t *req)
{
    ucp_rkey_h rkey;
    ucs_status_t status;

    /* Do not unpack rkeys from MDs with rkey_ptr capability, except
        * rkey_ptr_lane. Examples are: sysv and posix. Such keys, if packed,
        * are unpacked only once and cached in the peer_mem hash on ep. It is
        * done by the specific protocols (if selected) which use them.
        */
    status = ucp_ep_rkey_unpack_internal(
                ep, buffer, length, ep_config->key.reachable_md_map,
                ep_config->rndv.proto_rndv_rkey_skip_mds, &rkey);
    if (status != UCS_OK) {
        return status;
    }

    req->send.rndv.rma_count   = 0;
    req->send.rndv.rkey        = rkey;
    return status;
}

static UCS_F_ALWAYS_INLINE const void *
ucp_proto_rndv_unpack_iov_count(const void *p, uint32_t *iov_count)
{
    *iov_count = *(const uint32_t*)p;
    return UCS_PTR_BYTE_OFFSET(p, sizeof(uint32_t));
}

static UCS_F_ALWAYS_INLINE const void *ucp_proto_rndv_unpack_iov_rkey_buffer(
        const void *p, const void **rkey_buffer, size_t *rkey_length,
        uint64_t *remote_address, size_t *remote_size)
{
    *remote_address = *(const uint64_t*)p;
    p               = UCS_PTR_BYTE_OFFSET(p, sizeof(uint64_t));

    *remote_size = *(const size_t*)p;
    p            = UCS_PTR_BYTE_OFFSET(p, sizeof(size_t));

    *rkey_length = *(const uint32_t*)p;
    p            = UCS_PTR_BYTE_OFFSET(p, sizeof(uint32_t));

    *rkey_buffer = p;
    p            = UCS_PTR_BYTE_OFFSET(p, *rkey_length);

    return p;
}

static ucs_status_t
ucp_proto_rndv_unpack_iov_rkeys(const void *buffer, size_t length,
                                ucp_ep_h ep, ucp_ep_config_t *ep_config,
                                ucp_request_t *req)
{
    const void *p              = buffer;
    void *p_end;
    uint32_t iov_count, iov_index;
    ucp_rkey_h rkey;
    const void *rkey_buffer;
    size_t rkey_length;
    uint64_t remote_address;
    size_t remote_size, accumulate_size;
    ucs_status_t status;

    p_end = UCS_PTR_BYTE_OFFSET(p, length);
    p     = ucp_proto_rndv_unpack_iov_count(p, &iov_count);
    if (iov_count == 0) {
        return UCS_ERR_NO_MESSAGE;
    }

    req->send.rndv.rma_array = ucs_malloc(
            iov_count * sizeof(*req->send.rndv.rma_array), "proto_rndv");
    if (req->send.rndv.rma_array == NULL) {
        ucs_error("failed to allocate rma array");
        status = UCS_ERR_NO_MEMORY;
        goto finish;
    }

    accumulate_size = 0;
    for (iov_index = 0; iov_index != iov_count; ++iov_index) {
        p = ucp_proto_rndv_unpack_iov_rkey_buffer(p, &rkey_buffer,
                                                  &rkey_length, &remote_address,
                                                  &remote_size);
        ucp_proto_rndv_check_rkey_length(remote_address, remote_size, "rts");
        ucp_proto_rndv_check_rkey_length((uint64_t)rkey_buffer, rkey_length,
                                         "rts");

        status = ucp_ep_rkey_unpack_internal(
                ep, rkey_buffer, rkey_length, ep_config->key.reachable_md_map,
                ep_config->rndv.proto_rndv_rkey_skip_mds, &rkey);
        if (status != UCS_OK) {
            goto destroy_rkey;
        }
        accumulate_size                                    += remote_size;
        req->send.rndv.rma_array[iov_index].accumulate_size = accumulate_size;
        req->send.rndv.rma_array[iov_index].remote_address  = remote_address;
        req->send.rndv.rma_array[iov_index].remote_size     = remote_size;
        req->send.rndv.rma_array[iov_index].rkey            = rkey;
        ucs_debug("index=%u rkey_size=%lu address=%p size=%lu", iov_index,
                  rkey_length, (void*)remote_address, remote_size);
    }
    req->send.rndv.rma_count = iov_count;
    req->send.rndv.rma_index = 0;
    status                   = UCS_OK;
    goto finish;

destroy_rkey:
    req->send.rndv.rma_count = iov_index;
    ucp_proto_rndv_iov_rkeys_destroy(req);
finish:
    ucs_assertv(p <= p_end, "bounds error 0x%" PRIx64 ">0x%" PRIx64,
                (uint64_t)p, (uint64_t)p_end);
    return status;
}

static UCS_F_ALWAYS_INLINE ucs_status_t
ucp_proto_rndv_unpack_common_rkey(const void *buffer, size_t length,
                                  uint64_t remote_address, size_t remote_size,
                                  ucp_ep_h ep, ucp_request_t *req)
{
    ucp_ep_config_t *ep_config = ucp_ep_config(ep);

    if (length == 0) {
        goto unpack_nothing;
    }

    ucs_assert(buffer != NULL);

    if (remote_address != 0) {
        ucp_proto_rndv_check_rkey_length(remote_address, length, "rts");
        req->send.rndv.remote_address = remote_address;
        return ucp_proto_rndv_unpack_contig_rkey(buffer, length, ep, ep_config,
                                                 req);
    }

    if (req->send.state.dt_iter.dt_class != UCP_DATATYPE_CONTIG ||
        remote_size == 0) {
        goto unpack_nothing;
    }

    return ucp_proto_rndv_unpack_iov_rkeys(buffer, length, ep, ep_config, req);

unpack_nothing:
    req->send.rndv.rma_count      = 0;
    req->send.rndv.remote_address = remote_address;
    req->send.rndv.rkey           = NULL;
    return UCS_OK;
}

static ucs_status_t
ucp_proto_rndv_send_reply(ucp_worker_h worker, ucp_request_t *req,
                          ucp_operation_id_t op_id, uint32_t op_attr_mask,
                          uint16_t op_flags, size_t length,
                          uint8_t sg_count)
{
    ucp_ep_h ep = req->send.ep;
    size_t rma_index;
    ucp_worker_cfg_index_t rkey_cfg_index;
    ucp_proto_select_param_t sel_param;
    ucp_proto_select_t *proto_select;
    ucs_status_t status;
    ucp_rkey_h rkey;

    ucs_assert((op_id >= UCP_OP_ID_RNDV_FIRST) &&
               (op_id < UCP_OP_ID_RNDV_LAST));

    if (req->send.rndv.rkey == NULL) {
        proto_select   = &ucp_ep_config(ep)->proto_select;
        rkey_cfg_index = UCP_WORKER_CFG_INDEX_NULL;
    }
    else if (req->send.rndv.rma_count == 0) {
        rkey           = req->send.rndv.rkey;
        proto_select   = &ucp_rkey_config(worker, rkey)->proto_select;
        rkey_cfg_index = rkey->cfg_index;
    }
    else {
        rma_index      = req->send.rndv.rma_index;
        rkey           = req->send.rndv.rma_array[rma_index].rkey;
        proto_select   = &ucp_rkey_config(worker, rkey)->proto_select;
        rkey_cfg_index = rkey->cfg_index;
    }

    ucp_proto_select_param_init(&sel_param, op_id, op_attr_mask, op_flags,
                                req->send.state.dt_iter.dt_class,
                                &req->send.state.dt_iter.mem_info, sg_count);

    status = UCS_PROFILE_CALL(ucp_proto_request_lookup_proto, worker, ep, req,
                              proto_select, rkey_cfg_index, &sel_param, length);
    if (status != UCS_OK) {
        goto err_destroy_rkey;
    }

<<<<<<< HEAD
    if (req->send.rndv.rma_count != 0 && 
        req->send.proto_config->proto != &ucp_rndv_get_zcopy_proto) {
        ucp_proto_rndv_iov_rkeys_destroy(req);
        req->send.rndv.remote_address = 0;
    }
=======
    req->send.rndv.rkey        = rkey;
    /* Caching rkey_buffer pointer for later unpacking of shm keys in
     * rkey_ptr mtype ppln protocol. */
    req->send.rndv.rkey_buffer = rkey_buffer;
>>>>>>> 73574b73

    ucp_trace_req(req,
                  "%s rva 0x%" PRIx64 " length %zd rreq_id 0x%" PRIx64 " with protocol %s",
                  ucp_operation_names[op_id], req->send.rndv.remote_address,
                  length, req->send.rndv.remote_req_id,
                  req->send.proto_config->proto->name);
    return UCS_OK;

err_destroy_rkey:
    ucp_proto_rndv_common_rkeys_destroy(req);
err:
    return status;
}

void ucp_proto_rndv_receive_start(ucp_worker_h worker, ucp_request_t *recv_req,
                                  const ucp_rndv_rts_hdr_t *rts,
                                  const void *rkey_buffer, size_t rkey_length)
{
    uint64_t remote_address = rts->address;
    size_t remote_size      = rts->size;
    ucp_operation_id_t op_id;
    ucs_status_t status;
    ucp_request_t *req;
    uint8_t sg_count;
    ucp_ep_h ep;

    UCP_WORKER_GET_VALID_EP_BY_ID(&ep, worker, rts->sreq.ep_id, {
        ucp_proto_rndv_recv_super_complete_status(recv_req, UCS_ERR_CANCELED);
        return;
    }, "RTS on non-existing endpoint");

    req = ucp_request_get(worker);
    if (req == NULL) {
        ucs_error("failed to allocate rendezvous reply");
        return;
    }

    /* Initialize send request */
    ucp_proto_request_send_init(req, ep, 0);
    req->send.rndv.remote_req_id = rts->sreq.req_id;
    req->send.rndv.offset        = 0;
    ucp_request_set_super(req, recv_req);

    if (ucs_likely(remote_size <= recv_req->recv.length)) {
        op_id            = UCP_OP_ID_RNDV_RECV;
        recv_req->status = UCS_OK;
        UCS_PROFILE_CALL_VOID(ucp_datatype_iter_init_from_dt_state,
                              worker->context, recv_req->recv.buffer,
                              remote_size, recv_req->recv.datatype,
                              &recv_req->recv.state, &req->send.state.dt_iter,
                              &sg_count);
    } else {
        /* Short receive: complete with error, and send reply to sender */
        rkey_length      = 0; /* Override rkey length to disable data fetch */
        op_id            = UCP_OP_ID_RNDV_RECV_DROP;
        recv_req->status = UCS_ERR_MESSAGE_TRUNCATED;
        ucp_request_recv_generic_dt_finish(recv_req);
        ucp_datatype_iter_init_null(&req->send.state.dt_iter, remote_size,
                                    &sg_count);
    }

    status = ucp_proto_rndv_unpack_common_rkey(rkey_buffer, rkey_length,
                                               remote_address, remote_size,
                                               ep, req);
    if (status != UCS_OK) {
        goto release_request;
    }

    status = ucp_proto_rndv_send_reply(worker, req, op_id,
                                       recv_req->recv.op_attr, 0, remote_size,
                                       sg_count);
    if (status != UCS_OK) {
        goto release_request;
    }

#if ENABLE_DEBUG_DATA
    recv_req->recv.proto_rndv_config = req->send.proto_config;
#endif

    UCS_PROFILE_CALL_VOID(ucp_request_send, req);
    return;

release_request:
    ucp_datatype_iter_cleanup(&req->send.state.dt_iter, UCP_DT_MASK_ALL);
    ucs_mpool_put(req);
}

static ucs_status_t
ucp_proto_rndv_send_start(ucp_worker_h worker, ucp_request_t *req,
                          uint32_t op_attr_mask, uint32_t op_flags,
                          const ucp_rndv_rtr_hdr_t *rtr, size_t header_length,
                          uint8_t sg_count)
{
    ucs_status_t status;
    size_t rkey_length;

    ucs_assert(header_length >= sizeof(*rtr));
    rkey_length = header_length - sizeof(*rtr);

    ucp_proto_rndv_check_rkey_length(rtr->address, rkey_length, "rtr");
    req->send.rndv.remote_req_id  = rtr->rreq_id;
    req->send.rndv.offset         = rtr->offset;

    ucs_assert(rtr->size == req->send.state.dt_iter.length);
    status = ucp_proto_rndv_unpack_common_rkey(rtr + 1, rkey_length,
                                               rtr->address, rtr->size,
                                               req->send.ep, req);
    if (status != UCS_OK) {
        return status;
    }

    status = ucp_proto_rndv_send_reply(worker, req, UCP_OP_ID_RNDV_SEND,
                                       op_attr_mask, op_flags, rtr->size,
                                       sg_count);
    if (status != UCS_OK) {
        return status;
    }

    UCS_PROFILE_CALL_VOID(ucp_request_send, req);
    return UCS_OK;
}

static void ucp_proto_rndv_send_complete_one(void *request, ucs_status_t status,
                                             void *user_data)
{
    ucp_request_t *freq = (ucp_request_t*)request - 1;
    ucp_request_t *req;

    req = ucp_request_user_data_get_super(request, user_data);

    if (!ucp_proto_rndv_frag_complete(req, freq, "rndv_send")) {
        return;
    }

    ucp_send_request_id_release(req);
    ucp_proto_request_zcopy_complete(req, status);
}

ucs_status_t
ucp_proto_rndv_handle_rtr(void *arg, void *data, size_t length, unsigned flags)
{
    ucp_worker_h worker           = arg;
    const ucp_rndv_rtr_hdr_t *rtr = data;
    ucp_request_t *req, *freq;
    ucs_status_t status;
    uint32_t op_flags;
    uint8_t sg_count;

    UCP_SEND_REQUEST_GET_BY_ID(&req, worker, rtr->sreq_id, 0, return UCS_OK,
                               "RTR %p", rtr);

    ucp_trace_req(req, "RTR offset %zu length %zu/%zu req %p", rtr->offset,
                  rtr->size, req->send.state.dt_iter.length, req);

    /* RTR covers the whole send request - use the send request directly */
    ucs_assert(req->flags & UCP_REQUEST_FLAG_PROTO_INITIALIZED);

    op_flags = req->send.proto_config->select_param.op_flags;

    if (rtr->size == req->send.state.dt_iter.length) {
        /* RTR covers the whole send request - use the send request directly */
        ucs_assert(rtr->offset == 0);

        ucp_send_request_id_release(req);
        ucp_proto_request_zcopy_clean(req, UCP_DT_MASK_ALL);

        sg_count = req->send.proto_config->select_param.sg_count;
        status   = ucp_proto_rndv_send_start(worker, req, 0, op_flags, rtr,
                                             length, sg_count);
        if (status != UCS_OK) {
            goto err_request_fail;
        }
    } else {
        ucs_assertv(req->send.state.dt_iter.dt_class == UCP_DATATYPE_CONTIG,
                    "fragmented rendezvous is not supported with datatype %s",
                    ucp_datatype_class_names[req->send.state.dt_iter.dt_class]);

        /* Partial RTR, its "offset" and "size" fields specify part to send */
        status = ucp_proto_rndv_frag_request_alloc(worker, req, &freq);
        if (status != UCS_OK) {
            goto err_request_fail;
        }

        /* When this fragment is completed, count total size and complete the
           super request if needed */
        ucp_request_set_callback(freq, send.cb,
                                 ucp_proto_rndv_send_complete_one);

        ucp_datatype_iter_slice(&req->send.state.dt_iter, rtr->offset,
                                rtr->size, &freq->send.state.dt_iter,
                                &sg_count);

        /* Send rendezvous fragment, when it's completed update 'remaining'
         * and complete 'req' when it reaches zero
         * TODO can rndv/ppln be selected here (and not just single frag)?
         */
        status = ucp_proto_rndv_send_start(worker, freq,
                                           UCP_OP_ATTR_FLAG_MULTI_SEND,
                                           op_flags, rtr, length, sg_count);
        if (status != UCS_OK) {
            goto err_put_freq;
        }
    }

    return UCS_OK;

err_put_freq:
    ucp_request_put(freq);
err_request_fail:
    ucp_proto_request_abort(req, status);
    return UCS_OK;
}

void ucp_proto_rndv_bulk_request_init_lane_idx(
        ucp_request_t *req, const ucp_proto_rndv_bulk_priv_t *rpriv)
{
    size_t total_length = ucp_proto_rndv_request_total_length(req);
    size_t max_frag_sum = rpriv->mpriv.max_frag_sum;
    const ucp_proto_multi_lane_priv_t *lpriv;
    size_t end_offset, rel_offset;
    ucp_lane_index_t lane_idx;

    lane_idx = 0;
    if (ucs_likely(total_length < max_frag_sum)) {
        /* Size is smaller than frag sum - scale the total length by the weight
           of each lane */
        do {
            lpriv      = &rpriv->mpriv.lanes[lane_idx++];
            end_offset = ucp_proto_multi_scaled_length(lpriv->weight_sum,
                                                       total_length);
        } while (req->send.rndv.offset >= end_offset);
    } else {
        /* Find the lane which needs to send the current fragment */
        rel_offset = req->send.rndv.offset % rpriv->mpriv.max_frag_sum;
        do {
            lpriv = &rpriv->mpriv.lanes[lane_idx++];
        } while (rel_offset >= lpriv->max_frag_sum);
    }

    req->send.multi_lane_idx = lane_idx - 1;
}<|MERGE_RESOLUTION|>--- conflicted
+++ resolved
@@ -670,6 +670,9 @@
 
     req->send.rndv.rma_count   = 0;
     req->send.rndv.rkey        = rkey;
+    /* Caching rkey_buffer pointer for later unpacking of shm keys in
+     * rkey_ptr mtype ppln protocol. */
+    req->send.rndv.rkey_buffer = buffer;
     return status;
 }
 
@@ -842,18 +845,11 @@
         goto err_destroy_rkey;
     }
 
-<<<<<<< HEAD
     if (req->send.rndv.rma_count != 0 && 
         req->send.proto_config->proto != &ucp_rndv_get_zcopy_proto) {
         ucp_proto_rndv_iov_rkeys_destroy(req);
         req->send.rndv.remote_address = 0;
     }
-=======
-    req->send.rndv.rkey        = rkey;
-    /* Caching rkey_buffer pointer for later unpacking of shm keys in
-     * rkey_ptr mtype ppln protocol. */
-    req->send.rndv.rkey_buffer = rkey_buffer;
->>>>>>> 73574b73
 
     ucp_trace_req(req,
                   "%s rva 0x%" PRIx64 " length %zd rreq_id 0x%" PRIx64 " with protocol %s",

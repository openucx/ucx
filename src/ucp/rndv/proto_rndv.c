--- conflicted
+++ resolved
@@ -58,20 +58,12 @@
             continue;
         }
 
-<<<<<<< HEAD
         if (!(params->alloc_md_index == md_index) &&
             /* Check the memory domain requires remote key, and capable of
              * registering the memory type
              */
-            (!(md_attr->cap.flags & UCT_MD_FLAG_NEED_RKEY) ||
-             !(md_attr->cap.reg_mem_types & UCS_BIT(params->mem_info.type)))) {
-=======
-        /* Check the memory domain requires remote key, and capable of
-         * registering the memory type
-         */
-        if (!(md_attr->flags & UCT_MD_FLAG_NEED_RKEY) ||
-            !(md_attr->reg_mem_types & UCS_BIT(params->mem_info.type))) {
->>>>>>> 1a9a95c0
+            (!(md_attr->flags & UCT_MD_FLAG_NEED_RKEY) ||
+             !(md_attr->reg_mem_types & UCS_BIT(params->mem_info.type)))) {
             continue;
         }
 

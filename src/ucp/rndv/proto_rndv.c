--- conflicted
+++ resolved
@@ -71,12 +71,7 @@
         }
 
         ucs_trace_req("lane[%d]: selected md %s index %u", lane,
-<<<<<<< HEAD
                       worker->context->tl_mds[md_index].rsc.md_name, md_index);
-=======
-                      context->tl_mds[md_index].rsc.md_name, md_index);
-        *md_map |= UCS_BIT(md_index);
->>>>>>> 4c3f14a7
 
         if ((ep_sys_dev >= UCP_MAX_SYS_DEVICES) ||
             (md_index >= UCP_MAX_RESOURCES)) {

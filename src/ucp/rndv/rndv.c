--- conflicted
+++ resolved
@@ -878,18 +878,6 @@
     ucp_request_send_state_init(freq, ucp_dt_make_contig(1), 0);
     ucp_request_send_state_reset(freq, comp_cb, rndv_op);
 
-<<<<<<< HEAD
-    //freq->send.buffer   = mdesc + 1;
-    mem_type_mdesc      = (ucp_mem_type_mem_desc_t *)
-                          ((ucp_mem_desc_t *)mdesc + 1);
-    freq->send.buffer   = mem_type_mdesc->address;
-    freq->send.length   = length;
-    freq->send.datatype = ucp_dt_make_contig(1);
-    freq->send.mem_type = mem_type;
-    mdesc->memh         = mem_type_mdesc->memh; //TODO: this is a hack
-    freq->send.mdesc    = mdesc;
-    freq->send.uct.func = uct_func;
-=======
     freq->flags             = 0;
     freq->send.buffer       = mdesc + 1;
     freq->send.length       = length;
@@ -898,7 +886,6 @@
     freq->send.mdesc        = mdesc;
     freq->send.uct.func     = uct_func;
     freq->send.pending_lane = UCP_NULL_LANE;
->>>>>>> 42bafc15
 
     if (mem_type != UCS_MEMORY_TYPE_HOST) {
         mem_type_ep       = worker->mem_type_ep[mem_type];
@@ -989,12 +976,6 @@
     ucp_worker_h worker = sreq->send.ep->worker;
     ucp_request_t *freq;
     ucp_mem_desc_t *mdesc;
-<<<<<<< HEAD
-    ucp_lane_index_t i;
-    ucs_mpool_t *frag_mp;
-    ucp_worker_mpool_key_t mpool_key;
-=======
->>>>>>> 42bafc15
 
     /* GET fragment to stage buffer */
 
@@ -1056,17 +1037,9 @@
 
     /* fragment GET completed from remote to staging buffer, issue PUT from
      * staging buffer to recv buffer */
-<<<<<<< HEAD
-    ucp_rndv_recv_frag_put_mem_type(rreq, rndv_req, freq,
-                                    //(ucp_mem_desc_t *)freq->send.buffer -1,
-                                    freq->send.mdesc,
-                                    freq->send.length, (freq->send.rndv_get.remote_address -
-                                    rndv_req->send.rndv_get.remote_address));
-=======
     ucp_rndv_recv_frag_put_mem_type(rreq, freq,
                                     (ucp_mem_desc_t*)freq->send.buffer - 1,
                                     freq->send.length, offset);
->>>>>>> 42bafc15
 }
 
 static ucs_status_t
@@ -1084,18 +1057,6 @@
     size_t max_frag_size, offset, length;
     size_t min_zcopy, max_zcopy;
 
-<<<<<<< HEAD
-    min_zcopy                              = config->rndv.min_get_zcopy;
-    max_zcopy                              = config->rndv.max_get_zcopy;
-    max_frag_size                          = ucs_min(context->config.ext.mem_type_rndv_frag_size,
-                                                     max_zcopy);
-    rndv_req->super_req                    = rreq;
-    rndv_req->send.rndv_get.remote_req_id  = remote_req_id;
-    rndv_req->send.rndv_get.remote_address = remote_address - base_offset;
-    rndv_req->send.length                  = size;
-    rndv_req->send.state.dt.offset         = 0;
-    rndv_req->send.mem_type                = rreq->recv.mem_type;
-=======
     min_zcopy                          = config->rndv.get_zcopy.min;
     max_zcopy                          = config->rndv.get_zcopy.max;
     max_frag_size                      = ucs_min(context->config.ext.rndv_frag_size,
@@ -1107,7 +1068,6 @@
     rndv_req->send.state.dt.offset     = 0;
     rndv_req->send.mem_type            = rreq->recv.mem_type;
     rndv_req->send.pending_lane        = UCP_NULL_LANE;
->>>>>>> 42bafc15
 
     /* Protocol:
      * Step 1: GET remote fragment into HOST fragment buffer
@@ -1131,21 +1091,12 @@
                                               size, offset, size - offset);
 
         /* GET remote fragment into HOST fragment buffer */
-<<<<<<< HEAD
-        ucp_rndv_send_frag_get_mem_type(rndv_req, remote_req_id, length,
-                                        remote_address + offset, UCS_MEMORY_TYPE_HOST,
-                                        /* TODO: change to memtype of mpool */
-                                        rndv_req->send.rndv_get.rkey,
-                                        rndv_req->send.rndv_get.rkey_index,
-                                        rndv_req->send.rndv_get.lanes_map_all,
-=======
         ucp_rndv_send_frag_get_mem_type(rndv_req, length,
                                         remote_address + offset,
                                         UCS_MEMORY_TYPE_HOST,
                                         rndv_req->send.rndv.rkey,
                                         rndv_req->send.rndv.rkey_index,
                                         rndv_req->send.rndv.lanes_map_all, 0,
->>>>>>> 42bafc15
                                         ucp_rndv_recv_frag_get_completion);
 
         offset += length;
@@ -1897,16 +1848,10 @@
         /* received ATP for frag RTR request */
         ucs_assert(req->super_req != NULL);
         UCS_PROFILE_REQUEST_EVENT(req, "rndv_frag_atp_recv", 0);
-<<<<<<< HEAD
-        ucp_rndv_recv_frag_put_mem_type(req->super_req, NULL, req,
-                                        req->recv.mdesc,
-                                        req->recv.length, req->recv.frag.offset);
-=======
         ucp_rndv_recv_frag_put_mem_type(req->super_req, req,
                                         (ucp_mem_desc_t*)req->recv.buffer - 1,
                                         req->recv.length,
                                         req->recv.frag.offset);
->>>>>>> 42bafc15
     } else {
         UCS_PROFILE_REQUEST_EVENT(req, "rndv_atp_recv", 0);
         ucp_rndv_zcopy_recv_req_complete(req, UCS_OK);

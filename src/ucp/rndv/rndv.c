--- conflicted
+++ resolved
@@ -1478,13 +1478,10 @@
     if (sreq->flags & UCP_REQUEST_FLAG_OFFLOADED) {
         ucp_tag_offload_cancel_rndv(sreq);
     }
-<<<<<<< HEAD
-    ucp_rndv_complete_send(sreq, rep_hdr->status);
+
+    ucp_request_complete_and_dereg_send(sreq, rep_hdr->status);
     ucs_profile_range_pop();
-=======
-
-    ucp_request_complete_and_dereg_send(sreq, rep_hdr->status);
->>>>>>> 8ac546e7
+
     return UCS_OK;
 }
 

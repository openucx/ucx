/**
 * Copyright (c) NVIDIA CORPORATION & AFFILIATES, 2021. ALL RIGHTS RESERVED.
 *
 * See file LICENSE for terms.
 */

#ifndef UCP_PROTO_RNDV_INL_
#define UCP_PROTO_RNDV_INL_

#include "proto_rndv.h"

#include <ucp/proto/proto_init.h>
#include <ucp/core/ucp_rkey.inl>
#include <ucp/proto/proto_am.inl>
#include <ucp/proto/proto_single.inl>
#include <ucp/proto/proto_multi.inl>
#include <ucp/tag/offload.h>


static UCS_F_ALWAYS_INLINE size_t
ucp_proto_rndv_cfg_thresh(ucp_context_h context, uint64_t rndv_modes)
{
    ucs_assert(!(rndv_modes & UCS_BIT(UCP_RNDV_MODE_AUTO)));

    if (context->config.ext.rndv_mode == UCP_RNDV_MODE_AUTO) {
        return UCS_MEMUNITS_AUTO; /* automatic threshold */
    } else if (rndv_modes & UCS_BIT(context->config.ext.rndv_mode)) {
        return 0; /* enabled by default */
    } else {
        return UCS_MEMUNITS_INF; /* used only as last resort */
    }
}

static UCS_F_ALWAYS_INLINE ucs_status_t
ucp_proto_rndv_rts_request_init(ucp_request_t *req)
{
    const ucp_proto_rndv_ctrl_priv_t *rpriv = req->send.proto_config->priv;
    ucp_ep_h ep                             = req->send.ep;
    ucs_status_t status;

    if (req->flags & UCP_REQUEST_FLAG_PROTO_INITIALIZED) {
        return UCS_OK;
    }

    status = ucp_ep_resolve_remote_id(req->send.ep, rpriv->lane);
    if (status != UCS_OK) {
        return status;
    }

    status = ucp_datatype_iter_mem_reg(ep->worker->context,
                                       &req->send.state.dt_iter,
                                       rpriv->md_map,
                                       UCT_MD_MEM_ACCESS_RMA |
                                       UCT_MD_MEM_FLAG_HIDE_ERRORS,
                                       UCP_DT_MASK_ALL);
    if (status != UCS_OK) {
        return status;
    }

    ucp_send_request_id_alloc(req);
    req->flags                    |= UCP_REQUEST_FLAG_PROTO_INITIALIZED;
    req->send.state.completed_size = 0;

    return UCS_OK;
}

static UCS_F_ALWAYS_INLINE ucs_status_t
ucp_proto_rndv_ats_handler(void *arg, void *data, size_t length, unsigned flags)
{
    ucp_worker_h worker           = arg;
    const ucp_reply_hdr_t *rephdr = data;
    ucs_status_t status           = rephdr->status;
    const ucp_rndv_ack_hdr_t *ats;
    ucp_request_t *req;

    UCP_SEND_REQUEST_GET_BY_ID(&req, worker, rephdr->req_id, 0, return UCS_OK,
                               "ATS %p", rephdr);

    if (req->flags & UCP_REQUEST_FLAG_OFFLOADED) {
        ucp_tag_offload_cancel_rndv(req);
    }

    if (length >= sizeof(*ats)) {
        /* ATS message carries a size field */
        ats = ucs_derived_of(rephdr, ucp_rndv_ack_hdr_t);
        if (!ucp_proto_common_frag_complete(req, ats->size, "rndv_ats")) {
            return UCS_OK; /* Not completed */
        }
    }

    ucp_send_request_id_release(req);
    ucp_datatype_iter_cleanup(&req->send.state.dt_iter, 1, UCP_DT_MASK_ALL);
    ucp_request_complete_send(req, status);

    return UCS_OK;
}

static UCS_F_ALWAYS_INLINE size_t ucp_proto_rndv_rts_pack(
        ucp_request_t *req, ucp_rndv_rts_hdr_t *rts, size_t hdr_len)
{
    void *rkey_buffer = UCS_PTR_BYTE_OFFSET(rts, hdr_len);
    const ucp_proto_rndv_ctrl_priv_t *rpriv;
    size_t rkey_size;

    rts->sreq.req_id = ucp_send_request_get_id(req);
    rts->sreq.ep_id  = ucp_send_request_get_ep_remote_id(req);
    rts->size        = req->send.state.dt_iter.length;
    rpriv            = req->send.proto_config->priv;

    if ((rts->size == 0) ||
        (req->send.state.dt_iter.dt_class != UCP_DATATYPE_CONTIG)) {
        rts->address = 0;
        rkey_size    = 0;
    } else {
        rts->address = (uintptr_t)req->send.state.dt_iter.type.contig.buffer;
        rkey_size    = UCS_PROFILE_CALL(ucp_proto_request_pack_rkey, req,
                                        rpriv->md_map, rpriv->sys_dev_map,
                                        rpriv->sys_dev_distance, rkey_buffer);
    }

    return hdr_len + rkey_size;
}

static size_t UCS_F_ALWAYS_INLINE ucp_proto_rndv_pack_ack(ucp_request_t *req,
                                                          void *dest,
                                                          size_t ack_size)
{
    ucp_rndv_ack_hdr_t *ack_hdr = dest;

    /* Sending 0-length ATS/ATP can lead to undefined behavior on remote side */
    if (req->send.state.dt_iter.length > 0) {
        ucs_assert(ack_size > 0);
    }

    ack_hdr->super.req_id = req->send.rndv.remote_req_id;
    ack_hdr->super.status = UCS_OK;
    ack_hdr->size         = ack_size;
    return sizeof(*ack_hdr);
}

static size_t UCS_F_ALWAYS_INLINE ucp_proto_rndv_ack_progress(
        ucp_request_t *req, const ucp_proto_rndv_ack_priv_t *apriv,
        ucp_am_id_t am_id, uct_pack_callback_t pack_func,
        ucp_proto_complete_cb_t complete_func)
{
    return ucp_proto_am_bcopy_single_progress(req, am_id, apriv->lane,
                                              pack_func, req,
                                              sizeof(ucp_rndv_ack_hdr_t),
                                              complete_func, 0);
}

static UCS_F_ALWAYS_INLINE void
ucp_proto_rndv_rkey_destroy(ucp_request_t *req)
{
    ucs_assert(req->send.rndv.rkey != NULL);
    ucp_rkey_destroy(req->send.rndv.rkey);
    req->send.rndv.rkey = NULL;
}

static UCS_F_ALWAYS_INLINE void
ucp_proto_rndv_recv_complete_with_ats(ucp_request_t *req, uint8_t ats_stage)
{
<<<<<<< HEAD
=======
    if (req->send.rndv.rkey != NULL) {
        ucp_proto_rndv_rkey_destroy(req);
    }

>>>>>>> 5e8c701a
    ucp_proto_request_set_stage(req, ats_stage);
    ucp_request_send(req);
}

static UCS_F_ALWAYS_INLINE ucs_status_t ucp_proto_rndv_frag_request_alloc(
        ucp_worker_h worker, ucp_request_t *req, ucp_request_t **freq_p)
{
    ucp_request_t *freq;

    freq = ucp_request_get(worker);
    if (freq == NULL) {
        ucs_error("failed to allocated rendezvous send fragment");
        return UCS_ERR_NO_MEMORY;
    }

    ucp_trace_req(req, "allocated rndv fragment %p", freq);

    ucp_proto_request_send_init(freq, req->send.ep, UCP_REQUEST_FLAG_RNDV_FRAG);
    ucp_request_set_super(freq, req);

    *freq_p = freq;
    return UCS_OK;
}

/* @return Nonzero if the top-level rendezvous request 'req' is completed */
static UCS_F_ALWAYS_INLINE int ucp_proto_rndv_frag_complete(ucp_request_t *req,
                                                            ucp_request_t *freq,
                                                            const char *title)
{
    size_t frag_size = freq->send.state.dt_iter.length;

    ucs_assert(freq->flags & UCP_REQUEST_FLAG_RNDV_FRAG);
    ucp_request_put(freq);

    return ucp_proto_common_frag_complete(req, frag_size, title);
}

static UCS_F_ALWAYS_INLINE size_t
ucp_proto_rndv_request_total_length(ucp_request_t *req)
{
    ucp_request_t *super_req;

    if (ucs_unlikely(req->flags & UCP_REQUEST_FLAG_RNDV_FRAG)) {
        super_req = ucp_request_get_super(req);
        return super_req->send.state.dt_iter.length;
    }

    return req->send.state.dt_iter.length;
}

static UCS_F_ALWAYS_INLINE size_t
ucp_proto_rndv_request_total_offset(ucp_request_t *req)
{
    return req->send.rndv.offset + req->send.state.dt_iter.offset;
}

static UCS_F_ALWAYS_INLINE void
ucp_proto_rndv_bulk_request_init(ucp_request_t *req,
                                 const ucp_proto_rndv_bulk_priv_t *rpriv)
{
    if (req->send.rndv.offset == 0) {
        req->send.multi_lane_idx = 0;
    } else {
        ucp_proto_rndv_bulk_request_init_lane_idx(req, rpriv);
    }
    ucp_proto_multi_set_send_lane(req);
}

/**
 * Calculate how much data to send on the next lane in a rendezvous protocol,
 * including when the request is a fragment and starts from nonzero offset.
 */
static UCS_F_ALWAYS_INLINE size_t
ucp_proto_rndv_bulk_max_payload(ucp_request_t *req,
                                const ucp_proto_rndv_bulk_priv_t *rpriv,
                                const ucp_proto_multi_lane_priv_t *lpriv)
{
    size_t total_offset = ucp_proto_rndv_request_total_offset(req);
    size_t total_length = ucp_proto_rndv_request_total_length(req);
    size_t max_frag_sum = rpriv->mpriv.max_frag_sum;
    size_t lane_offset, max_payload, weight_end_offset, end_offset;

    if (ucs_likely(total_length < max_frag_sum)) {
        /**
         * Each lane sends less than its maximal fragment size but more than the
         * minimal chunk size
         */
        weight_end_offset = ucp_proto_multi_scaled_length(lpriv->weight_sum,
                                                          total_length);
        end_offset        = ucs_max(weight_end_offset, lpriv->min_end_offset);

        ucs_assertv(end_offset >= total_offset,
                    "req=%p weight_end_offset=%zu min_end_offset=%zu "
                    "total_offset=%zu total_length=%zu weight_sum=%zu%% ",
                    req, weight_end_offset, lpriv->min_end_offset, total_offset,
                    total_length,
                    ucp_proto_multi_scaled_length(lpriv->weight_sum, 100));
        /**
         * max_payload is later capped by remaining request length when
         * advancing datatype iterator
         */
        max_payload = end_offset - total_offset;
    } else {
        /* Send in round-robin fashion, each lanes sends its maximal size */
        lane_offset = total_offset % max_frag_sum;
        ucs_assertv(lpriv->max_frag_sum >= lane_offset,
                    "req=%p lpriv->max_frag_sum=%zu lane_offset=%zu", req,
                    lpriv->max_frag_sum, lane_offset);

        max_payload = lpriv->max_frag_sum - lane_offset;
    }

    ucp_trace_req(req,
                  "offset %zu/%zu (start %zu/%zu) max_frag_sum %zu/%zu: "
                  "max_payload %zu",
                  req->send.state.dt_iter.offset,
                  req->send.state.dt_iter.length, req->send.rndv.offset,
                  total_length, lpriv->max_frag_sum, max_frag_sum, max_payload);

    /* Check that send length is not greater than maximal fragment size */
    ucs_assertv(max_payload <= lpriv->max_frag,
                "req=%p max_payload=%zu max_frag=%zu", req, max_payload,
                lpriv->max_frag);
    return max_payload;
}

/**
 * Return the fragment size to ensure alignment for buffer of main data
 * portion. Either return max_payload when the buffer is initially aligned,
 * or alignment fragment already sent.
 */
static UCS_F_ALWAYS_INLINE size_t
ucp_proto_rndv_bulk_max_payload_align(ucp_request_t *req,
                                      const ucp_proto_rndv_bulk_priv_t *rpriv,
                                      const ucp_proto_multi_lane_priv_t *lpriv,
                                      ucp_lane_index_t *lane_shift)
{
    size_t total_offset = ucp_proto_rndv_request_total_offset(req);
    size_t align_thresh = rpriv->mpriv.align_thresh;
    size_t align        = lpriv->opt_align;
    size_t max_payload, align_size;
    unsigned buffer_padding;
    void *buffer;

    ucs_assertv(align != 0, "align=%zu", align);
    ucs_assertv(req->send.state.dt_iter.dt_class == UCP_DATATYPE_CONTIG,
                "dt_class=%d (%s)", req->send.state.dt_iter.dt_class,
                ucp_datatype_class_names[req->send.state.dt_iter.dt_class]);

    max_payload = ucp_proto_rndv_bulk_max_payload(req, rpriv, lpriv);
    if (max_payload < align_thresh) {
        return max_payload;
    }

    buffer = UCS_PTR_BYTE_OFFSET(req->send.state.dt_iter.type.contig.buffer,
                                 total_offset);
    buffer_padding = ((size_t)buffer) % align;
    if (buffer_padding == 0) {
        return max_payload;
    }

    align_size = align - buffer_padding;
    *lane_shift = 0;

    return align_size;
}

static UCS_F_ALWAYS_INLINE int
ucp_proto_rndv_request_is_ppln_frag(ucp_request_t *req)
{
    return ucp_proto_select_op_flags(&req->send.proto_config->select_param) &
           UCP_PROTO_SELECT_OP_FLAG_PPLN_FRAG;
}

static UCS_F_ALWAYS_INLINE int
ucp_proto_rndv_init_params_is_ppln_frag(const ucp_proto_init_params_t *params)
{
    return ucp_proto_select_op_flags(params->select_param) &
           UCP_PROTO_SELECT_OP_FLAG_PPLN_FRAG;
}

static UCS_F_ALWAYS_INLINE int
ucp_proto_rndv_op_check(const ucp_proto_init_params_t *params,
                        ucp_operation_id_t op_id, int support_ppln)
{
    return ucp_proto_init_check_op(params, UCS_BIT(op_id)) &&
           (support_ppln || !ucp_proto_rndv_init_params_is_ppln_frag(params));
}

static UCS_F_ALWAYS_INLINE void
ucp_proto_rndv_recv_req_complete(ucp_request_t *recv_req, ucs_status_t status)
{
    ucp_trace_req(recv_req, "rndv_recv_req_complete status '%s'",
                  ucs_status_string(status));

    if (recv_req->flags & UCP_REQUEST_FLAG_RECV_AM) {
        ucp_request_complete_am_recv(recv_req, status);
    } else {
        ucs_assert(recv_req->flags & UCP_REQUEST_FLAG_RECV_TAG);
        ucp_request_complete_tag_recv(recv_req, status);
    }
}

static UCS_F_ALWAYS_INLINE ucs_status_t
ucp_proto_rndv_recv_complete_status(ucp_request_t *req, ucs_status_t status)
{
    /* Remote key should already be released */
    ucs_assert(req->send.rndv.rkey == NULL);
    ucs_assert(!ucp_proto_rndv_request_is_ppln_frag(req));

    ucp_proto_rndv_recv_req_complete(ucp_request_get_super(req), status);
    ucp_request_put(req);
    return UCS_OK;
}

static UCS_F_ALWAYS_INLINE ucs_status_t
ucp_proto_rndv_recv_complete(ucp_request_t *req)
{
    ucp_request_t *rreq = ucp_request_get_super(req);

    return ucp_proto_rndv_recv_complete_status(req, rreq->status);
}

#endif<|MERGE_RESOLUTION|>--- conflicted
+++ resolved
@@ -160,13 +160,6 @@
 static UCS_F_ALWAYS_INLINE void
 ucp_proto_rndv_recv_complete_with_ats(ucp_request_t *req, uint8_t ats_stage)
 {
-<<<<<<< HEAD
-=======
-    if (req->send.rndv.rkey != NULL) {
-        ucp_proto_rndv_rkey_destroy(req);
-    }
-
->>>>>>> 5e8c701a
     ucp_proto_request_set_stage(req, ats_stage);
     ucp_request_send(req);
 }
